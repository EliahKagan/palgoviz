{
 "cells": [
  {
   "cell_type": "markdown",
   "id": "51d6107f-319f-46a6-a279-d35ae0f1d4ae",
   "metadata": {},
   "source": [
    "# Named tuples and data classes\n",
    "\n",
    "SPDX-License-Identifier: 0BSD"
   ]
  },
  {
   "cell_type": "markdown",
   "id": "8692aba9-eb67-48e8-96f6-fc159fa769a9",
   "metadata": {},
   "source": [
    "## Motivation"
   ]
  },
  {
   "cell_type": "code",
   "execution_count": 1,
   "id": "92d84b5a-f9c1-4f03-a8fa-eb2c5506914d",
   "metadata": {},
   "outputs": [],
   "source": [
    "def summarize(values):\n",
    "    \"\"\"\n",
    "    Compute min, max, and arithmetic, geometric, and harmonic mean.\n",
    "\n",
    "    values is an arbitrary nonempty iterable of strictly positive real numbers.\n",
    "    If values is empty, or any value is nonpositive, ValueError is raised. The\n",
    "    caller is responsible for ensuring each object in values represents a real\n",
    "    number. The five computed results are returned as [FIXME: decide how].\n",
    "\n",
    "    All computations are done in a single pass: values is iterated just once.\n",
    "    Time complexity is O(len(values)). Space complexity is O(1). These assume a\n",
    "    number takes O(1) space and arithmetic operations take O(1) time, which is\n",
    "    often an approximation in Python, but it is guaranteed when using floats.\n",
    "    \"\"\"\n",
    "    # FIXME: Implement this."
   ]
  },
  {
   "cell_type": "code",
   "execution_count": 2,
   "id": "5636fb00-12f3-4d77-8e16-bbab346c5e45",
   "metadata": {},
   "outputs": [],
   "source": [
    "# TODO: Make the rest of this section."
   ]
  }
 ],
 "metadata": {
  "kernelspec": {
   "display_name": "palgoviz-basics",
   "language": "python",
   "name": "python3"
  },
  "language_info": {
   "codemirror_mode": {
    "name": "ipython",
    "version": 3
   },
   "file_extension": ".py",
   "mimetype": "text/x-python",
   "name": "python",
   "nbconvert_exporter": "python",
   "pygments_lexer": "ipython3",
<<<<<<< HEAD
   "version": "3.10.6 | packaged by conda-forge | (main, Aug 22 2022, 20:29:51) [MSC v.1929 64 bit (AMD64)]"
  },
  "vscode": {
   "interpreter": {
    "hash": "a924a81514a67ab7abb52f10576a3bff5d43dd09540bf62ec090588d0cbe25a3"
   }
=======
   "version": "3.11.1"
>>>>>>> 6472f3f7
  }
 },
 "nbformat": 4,
 "nbformat_minor": 5
}<|MERGE_RESOLUTION|>--- conflicted
+++ resolved
@@ -69,16 +69,7 @@
    "name": "python",
    "nbconvert_exporter": "python",
    "pygments_lexer": "ipython3",
-<<<<<<< HEAD
-   "version": "3.10.6 | packaged by conda-forge | (main, Aug 22 2022, 20:29:51) [MSC v.1929 64 bit (AMD64)]"
-  },
-  "vscode": {
-   "interpreter": {
-    "hash": "a924a81514a67ab7abb52f10576a3bff5d43dd09540bf62ec090588d0cbe25a3"
-   }
-=======
    "version": "3.11.1"
->>>>>>> 6472f3f7
   }
  },
  "nbformat": 4,
