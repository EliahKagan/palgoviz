#!/usr/bin/env python

"""
More generators and comprehensions.

See also gencomp1.py and fibonacci.py.

Some, but not all, of the exercises in this file benefit from writing
comprehensions with multiple "for" (and sometimes multiple "if") clauses.
"""

import collections
from collections.abc import Iterable
import itertools


def empty():
    """
    Empty generator.

    >>> it = empty()
    >>> iter(it) is it
    True
    >>> list(it)
    []
    """
    yield from ()


<<<<<<< HEAD
class Empty:
    """
    Empty iterator.

    >>> it = Empty()
    >>> iter(it) is it
    True
    >>> list(it)
    []
    """

    __slots__ = ()

    def __iter__(self):
        return self

    def __next__(self):
        raise StopIteration()


=======
>>>>>>> 5cc7d53e
def product_two(a, b):
    """
    Like itertools.product, but must be called with exactly two iterables.

    This implementation returns a generator expression.

    >>> list(product_two('hi', 'bye'))
    [('h', 'b'), ('h', 'y'), ('h', 'e'), ('i', 'b'), ('i', 'y'), ('i', 'e')]
    >>> list(product_two(range(0), range(2)))
    []
    >>> list(product_two(range(2), range(0)))
    []
    >>> it = product_two((x - 1 for x in (1, 2)), (x + 5 for x in (3, 4)))
    >>> next(it)
    (0, 8)
    >>> list(it)
    [(0, 9), (1, 8), (1, 9)]
    """
    my_a = list(a)
    my_b = list(b)
    return ((x, y) for x in my_a for y in my_b)


def product_two_alt(a, b):
    """
    Like itertools.product, but must be called with exactly two iterables.

    This is like product_two above, but implemented as a generator function.

    >>> list(product_two_alt('hi', 'bye'))
    [('h', 'b'), ('h', 'y'), ('h', 'e'), ('i', 'b'), ('i', 'y'), ('i', 'e')]
    >>> list(product_two_alt(range(0), range(2)))
    []
    >>> list(product_two_alt(range(2), range(0)))
    []
    >>> it = product_two_alt((x - 1 for x in (1, 2)), (x + 5 for x in (3, 4)))
    >>> next(it)
    (0, 8)
    >>> list(it)
    [(0, 9), (1, 8), (1, 9)]
    """
    my_a = list(a)
    my_b = list(b)
    for x in my_a:
        for y in my_b:
            yield (x, y)


<<<<<<< HEAD
class ProductTwo:
    """
    Like itertools.product, but must be called with exactly two iterables.

    This implementation is as a class (as is itertools.product).

    >>> list(ProductTwo('hi', 'bye'))
    [('h', 'b'), ('h', 'y'), ('h', 'e'), ('i', 'b'), ('i', 'y'), ('i', 'e')]
    >>> list(ProductTwo(range(0), range(2)))
    []
    >>> list(ProductTwo(range(2), range(0)))
    []
    >>> it = ProductTwo((x - 1 for x in (1, 2)), (x + 5 for x in (3, 4)))
    >>> iter(it) is it  # Make sure we have the usual __iter__ for iterators.
    True
=======
def product_two_flexible(a, b):
    """
    Like product_two above, but a is permitted to be an infinite iterable.

    >>> list(product_two('hi', 'bye'))
    [('h', 'b'), ('h', 'y'), ('h', 'e'), ('i', 'b'), ('i', 'y'), ('i', 'e')]
    >>> list(product_two(range(0), range(2)))
    []
    >>> list(product_two(range(2), range(0)))
    []
    >>> it = product_two((x - 1 for x in (1, 2)), (x + 5 for x in (3, 4)))
>>>>>>> 5cc7d53e
    >>> next(it)
    (0, 8)
    >>> list(it)
    [(0, 9), (1, 8), (1, 9)]
<<<<<<< HEAD
    """

    __slots__ = ('_a_elem', '_b', '_a_it', '_b_it')

    def __init__(self, a, b):
        self._a_elem = None
        self._a_it = iter(list(a))
        self._b = list(b)
        self._b_it = Empty()

    def __iter__(self):
        return self

    def __next__(self):
        try:
            return self._advance()
        except StopIteration:
            self._a_elem = next(self._a_it)
            self._b_it = iter(self._b)
            return self._advance()

    def _advance(self):
        return self._a_elem, next(self._b_it)
=======
    >>> from itertools import count, islice
    >>> list(islice(product_two_flexible(count(), 'abc'), 7))
    [(0, 'a'), (0, 'b'), (0, 'c'), (1, 'a'), (1, 'b'), (1, 'c'), (2, 'a')]
    >>> list(islice(product_two_flexible(count(), (ch for ch in 'abc')), 7))
    [(0, 'a'), (0, 'b'), (0, 'c'), (1, 'a'), (1, 'b'), (1, 'c'), (2, 'a')]
    """
    my_b = list(b)
    return ((x, y) for x in a for y in my_b)


def pairs(iterable):
    """
    Yield pairs (x, y) where x and y appear in iterable, with x preceding y.

    Pairs are yielded primarily in the order in which x appears, secondarily in
    the order in which y appears. If the input has duplicates, they appear in
    the output. Space usage should decline as the algorithm proceeds. Where r
    is how many pairs remain to yield, the space complexity must be O(sqrt(r)).

    This is like itertools.combinations(iterable, 2), except for the restricted
    space. (Make sure you understand why.) Don't use anything from itertools.

    >>> list(pairs(iter('')))
    []
    >>> next(pairs('A'))  # Likewise empty, fewer than 2 elements.
    Traceback (most recent call last):
      ...
    StopIteration
    >>> list(pairs(iter('AB')))
    [('A', 'B')]
    >>> list(pairs('ABC'))
    [('A', 'B'), ('A', 'C'), ('B', 'C')]
    >>> list(pairs(iter('ABCD')))
    [('A', 'B'), ('A', 'C'), ('A', 'D'), ('B', 'C'), ('B', 'D'), ('C', 'D')]
    >>> list(pairs('AAA'))
    [('A', 'A'), ('A', 'A'), ('A', 'A')]
    """
    elements = collections.deque(iterable)

    while elements:
        x = elements.popleft()
        for y in elements:
            yield x, y
>>>>>>> 5cc7d53e


def ascending_countdowns():
    """
    Yield integers counting down to 0 from 0, then from 1, them from 2, etc.

    This implementation returns a generator expression.

    >>> from itertools import islice
    >>> list(islice(ascending_countdowns(), 25))
    [0, 1, 0, 2, 1, 0, 3, 2, 1, 0, 4, 3, 2, 1, 0, 5, 4, 3, 2, 1, 0, 6, 5, 4, 3]
    >>> sum(islice(ascending_countdowns(), 1_000_000))
    471108945
    """
    return (y for x in itertools.count() for y in range(x, -1, -1))


def ascending_countdowns_alt():
    """
    Yield integers counting down to 0 from 0, then from 1, them from 2, etc.

    This is like ascending_countdowns above, but implemented as a generator
    function.

    >>> from itertools import islice
    >>> list(islice(ascending_countdowns_alt(), 25))
    [0, 1, 0, 2, 1, 0, 3, 2, 1, 0, 4, 3, 2, 1, 0, 5, 4, 3, 2, 1, 0, 6, 5, 4, 3]
    >>> sum(islice(ascending_countdowns_alt(), 1_000_000))
    471108945
    """
    for x in itertools.count():
        yield from range(x, -1, -1)


class AscendingCountdowns:
    """
    Yield integers counting down to 0 from 0, then from 1, them from 2, etc.

    This is like ascending_countdowns and ascending_countdowns_alt, but
    implemented as a class.

    >>> from itertools import islice
    >>> it = AscendingCountdowns()
    >>> iter(it) is it  # Make sure we have the usual __iter__ for iterators.
    True
    >>> list(islice(it, 25))
    [0, 1, 0, 2, 1, 0, 3, 2, 1, 0, 4, 3, 2, 1, 0, 5, 4, 3, 2, 1, 0, 6, 5, 4, 3]
    >>> sum(islice(AscendingCountdowns(), 1_000_000))
    471108945
    """

    __slots__ = ('_up', '_down')

    def __init__(self):
        self._up = self._down = 0

    def __iter__(self):
        return self

    def __next__(self):
        if self._down < 0:
            self._up += 1
            self._down = self._up

        ret = self._down
        self._down -= 1
        return ret


def three_sums(a, b, c):
    """
    Make a set of all sums x + y + z. Take x, y, z from a, b, c, respectively.

    a, b, and c may be any iterables whose elements are numbers.

    >>> three_sums([2, 3], [], [20, 30])
    set()
    >>> a = (n * 10 for n in (1, 2, 3))
    >>> b = [7, 7, 14]
    >>> c = iter(range(2, 5))
    >>> s = three_sums(a, b, c)
    >>> isinstance(s, set)
    True
    >>> sorted(s)
    [19, 20, 21, 26, 27, 28, 29, 30, 31, 36, 37, 38, 39, 40, 41, 46, 47, 48]
    >>> three_sums(range(10), range(10), range(10)) == set(range(28))
    True
    """
    my_a = list(a)
    my_b = list(b)
    my_c = list(c)
    return {x + y + z for x in my_a for y in my_b for z in my_c}


def three_sums_alt(a, b, c):
    """
    Make a set of all sums x + y + z. Take x, y, z from a, b, c, respectively.

    a, b, and c may be any iterables whose elements are numbers.

    This alternative implementation differs from the above implementation. One
    of these implementations uses something from itertools. The other does not.

    >>> three_sums_alt([2, 3], [], [20, 30])
    set()
    >>> a = (n * 10 for n in (1, 2, 3))
    >>> b = [7, 7, 14]
    >>> c = iter(range(2, 5))
    >>> s = three_sums_alt(a, b, c)
    >>> isinstance(s, set)
    True
    >>> sorted(s)
    [19, 20, 21, 26, 27, 28, 29, 30, 31, 36, 37, 38, 39, 40, 41, 46, 47, 48]
    >>> three_sums_alt(range(10), range(10), range(10)) == set(range(28))
    True
    """
    return {x + y + z for x, y, z in itertools.product(a, b, c)}


def three_sum_indices_1(a, b, c, target):
    """
    Make an iterator of tuples (i, j, k) where a[i], b[j], c[k] all differ from
    each other and sum to target.

    This notation is merely illustrative. a, b, and c can be any iterables
    whose elements are numbers. The tuples are yielded in lexicographic order.

    This is the first of four implementations, which cover all four
    combinations of two independent choices:

        (A) Two implementations return generator expressions and do not contain
            loops. The other two are written as generator functions and do not
            use comprehensions.

        (B) Two implementations use something from itertools to simplify and
            shorten their code, but are slower in some situations (though the
            worst case efficiency is the same). The other two don't do that,
            instead avoiding doing extra work.

    It is acceptable for all four implementations to take time proportional to
    the product of the lengths of a, b, and c, even on average.

    >>> list(three_sum_indices_1([1, 2, 3], [10, 9], [7, 9, 8], 20))
    [(0, 0, 1), (1, 0, 2), (2, 0, 0), (2, 1, 2)]
    >>> next(three_sum_indices_1([0] * 10, [0] * 20, [0] * 30, 0))
    Traceback (most recent call last):
      ...
    StopIteration
    >>> from itertools import repeat as r
    >>> sum(1 for _ in three_sum_indices_1(r(1, 10), r(2, 20), r(3, 30), 6))
    6000
    """
    my_a = tuple(a)
    my_b = tuple(b)
    my_c = tuple(c)
    for i, x in enumerate(my_a):
        for j, y in enumerate(my_b):
            if x == y:
                continue
            for k, z in enumerate(my_c):
                if y == z or x == z:
                    continue
                if x + y + z == target:
                    yield (i, j, k)


def three_sum_indices_2(a, b, c, target):
    """
    Make an iterator of tuples (i, j, k) where a[i], b[j], c[k] all differ from
    each other and sum to target.

    This notation is merely illustrative. a, b, and c can be any iterables
    whose elements are numbers. The tuples are yielded in lexicographic order.

    This is the second of four implementations.

    >>> list(three_sum_indices_2([1, 2, 3], [10, 9], [7, 9, 8], 20))
    [(0, 0, 1), (1, 0, 2), (2, 0, 0), (2, 1, 2)]
    >>> next(three_sum_indices_2([0] * 10, [0] * 20, [0] * 30, 0))
    Traceback (most recent call last):
      ...
    StopIteration
    >>> from itertools import repeat as r
    >>> sum(1 for _ in three_sum_indices_2(r(1, 10), r(2, 20), r(3, 30), 6))
    6000
    """
    my_a = tuple(a)
    my_b = tuple(b)
    my_c = tuple(c)
    return ((i, j, k)
            for i, x in enumerate(my_a)
            for j, y in enumerate(my_b) if x != y
            for k, z in enumerate(my_c) if y != z and x != z
            if x + y + z == target)


def three_sum_indices_3(a, b, c, target):
    """
    Make an iterator of tuples (i, j, k) where a[i], b[j], c[k] all differ from
    each other and sum to target.

    This notation is merely illustrative. a, b, and c can be any iterables
    whose elements are numbers. The tuples are yielded in lexicographic order.

    This is the third of four implementations.

    >>> list(three_sum_indices_3([1, 2, 3], [10, 9], [7, 9, 8], 20))
    [(0, 0, 1), (1, 0, 2), (2, 0, 0), (2, 1, 2)]
    >>> next(three_sum_indices_3([0] * 10, [0] * 20, [0] * 30, 0))
    Traceback (most recent call last):
      ...
    StopIteration
    >>> from itertools import repeat as r
    >>> sum(1 for _ in three_sum_indices_3(r(1, 10), r(2, 20), r(3, 30), 6))
    6000
    """
    labeled_triples = itertools.product(enumerate(a), enumerate(b), enumerate(c))
    for (i, x), (j, y), (k, z) in labeled_triples:
        if x + y + z == target and x != y and x != z and y != z:
            yield (i, j, k)


def three_sum_indices_4(a, b, c, target):
    """
    Make an iterator of tuples (i, j, k) where a[i], b[j], c[k] all differ from
    each other and sum to target.

    This notation is merely illustrative. a, b, and c can be any iterables
    whose elements are numbers. The tuples are yielded in lexicographic order.

    This is the fourth of four implementations.

    >>> list(three_sum_indices_4([1, 2, 3], [10, 9], [7, 9, 8], 20))
    [(0, 0, 1), (1, 0, 2), (2, 0, 0), (2, 1, 2)]
    >>> next(three_sum_indices_4([0] * 10, [0] * 20, [0] * 30, 0))
    Traceback (most recent call last):
      ...
    StopIteration
    >>> from itertools import repeat as r
    >>> sum(1 for _ in three_sum_indices_4(r(1, 10), r(2, 20), r(3, 30), 6))
    6000
    """
    return ((i, j, k) for (i, x), (j, y), (k, z)
            in itertools.product(enumerate(a), enumerate(b), enumerate(c))
            if x + y + z == target and x != y and x != z and y != z)


def dot_product_slow(u, v):
    """
    Compute the dot product of real-valued vectors represented as dictionaries.

    The dimension is arbitrarily high (but finite), with keys representing
    components. The dictionaries need not have the same keys. If a key is
    absent, treat it as if the key were present with a value of 0 or 0.0.

    Running time is O(len(u) * len(v)).

    >>> dot_product_slow({'a': 2, 'b': 3, 'c': 4, 'd': 5}, {'b': 0.5, 'd': 1})
    6.5
    >>> u = {'s': 1.1, 't': 7.6, 'x': 2.7, 'y': 1.4, 'z': 3.36, 'foo': 9}
    >>> v = {'a': -1, 'y': 3.1, 'x': -4.2, 'bar': 1.9, 'z': 8.5, 'b': 1423.907}
    >>> w = {'p': 8.3, 'q': -0.8, 'r': -2.9, 'foo': 0.5}
    >>> uv = dot_product_slow(u, v)
    >>> round(uv, 2)
    21.56
    >>> uv == dot_product_slow(v, u)
    True
    >>> dot_product_slow(u, w) == dot_product_slow(w, u) == 4.5
    True
    >>> dot_product_slow(v, w) == dot_product_slow(w, v) == 0
    True
    """
    return sum(u_value * v_value
               for (u_key, u_value), (v_key, v_value)
               in itertools.product(u.items(), v.items())
               if v_key == u_key)


def dot_product(u, v):
    """
    Compute the dot product of real-valued vectors represented as dictionaries.

    The dimension is arbitrarily high (but finite), with keys representing
    components. The dictionaries need not have the same keys. If a key is
    absent, treat it as if the key were present with a value of 0 or 0.0.

    Running time is O(min(len(u), len(v))).

    >>> dot_product({'a': 2, 'b': 3, 'c': 4, 'd': 5}, {'b': 0.5, 'd': 1})
    6.5
    >>> u = {'s': 1.1, 't': 7.6, 'x': 2.7, 'y': 1.4, 'z': 3.36, 'foo': 9}
    >>> v = {'a': -1, 'y': 3.1, 'x': -4.2, 'bar': 1.9, 'z': 8.5, 'b': 1423.907}
    >>> w = {'p': 8.3, 'q': -0.8, 'r': -2.9, 'foo': 0.5}
    >>> uv = dot_product(u, v)
    >>> round(uv, 2)
    21.56
    >>> uv == dot_product(v, u)
    True
    >>> dot_product(u, w) == dot_product(w, u) == 4.5
    True
    >>> dot_product(v, w) == dot_product(w, v) == 0
    True
    """
    small, big = (u, v) if len(u) <= len(v) else (v, u)

    return sum(small_value * big.get(key, 0)
               for key, small_value in small.items())


def flatten2(iterable):
    """
    Flatten an iterable by exactly 2 levels.

    That is, yield sub-sub-elements: elements of elements of elements of the
    argument. If an element of the argument, or an element of an element of the
    argument, isn't iterable, skip it.

    It may be useful to check if an object is iterable by LBYL. You can do this
    by checking if it is considered an instance of collections.abc.Iterable.

    >>> list(flatten2([0, [1, 2], (3, 4, [5, 6, [7]], 8), [9], 10, [{(11,)}]]))
    [5, 6, [7], (11,)]
    >>> next(flatten2([[0, 1, 2], [3, 4, 5], [6, 7, 8]]))
    Traceback (most recent call last):
      ...
    StopIteration
    >>> ''.join(flatten2([['foo', 'bar', 'baz'], ['ham', 'spam', 'eggs']]))
    'foobarbazhamspameggs'
    >>> list(flatten2(['hi', [range(5)] * 3, 'bye']))
    ['h', 'i', 0, 1, 2, 3, 4, 0, 1, 2, 3, 4, 0, 1, 2, 3, 4, 'b', 'y', 'e']
    >>> list(flatten2(['hi', [iter(range(5))] * 3, 'bye']))
    ['h', 'i', 0, 1, 2, 3, 4, 'b', 'y', 'e']
    >>> list(flatten2('turtles'))  # It's turtles all the way down.
    ['t', 'u', 'r', 't', 'l', 'e', 's']
    """
    return (sub_sub_element
            for element in iterable if isinstance(element, Iterable)
            for sub_element in element if isinstance(sub_element, Iterable)
            for sub_sub_element in sub_element)


def ungroup(rows):
    """
    Return a set of all edges in a graph represented by a given adjacency list.

    An adjacency list (sometimes called "adjacency lists") is a jagged table
    that maps vertices (sources) to collections of their outward neighbors
    (destinations). That is, when a graph has an edge from u to v, its
    adjacency list's row for u contains v.

    >>> adj1 = {'a': ['b', 'c', 'd'], 'b': ['a', 'd'], 'c': ['a', 'd'], 'd': []}
    >>> ungroup(adj1) == {('a', 'b'), ('a', 'c'), ('a', 'd'),
    ...                   ('b', 'a'), ('b', 'd'), ('c', 'a'), ('c', 'd')}
    True
    >>> adj2 = {1: [2, 3], 2: [4, 5], 3: [6, 7], 4: [8, 9], 5: [], 6: [],
    ...         7: [], 8: [], 9: [2, 5]}
    >>> ungroup(adj2) == {(1, 2), (1, 3), (2, 4), (2, 5), (3, 6), (3, 7),
    ...                   (4, 8), (4, 9), (9, 2), (9, 5)}
    True
    """
    return {(key, value) for key, values in rows.items() for value in values}


def make_mul_table(height, width):
    """
    Make a multiplication table from 0 * 0 to height * width, as a nested list.

    make_mul_table(m, n)[i][j] holds i * j; the max i is m, and the max j is n.

    >>> make_mul_table(0, 0)
    [[0]]
    >>> make_mul_table(3, 4)
    [[0, 0, 0, 0, 0], [0, 1, 2, 3, 4], [0, 2, 4, 6, 8], [0, 3, 6, 9, 12]]
    >>> make_mul_table(4, 3)
    [[0, 0, 0, 0], [0, 1, 2, 3], [0, 2, 4, 6], [0, 3, 6, 9], [0, 4, 8, 12]]
    >>> make_mul_table(10, 10) == [
    ...     [0,  0,  0,  0,  0,  0,  0,  0,  0,  0,   0],
    ...     [0,  1,  2,  3,  4,  5,  6,  7,  8,  9,  10],
    ...     [0,  2,  4,  6,  8, 10, 12, 14, 16, 18,  20],
    ...     [0,  3,  6,  9, 12, 15, 18, 21, 24, 27,  30],
    ...     [0,  4,  8, 12, 16, 20, 24, 28, 32, 36,  40],
    ...     [0,  5, 10, 15, 20, 25, 30, 35, 40, 45,  50],
    ...     [0,  6, 12, 18, 24, 30, 36, 42, 48, 54,  60],
    ...     [0,  7, 14, 21, 28, 35, 42, 49, 56, 63,  70],
    ...     [0,  8, 16, 24, 32, 40, 48, 56, 64, 72,  80],
    ...     [0,  9, 18, 27, 36, 45, 54, 63, 72, 81,  90],
    ...     [0, 10, 20, 30, 40, 50, 60, 70, 80, 90, 100],
    ... ]
    True
    """
    return [[x * y for y in range(width + 1)] for x in range(height + 1)]


def compose_dicts_simple(back, front):
    """
    Given two dicts, make one that is their functional composition.

    This is the smallest possible dictionary d with the property that, if front
    associates the key x with the value y, and back associates the key y with
    the value z, then d associates the key x with the value z. Another way to
    say this is that the result dictionary is a pipline through front and back.

    Keys in both front and the result should appear in the same order in each.

    If any value of front is not hashable, raise TypeError. There are no other
    restrictions on either argument's keys or values.

    >>> status_colors = dict(unspecified='gray', OK='green', meh='blue',
    ...                      concern='yellow', alarm='orange', danger='red')
    >>> color_rgbs = dict(violet=0xEE82EE, red=0xFF0000, gray=0x808080,
    ...                   black=0x000000, green=0x008000, orange=0xFFA500,
    ...                   azure=0xF0FFFF, yellow=0xFFFF00, blue=0x0000FF)
    >>> status_rgbs = compose_dicts_simple(color_rgbs, status_colors)
    >>> from pprint import pprint
    >>> pprint([f'{c} #{r:06x}' for c, r in status_rgbs.items()], compact=True)
    ['unspecified #808080', 'OK #008000', 'meh #0000ff', 'concern #ffff00',
     'alarm #ffa500', 'danger #ff0000']
    >>> compose_dicts_simple(status_colors, color_rgbs)
    {}
    >>> squares = {x: x**2 for x in range(1, 100)}
    >>> compose_dicts_simple(squares, squares)
    {1: 1, 2: 16, 3: 81, 4: 256, 5: 625, 6: 1296, 7: 2401, 8: 4096, 9: 6561}
    >>> d1 = {10: 'a', 20: ('b', 'c'), 30: ['d', 'e'], 40: None}
    >>> d2 = {('b', 'c'): 30, None: 20, 'a': 40}
    >>> compose_dicts_simple(d2, d1)
    Traceback (most recent call last):
      ...
    TypeError: unhashable type: 'list'
    >>> compose_dicts_simple(d1, d2)
    {('b', 'c'): ['d', 'e'], None: ('b', 'c'), 'a': None}
    >>> compose_dicts_simple({}, {42: (set(),)})
    Traceback (most recent call last):
      ...
    TypeError: unhashable type: 'set'
    """
    return {key: back[value]
            for key, value in front.items() if value in back}


def compose_dicts(back, front):
    """
    Compose dictionaries, without requiring front to have only hashable values.

    This is like compose_dicts_simple, but arguments' keys and values have no
    restrictions. (Note that, while front may have non-hashable values and
    TypeError must not be raised, such values are certain not to be keys of
    back, because keys must always be hashable.)

    >>> status_colors = dict(unspecified='gray', OK='green', meh='blue',
    ...                      concern='yellow', alarm='orange', danger='red')
    >>> color_rgbs = dict(violet=0xEE82EE, red=0xFF0000, gray=0x808080,
    ...                   black=0x000000, green=0x008000, orange=0xFFA500,
    ...                   azure=0xF0FFFF, yellow=0xFFFF00, blue=0x0000FF)
    >>> status_rgbs = compose_dicts(color_rgbs, status_colors)
    >>> from pprint import pprint
    >>> pprint([f'{c} #{r:06x}' for c, r in status_rgbs.items()], compact=True)
    ['unspecified #808080', 'OK #008000', 'meh #0000ff', 'concern #ffff00',
     'alarm #ffa500', 'danger #ff0000']
    >>> compose_dicts(status_colors, color_rgbs)
    {}
    >>> squares = {x: x**2 for x in range(1, 100)}
    >>> compose_dicts(squares, squares)
    {1: 1, 2: 16, 3: 81, 4: 256, 5: 625, 6: 1296, 7: 2401, 8: 4096, 9: 6561}
    >>> d1 = {10: 'a', 20: ('b', 'c'), 30: ['d', 'e'], 40: None}
    >>> d2 = {('b', 'c'): 30, None: 20, 'a': 40}
    >>> compose_dicts(d2, d1)
    {10: 40, 20: 30, 40: 20}
    >>> compose_dicts(d1, d2)
    {('b', 'c'): ['d', 'e'], None: ('b', 'c'), 'a': None}
    >>> compose_dicts({}, {42: (set(),)})
    {}
    """
    d = {}
    for key, value in front.items():
        try:
            d[key] = back[value]
        except (TypeError, KeyError):
            pass

    return d


def compose_dicts_view(back, front):
    """
    Make a function that acts as a view into the composition of back and front.

    Calls to the returned function take O(1) time and behave like subscripting
    the dict returned by a previous call to compose_dicts_simple(back, front),
    except that:

    i.  Changes to back and front are accounted for, even when they occur
        between calls to compose_dicts_view and to the function it returned.

    ii. Errors are raised only when necessary, are deferred as long as
        possible, and reflect what really prevented the operation from
        succeeding.

        That is, if front maps x to y, and y is not a key of back, passing x to
        the returned function raises a KeyError reporting that y (not x) is
        absent. Or, if y is not even hashable, then passing x raises a
        TypeError about y. Other lookups than x, assuming they don't also go
        through y, remain unaffected.

    >>> status_colors = dict(unspecified='gray', OK='green', meh='blue',
    ...                      concern='yellow', alarm='orange', danger='red')
    >>> color_rgbs = dict(violet=0xEE82EE, red=0xFF0000, gray=0x808080,
    ...                   black=0x000000, green=0x008000, orange=0xFFA500,
    ...                   azure=0xF0FFFF, yellow=0xFFFF00, blue=0x0000FF)
    >>> rgb_from_status = compose_dicts_view(color_rgbs, status_colors)
    >>> format(rgb_from_status('OK'), '06X')
    '008000'
    >>> status_colors['OK'] = 'azure'
    >>> format(rgb_from_status('OK'), '06X')
    'F0FFFF'
    >>> status_colors['danger'] = 'vermillion'
    >>> rgb_from_status('danger')
    Traceback (most recent call last):
      ...
    KeyError: 'vermillion'
    >>> status_colors['danger'] = [227, 66, 52]  # RGB values for vermillion.
    >>> rgb_from_status('danger')
    Traceback (most recent call last):
      ...
    TypeError: unhashable type: 'list'
    >>> status_colors['danger'] = 'black'
    >>> format(rgb_from_status('danger'), '06X')
    '000000'
    """
    return lambda key: back[front[key]]


def matrix_square_flat(f, n):
    """
    Square an n-by-n matrix. The result is a dict with index pairs as keys.

    The binary function f, which can be assumed to be fast, represents an
    n-by-n matrix with 1-based indexing, where f(i, j) gives the (i, j) entry.

    Return the matrix product of this n-by-n matrix with itself, as a dict
    whose keys are tuples of the form (i, j), representing the ij entry of the
    product (still using 1-based indexing).

    >>> a = ((0, -1), (-1, 0))
    >>> matrix_square_flat(lambda i, j: a[i - 1][j - 1], 2) == {
    ...     (1, 1): 1, (1, 2): 0,
    ...     (2, 1): 0, (2, 2): 1,
    ... }
    True
    >>> b = ((1, 2, 3), (4, 5, 6), (7, 8, 9))
    >>> matrix_square_flat(lambda i, j: b[i - 1][j - 1], 3) == {
    ...     (1, 1):  30, (1, 2):  36, (1, 3):  42,
    ...     (2, 1):  66, (2, 2):  81, (2, 3):  96,
    ...     (3, 1): 102, (3, 2): 126, (3, 3): 150,
    ... }
    True
    """
    r = range(1, n + 1)
    return {(i, j): sum(f(i, k) * f(k, j) for k in r)
            for i in r for j in r}


def matrix_square_nested(f, n):
    """
    Square an n-by-n matrix. The result is a nested list with 0-based indexing.

    This works like matrix_square_flat above and f still takes 1-based indices,
    but the result is a nested list that, when indexed with i and then with j,
    gives the ij entry of the product, where i and j are 0-based indices.

    >>> a = ((0, -1), (-1, 0))
    >>> matrix_square_nested(lambda i, j: a[i - 1][j - 1], 2)
    [[1, 0], [0, 1]]
    >>> b = ((1, 2, 3), (4, 5, 6), (7, 8, 9))
    >>> matrix_square_nested(lambda i, j: b[i - 1][j - 1], 3)
    [[30, 36, 42], [66, 81, 96], [102, 126, 150]]
    """
    r = range(1, n + 1)
    return [[sum(f(i, k) * f(k, j) for k in r) for j in r] for i in r]


def transpose(matrix):
    """
    Transpose a matrix represented as a tuple of tuples.

    Assume matrix is a tuple of rows, which are themselves tuples, and that
    each row has the same width. Do not assume that width is equal to the
    the height (i.e., the number of rows need not be the number of columns).

    Return the tranpose of this matrix, in the same form.

    >>> transpose(((1, 2, 3), (4, 5, 6), (7, 8, 9)))
    ((1, 4, 7), (2, 5, 8), (3, 6, 9))
    >>> transpose(((1, 2), (3, 4), (5, 6)))
    ((1, 3, 5), (2, 4, 6))
    >>> transpose(((1, 2, 3), (4, 5, 6)))
    ((1, 4), (2, 5), (3, 6))
    >>> transpose(())
    ()
    """
    if not matrix:
        return ()

    height = len(matrix)
    width = len(matrix[0])

    return tuple(tuple(matrix[i][j] for i in range(height)) for j in range(width))


def transpose_alt(matrix):
    """
    Transpose a matrix represented as a tuple of tuples.

    This is a second independent implementation of transpose. Both behave the
    same on valid input. One uses comprehensions or loops (maybe both). The
    other uses neither comprehensions nor loops and is a single short line.

    >>> transpose_alt(((1, 2, 3), (4, 5, 6), (7, 8, 9)))
    ((1, 4, 7), (2, 5, 8), (3, 6, 9))
    >>> transpose_alt(((1, 2), (3, 4), (5, 6)))
    ((1, 3, 5), (2, 4, 6))
    >>> transpose_alt(((1, 2, 3), (4, 5, 6)))
    ((1, 4), (2, 5), (3, 6))
    >>> transpose_alt(())
    ()
    """
    return tuple(zip(*matrix))


def affines(weights, biases):
    """
    Make a set of all 1-dimensional real-valued affine functions that use a
    weight from weights and a bias from biases.

    A 1-dimensional affine function is a line in the coordinate plane: it takes
    x to wx+b. w is called the coefficient or weight, and b is called the bias.

    Note: All behaviors with combinations of these weights and biases will be
    represented, but no two emitted functions should always behave the same.

    >>> u = [2.3, 1.0, 2.3, -6.5, 5.4]
    >>> v = [1.9, 3.6, -5.1, 1.9]
    >>> s = affines(u, v)
    >>> isinstance(s, set)
    True
    >>> sorted(f(10) for f in s)
    [-70.1, -63.1, -61.4, 4.9, 11.9, 13.6, 17.9, 24.9, 26.6, 48.9, 55.9, 57.6]
    >>> sorted(round(f(5), 1) for f in s)
    [-37.6, -30.6, -28.9, -0.1, 6.4, 6.9, 8.6, 13.4, 15.1, 21.9, 28.9, 30.6]
    >>> t = affines(iter(v), (b for b in u))
    >>> isinstance(t, set)
    True
    >>> sorted(f(5) for f in t)
    [-32.0, -24.5, -23.2, -20.1, 3.0, 10.5, 11.5, 11.8, 14.9, 19.0, 20.3, 23.4]
    >>> sorted(round(f(2), 1) for f in t)
    [-16.7, -9.2, -7.9, -4.8, -2.7, 0.7, 4.8, 6.1, 8.2, 9.2, 9.5, 12.6]
    >>> affines(u, range(0)) == affines((m for m in ()), v) == set()
    True
    """
    def make_affine(w, b):
        return lambda x: w*x + b

    my_biases = set(biases)
    my_weights = set(weights)

    return {make_affine(w, b) for b in my_biases for w in my_weights}


class Affine:
    """
    An extensional notion of a 1-dimensional affine function.

    Instances are "extensional" in the sense that they are equal if and only if
    they return the same value for every value of their argument. This happens
    just when their weights and biases are respectively equal. Functions in
    mathematics are nearly always defined to have extensional equality, while
    functions in programming languages, if they can be compared for equality at
    all, are usually defined to be equal only when they have exactly the same
    code and any associated data, all stored in exactly the same places. (In
    Python, this can be stated more simply: functions are equal when they are
    the same object.) Functions in most programming languages are thus
    intensional rather than extensional.

    In contrast to functions in Python, sets are extensional, in math and in
    Python. Sets are equal if and only if they agree on all "in" queries.

    >>> Affine(-1.5, 6.2)
    Affine(weight=-1.5, bias=6.2)
    >>> _.weight, _.bias
    (-1.5, 6.2)
    >>> Affine(3, -8.2) == Affine(weight=3.0, bias=-8.2)
    True
    >>> Affine(1.1, 2.2)(10)
    13.2
    """

    __slots__ = ('_weight', '_bias')

    def __init__(self, weight, bias):
        """Create an affine transformation with a specified weight and bias."""
        self._weight = weight
        self._bias = bias

    def __call__(self, x):
        """Transform x according to weight and bias."""
        return self.weight*x + self.bias

    def __repr__(self):
        """Represent this Affine as Python code."""
        return (type(self).__name__ +
                f'(weight={self.weight!r}, bias={self.bias!r})')

    def __eq__(self, other):
        """Two Affines are equal if their weights and biases are equal."""
        if not isinstance(other, Affine):
            return NotImplemented
        return self.weight == other.weight and self.bias == other.bias

    def __hash__(self):
        return hash((self.weight, self.bias))

    @property
    def weight(self):
        """Weight or slope by which arguments are dilated."""
        return self._weight

    @property
    def bias(self):
        """Bias or y-intercept by which arguments are offset."""
        return self._bias


def affines_alt(weights, biases):
    """
    Make a set of all 1-dimensional real-valued Affine objects that use a
    weight from weights and a bias from biases.

    These objects represent affine functions in mathematics but are class
    instances, not Python functions. This implementation takes advantage of the
    behavior of Affine instances under equality comparison.

    >>> u = [2.3, 1.0, 2.3, -6.5, 5.4]
    >>> v = [1.9, 3.6, -5.1, 1.9]
    >>> s = affines_alt(u, v)
    >>> isinstance(s, set) and all(isinstance(f, Affine) for f in s)
    True
    >>> sorted(f(10) for f in s)
    [-70.1, -63.1, -61.4, 4.9, 11.9, 13.6, 17.9, 24.9, 26.6, 48.9, 55.9, 57.6]
    >>> sorted(round(f(5), 1) for f in s)
    [-37.6, -30.6, -28.9, -0.1, 6.4, 6.9, 8.6, 13.4, 15.1, 21.9, 28.9, 30.6]
    >>> t = affines_alt(iter(v), (b for b in u))
    >>> isinstance(t, set)
    True
    >>> sorted(f(5) for f in t)
    [-32.0, -24.5, -23.2, -20.1, 3.0, 10.5, 11.5, 11.8, 14.9, 19.0, 20.3, 23.4]
    >>> sorted(round(f(2), 1) for f in t)
    [-16.7, -9.2, -7.9, -4.8, -2.7, 0.7, 4.8, 6.1, 8.2, 9.2, 9.5, 12.6]
    >>> affines_alt(u, range(0)) == affines_alt((m for m in ()), v) == set()
    True
    """
    return {Affine(w, b) for w, b in itertools.product(weights, biases)}


def my_cycle(iterable):
    """
    Repeat an iterable indefinitely. Like itertools.cycle.

    Don't use anything from itertools.

    >>> list(itertools.islice(my_cycle([2, 4, 6]), 25))
    [2, 4, 6, 2, 4, 6, 2, 4, 6, 2, 4, 6, 2, 4, 6, 2, 4, 6, 2, 4, 6, 2, 4, 6, 2]
    >>> list(itertools.islice(my_cycle(x * 2 for x in [1, 2, 3]), 25))
    [2, 4, 6, 2, 4, 6, 2, 4, 6, 2, 4, 6, 2, 4, 6, 2, 4, 6, 2, 4, 6, 2, 4, 6, 2]
    >>> list(my_cycle(()))
    []
    >>> list(my_cycle(x for x in ()))
    []
    >>> list(itertools.islice(my_cycle(itertools.count(1)), 21))
    [1, 2, 3, 4, 5, 6, 7, 8, 9, 10, 11, 12, 13, 14, 15, 16, 17, 18, 19, 20, 21]

    >>> in_it = itertools.zip_longest(itertools.count(), 'ABCDEF')
    >>> out_it = my_cycle(x for pair in in_it for x in pair if x is not None)
    >>> list(itertools.islice(out_it, 19))
    [0, 'A', 1, 'B', 2, 'C', 3, 'D', 4, 'E', 5, 'F', 6, 7, 8, 9, 10, 11, 12]

    >>> it = my_cycle(print(i) for i in range(10, 20))
    >>> next(it) is None
    10
    True
    """
    history = []

    for item in iterable:
        yield item
        history.append(item)

    if history:
        while True:
            yield from history


def _chain_from_iterable(iterables):
    """Iterate an iterable of iterables and chain those iterables."""
    return (element for iterable in iterables for element in iterable)


def my_chain(*iterables):
    """
    Chain iterables, as itertools.chain does.

    Don't use anything from itertools (and don't write any classes).

    >>> list(my_chain())
    []
    >>> list(my_chain([1, 2, 3], [5, 6], [8, 9, 10], [12, 13]))
    [1, 2, 3, 5, 6, 8, 9, 10, 12, 13]
    >>> list(my_chain(iter([1, 2, 3]), [5, 6], iter([8, 9, 10]), [12, 13]))
    [1, 2, 3, 5, 6, 8, 9, 10, 12, 13]
    >>> list(itertools.islice(my_chain(iter('ABC'), itertools.count()), 20))
    ['A', 'B', 'C', 0, 1, 2, 3, 4, 5, 6, 7, 8, 9, 10, 11, 12, 13, 14, 15, 16]
    >>> list(my_chain(*(range(i) for i in range(7))))
    [0, 0, 1, 0, 1, 2, 0, 1, 2, 3, 0, 1, 2, 3, 4, 0, 1, 2, 3, 4, 5]

    >>> list(my_chain.from_iterable([[10, 20, 30], [11, 22, 33]]))
    [10, 20, 30, 11, 22, 33]
    >>> it1 = iter([iter([10, 20, 30]), iter([11, 22, 33])])
    >>> list(my_chain.from_iterable(it1))
    [10, 20, 30, 11, 22, 33]
    >>> from gencomp1 import windowed
    >>> list(my_chain.from_iterable(windowed(range(10), 3)))
    [0, 1, 2, 1, 2, 3, 2, 3, 4, 3, 4, 5, 4, 5, 6, 5, 6, 7, 6, 7, 8, 7, 8, 9]

    >>> it2 = my_chain.from_iterable(range(i) for i in itertools.count())
    >>> list(itertools.islice(it2, 25))
    [0, 0, 1, 0, 1, 2, 0, 1, 2, 3, 0, 1, 2, 3, 4, 0, 1, 2, 3, 4, 5, 0, 1, 2, 3]
    >>> it3 = my_chain.from_iterable(windowed(range(1_000_000_000_000_000), 3))
    >>> list(itertools.islice(it3, 25))
    [0, 1, 2, 1, 2, 3, 2, 3, 4, 3, 4, 5, 4, 5, 6, 5, 6, 7, 6, 7, 8, 7, 8, 9, 8]
    """
    return _chain_from_iterable(iterables)


my_chain.from_iterable = _chain_from_iterable


if __name__ == '__main__':
    import doctest
    doctest.testmod()<|MERGE_RESOLUTION|>--- conflicted
+++ resolved
@@ -27,7 +27,6 @@
     yield from ()
 
 
-<<<<<<< HEAD
 class Empty:
     """
     Empty iterator.
@@ -48,8 +47,6 @@
         raise StopIteration()
 
 
-=======
->>>>>>> 5cc7d53e
 def product_two(a, b):
     """
     Like itertools.product, but must be called with exactly two iterables.
@@ -98,7 +95,6 @@
             yield (x, y)
 
 
-<<<<<<< HEAD
 class ProductTwo:
     """
     Like itertools.product, but must be called with exactly two iterables.
@@ -114,24 +110,10 @@
     >>> it = ProductTwo((x - 1 for x in (1, 2)), (x + 5 for x in (3, 4)))
     >>> iter(it) is it  # Make sure we have the usual __iter__ for iterators.
     True
-=======
-def product_two_flexible(a, b):
-    """
-    Like product_two above, but a is permitted to be an infinite iterable.
-
-    >>> list(product_two('hi', 'bye'))
-    [('h', 'b'), ('h', 'y'), ('h', 'e'), ('i', 'b'), ('i', 'y'), ('i', 'e')]
-    >>> list(product_two(range(0), range(2)))
-    []
-    >>> list(product_two(range(2), range(0)))
-    []
-    >>> it = product_two((x - 1 for x in (1, 2)), (x + 5 for x in (3, 4)))
->>>>>>> 5cc7d53e
     >>> next(it)
     (0, 8)
     >>> list(it)
     [(0, 9), (1, 8), (1, 9)]
-<<<<<<< HEAD
     """
 
     __slots__ = ('_a_elem', '_b', '_a_it', '_b_it')
@@ -155,7 +137,23 @@
 
     def _advance(self):
         return self._a_elem, next(self._b_it)
-=======
+
+
+def product_two_flexible(a, b):
+    """
+    Like product_two above, but a is permitted to be an infinite iterable.
+
+    >>> list(product_two('hi', 'bye'))
+    [('h', 'b'), ('h', 'y'), ('h', 'e'), ('i', 'b'), ('i', 'y'), ('i', 'e')]
+    >>> list(product_two(range(0), range(2)))
+    []
+    >>> list(product_two(range(2), range(0)))
+    []
+    >>> it = product_two((x - 1 for x in (1, 2)), (x + 5 for x in (3, 4)))
+    >>> next(it)
+    (0, 8)
+    >>> list(it)
+    [(0, 9), (1, 8), (1, 9)]
     >>> from itertools import count, islice
     >>> list(islice(product_two_flexible(count(), 'abc'), 7))
     [(0, 'a'), (0, 'b'), (0, 'c'), (1, 'a'), (1, 'b'), (1, 'c'), (2, 'a')]
@@ -199,7 +197,6 @@
         x = elements.popleft()
         for y in elements:
             yield x, y
->>>>>>> 5cc7d53e
 
 
 def ascending_countdowns():
