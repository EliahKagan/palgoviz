#!/usr/bin/env python

"""
More generators and comprehensions.

See also gencomp1.py and fibonacci.py.

Some, but not all, of the exercises in this file benefit from writing
comprehensions with multiple "for" (and sometimes multiple "if") clauses.
"""

import collections
<<<<<<< HEAD
from collections.abc import Iterable, Sequence
=======
from collections.abc import Iterable
>>>>>>> 0406de50
import itertools
import operator


def empty():
    """
    Empty generator.

    >>> it = empty()
    >>> iter(it) is it
    True
    >>> list(it)
    []
    """
    yield from ()


class Empty:
    """
    Empty iterator.

    >>> it = Empty()
    >>> iter(it) is it
    True
    >>> list(it)
    []
    """

    __slots__ = ()

    def __iter__(self):
        return self

    def __next__(self):
        raise StopIteration()


def product_two(a, b):
    """
    Like itertools.product, but must be called with exactly two iterables.

    This implementation returns a generator expression.

    >>> list(product_two('hi', 'bye'))
    [('h', 'b'), ('h', 'y'), ('h', 'e'), ('i', 'b'), ('i', 'y'), ('i', 'e')]
    >>> list(product_two(range(0), range(2)))
    []
    >>> list(product_two(range(2), range(0)))
    []
    >>> it = product_two((x - 1 for x in (1, 2)), (x + 5 for x in (3, 4)))
    >>> next(it)
    (0, 8)
    >>> list(it)
    [(0, 9), (1, 8), (1, 9)]
    """
    my_a = list(a)
    my_b = list(b)
    return ((x, y) for x in my_a for y in my_b)


def product_two_alt(a, b):
    """
    Like itertools.product, but must be called with exactly two iterables.

    This is like product_two above, but implemented as a generator function.

    >>> list(product_two_alt('hi', 'bye'))
    [('h', 'b'), ('h', 'y'), ('h', 'e'), ('i', 'b'), ('i', 'y'), ('i', 'e')]
    >>> list(product_two_alt(range(0), range(2)))
    []
    >>> list(product_two_alt(range(2), range(0)))
    []
    >>> it = product_two_alt((x - 1 for x in (1, 2)), (x + 5 for x in (3, 4)))
    >>> next(it)
    (0, 8)
    >>> list(it)
    [(0, 9), (1, 8), (1, 9)]
    """
    my_a = list(a)
    my_b = list(b)
    for x in my_a:
        for y in my_b:
            yield (x, y)


class ProductTwo:
    """
    Like itertools.product, but must be called with exactly two iterables.

    This implementation is as a class (as is itertools.product).

    >>> list(ProductTwo('hi', 'bye'))
    [('h', 'b'), ('h', 'y'), ('h', 'e'), ('i', 'b'), ('i', 'y'), ('i', 'e')]
    >>> list(ProductTwo(range(0), range(2)))
    []
    >>> list(ProductTwo(range(2), range(0)))
    []
    >>> it = ProductTwo((x - 1 for x in (1, 2)), (x + 5 for x in (3, 4)))
    >>> iter(it) is it  # Make sure we have the usual __iter__ for iterators.
    True
    >>> next(it)
    (0, 8)
    >>> list(it)
    [(0, 9), (1, 8), (1, 9)]
    """

    __slots__ = ('_a_elem', '_b', '_a_it', '_b_it')

    def __init__(self, a, b):
        self._a_elem = None
        self._a_it = iter(list(a))
        self._b = list(b)
        self._b_it = Empty()

    def __iter__(self):
        return self

    def __next__(self):
        try:
            return self._advance()
        except StopIteration:
            self._a_elem = next(self._a_it)
            self._b_it = iter(self._b)
            return self._advance()

    def _advance(self):
        return self._a_elem, next(self._b_it)


def product_two_flexible(a, b):
    """
    Like product_two above, but a is permitted to be an infinite iterable.

    >>> list(product_two('hi', 'bye'))
    [('h', 'b'), ('h', 'y'), ('h', 'e'), ('i', 'b'), ('i', 'y'), ('i', 'e')]
    >>> list(product_two(range(0), range(2)))
    []
    >>> list(product_two(range(2), range(0)))
    []
    >>> it = product_two((x - 1 for x in (1, 2)), (x + 5 for x in (3, 4)))
    >>> next(it)
    (0, 8)
    >>> list(it)
    [(0, 9), (1, 8), (1, 9)]
    >>> from itertools import count, islice
    >>> list(islice(product_two_flexible(count(), 'abc'), 7))
    [(0, 'a'), (0, 'b'), (0, 'c'), (1, 'a'), (1, 'b'), (1, 'c'), (2, 'a')]
    >>> list(islice(product_two_flexible(count(), (ch for ch in 'abc')), 7))
    [(0, 'a'), (0, 'b'), (0, 'c'), (1, 'a'), (1, 'b'), (1, 'c'), (2, 'a')]
    """
    my_b = list(b)
    return ((x, y) for x in a for y in my_b)


<<<<<<< HEAD
def prefix_product(sequences, stop):
    """
    Cartesian product of sequences[0], sequences[1], ..., sequences[stop - 1].

    This returns an iterator that yields tuples from the Cartesian product of a
    prefix of sequences, behaving like itertools.product(*sequences[:stop]).
    Like itertools.product, this is lazy. Unlike itertools.product, it requires
    the input iterables to be sequences and does not materialize them. For this
    reason, it uses only O(stop) auxiliary space.

    sequences is assumed to be a sequence of sequences. stop is assumed to be
    an integer in range(len(sequences) + 1). This function is recursive and
    does not use a helper function; it only calls itself.

    >>> list(prefix_product([['a', 'b'], ['x', 'y']], 2))
    [('a', 'x'), ('a', 'y'), ('b', 'x'), ('b', 'y')]
    """
    if stop == 0:
        yield ()
        return

    for prefix_items in prefix_product(sequences, stop - 1):
        for last_item in sequences[stop - 1]:
            yield (*prefix_items, last_item)


def suffix_product(sequences, start):
    """
    Cartesian product of sequences[start], sequences[start + 1], ...,
    sequences[-1].

    This behaves like itertools.product(*sequences[start:]). It uses only
    O(len(sequences) - start) auxiliary space. Like prefix_product above, this
    is recursive and does not use a helper function.

    >>> list(suffix_product([['a', 'b'], ['x', 'y']], 0))
    [('a', 'x'), ('a', 'y'), ('b', 'x'), ('b', 'y')]
    """
    if start == len(sequences):
        yield ()
        return

    for first_item in sequences[start]:
        for suffix_items in suffix_product(sequences, start + 1):
            yield (first_item, *suffix_items)


def my_product(*iterables):
    """
    Cartesian product. Like itertools.product, but with no repeat parameter.

    This implementation uses one of prefix_product or suffix_product for most
    of its functionality. It should use whichever one gives best performance.
    Besides that one function, and builtins, it does not call anything else.

    Beyond not supporting repeat=, this differs from itertools.product in that:

    (1) This is recursive, while itertools.product is iterative. So this fails
        with RecursionError on large len(iterables). itertools.product doesn't.

    (2) itertools.product has a speed advantage due to being implemented in C.

    (3) itertools.product has another speed advantage due to using a different
        algorithm that performs less copying to build up the tuples it yields.

    >>> from pprint import pprint
    >>> pprint(list(my_product('ab', 'cde', 'fg', 'hi')),
    ...        compact=True)
    [('a', 'c', 'f', 'h'), ('a', 'c', 'f', 'i'), ('a', 'c', 'g', 'h'),
     ('a', 'c', 'g', 'i'), ('a', 'd', 'f', 'h'), ('a', 'd', 'f', 'i'),
     ('a', 'd', 'g', 'h'), ('a', 'd', 'g', 'i'), ('a', 'e', 'f', 'h'),
     ('a', 'e', 'f', 'i'), ('a', 'e', 'g', 'h'), ('a', 'e', 'g', 'i'),
     ('b', 'c', 'f', 'h'), ('b', 'c', 'f', 'i'), ('b', 'c', 'g', 'h'),
     ('b', 'c', 'g', 'i'), ('b', 'd', 'f', 'h'), ('b', 'd', 'f', 'i'),
     ('b', 'd', 'g', 'h'), ('b', 'd', 'g', 'i'), ('b', 'e', 'f', 'h'),
     ('b', 'e', 'f', 'i'), ('b', 'e', 'g', 'h'), ('b', 'e', 'g', 'i')]
    >>> pprint(list(my_product(iter('ab'), 'cde', iter('fg'), 'hi')),
    ...        compact=True)
    [('a', 'c', 'f', 'h'), ('a', 'c', 'f', 'i'), ('a', 'c', 'g', 'h'),
     ('a', 'c', 'g', 'i'), ('a', 'd', 'f', 'h'), ('a', 'd', 'f', 'i'),
     ('a', 'd', 'g', 'h'), ('a', 'd', 'g', 'i'), ('a', 'e', 'f', 'h'),
     ('a', 'e', 'f', 'i'), ('a', 'e', 'g', 'h'), ('a', 'e', 'g', 'i'),
     ('b', 'c', 'f', 'h'), ('b', 'c', 'f', 'i'), ('b', 'c', 'g', 'h'),
     ('b', 'c', 'g', 'i'), ('b', 'd', 'f', 'h'), ('b', 'd', 'f', 'i'),
     ('b', 'd', 'g', 'h'), ('b', 'd', 'g', 'i'), ('b', 'e', 'f', 'h'),
     ('b', 'e', 'f', 'i'), ('b', 'e', 'g', 'h'), ('b', 'e', 'g', 'i')]
    >>> from itertools import islice
    >>> sum(map(sum, islice(my_product(*([(0, 1)] * 900)), 10_000)))
    64608
    """
    sequences = [list(iterable) for iterable in iterables]
    return prefix_product(sequences, len(sequences))


def my_product_slow(*iterables):
    """
    Cartesian product. Like itertools.product, but with no repeat parameter.

    This implementation uses whichever of prefix_product or suffix_product is
    not used by my_product. So this is (usually) slower. Like my_product, this
    calls only prefix_product or suffix_product (not both), and maybe builtins.

    >>> from pprint import pprint
    >>> pprint(list(my_product_slow('ab', 'cde', 'fg', 'hi')),
    ...        compact=True)
    [('a', 'c', 'f', 'h'), ('a', 'c', 'f', 'i'), ('a', 'c', 'g', 'h'),
     ('a', 'c', 'g', 'i'), ('a', 'd', 'f', 'h'), ('a', 'd', 'f', 'i'),
     ('a', 'd', 'g', 'h'), ('a', 'd', 'g', 'i'), ('a', 'e', 'f', 'h'),
     ('a', 'e', 'f', 'i'), ('a', 'e', 'g', 'h'), ('a', 'e', 'g', 'i'),
     ('b', 'c', 'f', 'h'), ('b', 'c', 'f', 'i'), ('b', 'c', 'g', 'h'),
     ('b', 'c', 'g', 'i'), ('b', 'd', 'f', 'h'), ('b', 'd', 'f', 'i'),
     ('b', 'd', 'g', 'h'), ('b', 'd', 'g', 'i'), ('b', 'e', 'f', 'h'),
     ('b', 'e', 'f', 'i'), ('b', 'e', 'g', 'h'), ('b', 'e', 'g', 'i')]
    >>> pprint(list(my_product_slow(iter('ab'), 'cde', iter('fg'), 'hi')),
    ...        compact=True)
    [('a', 'c', 'f', 'h'), ('a', 'c', 'f', 'i'), ('a', 'c', 'g', 'h'),
     ('a', 'c', 'g', 'i'), ('a', 'd', 'f', 'h'), ('a', 'd', 'f', 'i'),
     ('a', 'd', 'g', 'h'), ('a', 'd', 'g', 'i'), ('a', 'e', 'f', 'h'),
     ('a', 'e', 'f', 'i'), ('a', 'e', 'g', 'h'), ('a', 'e', 'g', 'i'),
     ('b', 'c', 'f', 'h'), ('b', 'c', 'f', 'i'), ('b', 'c', 'g', 'h'),
     ('b', 'c', 'g', 'i'), ('b', 'd', 'f', 'h'), ('b', 'd', 'f', 'i'),
     ('b', 'd', 'g', 'h'), ('b', 'd', 'g', 'i'), ('b', 'e', 'f', 'h'),
     ('b', 'e', 'f', 'i'), ('b', 'e', 'g', 'h'), ('b', 'e', 'g', 'i')]
    >>> from itertools import islice
    >>> sum(map(sum, islice(my_product_slow(*([(0, 1)] * 90)), 10_000)))
    64608
    """
    sequences = [list(iterable) for iterable in iterables]
    return suffix_product(sequences, 0)
=======
def pairs(iterable):
    """
    Yield pairs (x, y) where x and y appear in iterable, with x preceding y.

    Pairs are yielded primarily in the order in which x appears, secondarily in
    the order in which y appears. If the input has duplicates, they appear in
    the output. Space usage should decline as the algorithm proceeds. Where r
    is how many pairs remain to yield, the space complexity must be O(sqrt(r)).

    This is like itertools.combinations(iterable, 2), except for the restricted
    space. (Make sure you understand why.) Don't use anything from itertools.

    >>> list(pairs(iter('')))
    []
    >>> next(pairs('A'))  # Likewise empty, fewer than 2 elements.
    Traceback (most recent call last):
      ...
    StopIteration
    >>> list(pairs(iter('AB')))
    [('A', 'B')]
    >>> list(pairs('ABC'))
    [('A', 'B'), ('A', 'C'), ('B', 'C')]
    >>> list(pairs(iter('ABCD')))
    [('A', 'B'), ('A', 'C'), ('A', 'D'), ('B', 'C'), ('B', 'D'), ('C', 'D')]
    >>> list(pairs('AAA'))
    [('A', 'A'), ('A', 'A'), ('A', 'A')]
    """
    elements = collections.deque(iterable)

    while elements:
        x = elements.popleft()
        for y in elements:
            yield x, y
>>>>>>> 0406de50


def ascending_countdowns():
    """
    Yield integers counting down to 0 from 0, then from 1, then from 2, etc.

    This implementation returns a generator expression.

    >>> from itertools import islice
    >>> list(islice(ascending_countdowns(), 25))
    [0, 1, 0, 2, 1, 0, 3, 2, 1, 0, 4, 3, 2, 1, 0, 5, 4, 3, 2, 1, 0, 6, 5, 4, 3]
    >>> sum(islice(ascending_countdowns(), 1_000_000))
    471108945
    """
    return (y for x in itertools.count() for y in range(x, -1, -1))


def ascending_countdowns_alt():
    """
    Yield integers counting down to 0 from 0, then from 1, them from 2, etc.

    This is like ascending_countdowns above, but implemented as a generator
    function.

    >>> from itertools import islice
    >>> list(islice(ascending_countdowns_alt(), 25))
    [0, 1, 0, 2, 1, 0, 3, 2, 1, 0, 4, 3, 2, 1, 0, 5, 4, 3, 2, 1, 0, 6, 5, 4, 3]
    >>> sum(islice(ascending_countdowns_alt(), 1_000_000))
    471108945
    """
    for x in itertools.count():
        yield from range(x, -1, -1)


class AscendingCountdowns:
    """
    Yield integers counting down to 0 from 0, then from 1, them from 2, etc.

    This is like ascending_countdowns and ascending_countdowns_alt, but
    implemented as a class.

    >>> from itertools import islice
    >>> it = AscendingCountdowns()
    >>> iter(it) is it  # Make sure we have the usual __iter__ for iterators.
    True
    >>> list(islice(it, 25))
    [0, 1, 0, 2, 1, 0, 3, 2, 1, 0, 4, 3, 2, 1, 0, 5, 4, 3, 2, 1, 0, 6, 5, 4, 3]
    >>> sum(islice(AscendingCountdowns(), 1_000_000))
    471108945
    """

    __slots__ = ('_up', '_down')

    def __init__(self):
        self._up = self._down = 0

    def __iter__(self):
        return self

    def __next__(self):
        if self._down < 0:
            self._up += 1
            self._down = self._up

        ret = self._down
        self._down -= 1
        return ret


def three_sums(a, b, c):
    """
    Make a set of all sums x + y + z. Take x, y, z from a, b, c, respectively.

    a, b, and c may be any iterables whose elements are numbers.

    >>> three_sums([2, 3], [], [20, 30])
    set()
    >>> a = (n * 10 for n in (1, 2, 3))
    >>> b = [7, 7, 14]
    >>> c = iter(range(2, 5))
    >>> s = three_sums(a, b, c)
    >>> isinstance(s, set)
    True
    >>> sorted(s)
    [19, 20, 21, 26, 27, 28, 29, 30, 31, 36, 37, 38, 39, 40, 41, 46, 47, 48]
    >>> three_sums(range(10), range(10), range(10)) == set(range(28))
    True
    """
    my_a = list(a)
    my_b = list(b)
    my_c = list(c)
    return {x + y + z for x in my_a for y in my_b for z in my_c}


def three_sums_alt(a, b, c):
    """
    Make a set of all sums x + y + z. Take x, y, z from a, b, c, respectively.

    a, b, and c may be any iterables whose elements are numbers.

    This alternative implementation differs from the above implementation. One
    of these implementations uses something from itertools. The other does not.

    >>> three_sums_alt([2, 3], [], [20, 30])
    set()
    >>> a = (n * 10 for n in (1, 2, 3))
    >>> b = [7, 7, 14]
    >>> c = iter(range(2, 5))
    >>> s = three_sums_alt(a, b, c)
    >>> isinstance(s, set)
    True
    >>> sorted(s)
    [19, 20, 21, 26, 27, 28, 29, 30, 31, 36, 37, 38, 39, 40, 41, 46, 47, 48]
    >>> three_sums_alt(range(10), range(10), range(10)) == set(range(28))
    True
    """
    return {x + y + z for x, y, z in itertools.product(a, b, c)}


def three_sum_indices_1(a, b, c, target):
    """
    Make an iterator of tuples (i, j, k) where a[i], b[j], c[k] all differ from
    each other and sum to target.

    This notation is merely illustrative. a, b, and c can be any iterables
    whose elements are numbers. The tuples are yielded in lexicographic order.

    This is the first of four implementations, which cover all four
    combinations of two independent choices:

    i.  Two implementations return generator expressions and do not contain
        loops. The other two are written as generator functions and do not use
        comprehensions.

    ii. Two implementations use something from itertools to simplify and
        shorten their code, but are slower in some situations (though the worst
        case efficiency is the same). The other two don't do that, instead
        avoiding doing extra work.

    It is acceptable for all four implementations to take time proportional to
    the product of the lengths of a, b, and c, even on average.

    >>> list(three_sum_indices_1([1, 2, 3], [10, 9], [7, 9, 8], 20))
    [(0, 0, 1), (1, 0, 2), (2, 0, 0), (2, 1, 2)]
    >>> next(three_sum_indices_1([0] * 10, [0] * 20, [0] * 30, 0))
    Traceback (most recent call last):
      ...
    StopIteration
    >>> from itertools import repeat as r
    >>> sum(1 for _ in three_sum_indices_1(r(1, 10), r(2, 20), r(3, 30), 6))
    6000
    """
    my_a = tuple(a)
    my_b = tuple(b)
    my_c = tuple(c)
    for i, x in enumerate(my_a):
        for j, y in enumerate(my_b):
            if x == y:
                continue
            for k, z in enumerate(my_c):
                if y == z or x == z:
                    continue
                if x + y + z == target:
                    yield (i, j, k)


def three_sum_indices_2(a, b, c, target):
    """
    Make an iterator of tuples (i, j, k) where a[i], b[j], c[k] all differ from
    each other and sum to target.

    This notation is merely illustrative. a, b, and c can be any iterables
    whose elements are numbers. The tuples are yielded in lexicographic order.

    This is the second of four implementations.

    >>> list(three_sum_indices_2([1, 2, 3], [10, 9], [7, 9, 8], 20))
    [(0, 0, 1), (1, 0, 2), (2, 0, 0), (2, 1, 2)]
    >>> next(three_sum_indices_2([0] * 10, [0] * 20, [0] * 30, 0))
    Traceback (most recent call last):
      ...
    StopIteration
    >>> from itertools import repeat as r
    >>> sum(1 for _ in three_sum_indices_2(r(1, 10), r(2, 20), r(3, 30), 6))
    6000
    """
    my_a = tuple(a)
    my_b = tuple(b)
    my_c = tuple(c)
    return ((i, j, k)
            for i, x in enumerate(my_a)
            for j, y in enumerate(my_b) if x != y
            for k, z in enumerate(my_c) if y != z and x != z
            if x + y + z == target)


def three_sum_indices_3(a, b, c, target):
    """
    Make an iterator of tuples (i, j, k) where a[i], b[j], c[k] all differ from
    each other and sum to target.

    This notation is merely illustrative. a, b, and c can be any iterables
    whose elements are numbers. The tuples are yielded in lexicographic order.

    This is the third of four implementations.

    >>> list(three_sum_indices_3([1, 2, 3], [10, 9], [7, 9, 8], 20))
    [(0, 0, 1), (1, 0, 2), (2, 0, 0), (2, 1, 2)]
    >>> next(three_sum_indices_3([0] * 10, [0] * 20, [0] * 30, 0))
    Traceback (most recent call last):
      ...
    StopIteration
    >>> from itertools import repeat as r
    >>> sum(1 for _ in three_sum_indices_3(r(1, 10), r(2, 20), r(3, 30), 6))
    6000
    """
    labeled_triples = itertools.product(enumerate(a), enumerate(b), enumerate(c))
    for (i, x), (j, y), (k, z) in labeled_triples:
        if x + y + z == target and x != y and x != z and y != z:
            yield (i, j, k)


def three_sum_indices_4(a, b, c, target):
    """
    Make an iterator of tuples (i, j, k) where a[i], b[j], c[k] all differ from
    each other and sum to target.

    This notation is merely illustrative. a, b, and c can be any iterables
    whose elements are numbers. The tuples are yielded in lexicographic order.

    This is the fourth of four implementations.

    >>> list(three_sum_indices_4([1, 2, 3], [10, 9], [7, 9, 8], 20))
    [(0, 0, 1), (1, 0, 2), (2, 0, 0), (2, 1, 2)]
    >>> next(three_sum_indices_4([0] * 10, [0] * 20, [0] * 30, 0))
    Traceback (most recent call last):
      ...
    StopIteration
    >>> from itertools import repeat as r
    >>> sum(1 for _ in three_sum_indices_4(r(1, 10), r(2, 20), r(3, 30), 6))
    6000
    """
    return ((i, j, k) for (i, x), (j, y), (k, z)
            in itertools.product(enumerate(a), enumerate(b), enumerate(c))
            if x + y + z == target and x != y and x != z and y != z)


def dot_product_slow(u, v):
    """
    Compute the dot product of real-valued vectors represented as dictionaries.

    The dimension is arbitrarily high (but finite), with keys representing
    components. The dictionaries need not have the same keys. If a key is
    absent, treat it as if the key were present with a value of 0 or 0.0.

    Running time is O(len(u) * len(v)).

    >>> dot_product_slow({'a': 2, 'b': 3, 'c': 4, 'd': 5}, {'b': 0.5, 'd': 1})
    6.5
    >>> u = {'s': 1.1, 't': 7.6, 'x': 2.7, 'y': 1.4, 'z': 3.36, 'foo': 9}
    >>> v = {'a': -1, 'y': 3.1, 'x': -4.2, 'bar': 1.9, 'z': 8.5, 'b': 1423.907}
    >>> w = {'p': 8.3, 'q': -0.8, 'r': -2.9, 'foo': 0.5}
    >>> uv = dot_product_slow(u, v)
    >>> round(uv, 2)
    21.56
    >>> uv == dot_product_slow(v, u)
    True
    >>> dot_product_slow(u, w) == dot_product_slow(w, u) == 4.5
    True
    >>> dot_product_slow(v, w) == dot_product_slow(w, v) == 0
    True
    """
    return sum(u_value * v_value
               for (u_key, u_value), (v_key, v_value)
               in itertools.product(u.items(), v.items())
               if v_key == u_key)


def dot_product(u, v):
    """
    Compute the dot product of real-valued vectors represented as dictionaries.

    The dimension is arbitrarily high (but finite), with keys representing
    components. The dictionaries need not have the same keys. If a key is
    absent, treat it as if the key were present with a value of 0 or 0.0.

    Running time is O(min(len(u), len(v))).

    >>> dot_product({'a': 2, 'b': 3, 'c': 4, 'd': 5}, {'b': 0.5, 'd': 1})
    6.5
    >>> u = {'s': 1.1, 't': 7.6, 'x': 2.7, 'y': 1.4, 'z': 3.36, 'foo': 9}
    >>> v = {'a': -1, 'y': 3.1, 'x': -4.2, 'bar': 1.9, 'z': 8.5, 'b': 1423.907}
    >>> w = {'p': 8.3, 'q': -0.8, 'r': -2.9, 'foo': 0.5}
    >>> uv = dot_product(u, v)
    >>> round(uv, 2)
    21.56
    >>> uv == dot_product(v, u)
    True
    >>> dot_product(u, w) == dot_product(w, u) == 4.5
    True
    >>> dot_product(v, w) == dot_product(w, v) == 0
    True
    """
    small, big = (u, v) if len(u) <= len(v) else (v, u)

    return sum(small_value * big.get(key, 0)
               for key, small_value in small.items())


def flatten2(iterable):
    """
    Flatten an iterable by exactly 2 levels.

    That is, yield sub-sub-elements: elements of elements of elements of the
    argument. If an element of the argument, or an element of an element of the
    argument, isn't iterable, skip it.

    It may be useful to check if an object is iterable by LBYL. You can do this
    by checking if it is considered an instance of collections.abc.Iterable.

    >>> list(flatten2([0, [1, 2], (3, 4, [5, 6, [7]], 8), [9], 10, [{(11,)}]]))
    [5, 6, [7], (11,)]
    >>> next(flatten2([[0, 1, 2], [3, 4, 5], [6, 7, 8]]))
    Traceback (most recent call last):
      ...
    StopIteration
    >>> ''.join(flatten2([['foo', 'bar', 'baz'], ['ham', 'spam', 'eggs']]))
    'foobarbazhamspameggs'
    >>> list(flatten2(['hi', [range(5)] * 3, 'bye']))
    ['h', 'i', 0, 1, 2, 3, 4, 0, 1, 2, 3, 4, 0, 1, 2, 3, 4, 'b', 'y', 'e']
    >>> list(flatten2(['hi', [iter(range(5))] * 3, 'bye']))
    ['h', 'i', 0, 1, 2, 3, 4, 'b', 'y', 'e']
    >>> list(flatten2('turtles'))  # It's turtles all the way down.
    ['t', 'u', 'r', 't', 'l', 'e', 's']
    """
    return (sub_sub_element
            for element in iterable if isinstance(element, Iterable)
            for sub_element in element if isinstance(sub_element, Iterable)
            for sub_sub_element in sub_element)


def ungroup(rows):
    """
    Return a set of all edges in a graph represented by a given adjacency list.

    An adjacency list (sometimes called "adjacency lists") is a jagged table
    that maps vertices (sources) to collections of their outward neighbors
    (destinations). That is, when a graph has an edge from u to v, its
    adjacency list's row for u contains v.

    >>> adj1 = {'a': ['b', 'c', 'd'], 'b': ['a', 'd'], 'c': ['a', 'd'], 'd': []}
    >>> ungroup(adj1) == {('a', 'b'), ('a', 'c'), ('a', 'd'),
    ...                   ('b', 'a'), ('b', 'd'), ('c', 'a'), ('c', 'd')}
    True
    >>> adj2 = {1: [2, 3], 2: [4, 5], 3: [6, 7], 4: [8, 9], 5: [], 6: [],
    ...         7: [], 8: [], 9: [2, 5]}
    >>> ungroup(adj2) == {(1, 2), (1, 3), (2, 4), (2, 5), (3, 6), (3, 7),
    ...                   (4, 8), (4, 9), (9, 2), (9, 5)}
    True
    """
    return {(key, value) for key, values in rows.items() for value in values}


def make_mul_table(height, width):
    """
    Make a multiplication table from 0 * 0 to height * width, as a nested list.

    make_mul_table(m, n)[i][j] holds i * j; the max i is m, and the max j is n.

    >>> make_mul_table(0, 0)
    [[0]]
    >>> make_mul_table(3, 4)
    [[0, 0, 0, 0, 0], [0, 1, 2, 3, 4], [0, 2, 4, 6, 8], [0, 3, 6, 9, 12]]
    >>> make_mul_table(4, 3)
    [[0, 0, 0, 0], [0, 1, 2, 3], [0, 2, 4, 6], [0, 3, 6, 9], [0, 4, 8, 12]]
    >>> make_mul_table(10, 10) == [
    ...     [0,  0,  0,  0,  0,  0,  0,  0,  0,  0,   0],
    ...     [0,  1,  2,  3,  4,  5,  6,  7,  8,  9,  10],
    ...     [0,  2,  4,  6,  8, 10, 12, 14, 16, 18,  20],
    ...     [0,  3,  6,  9, 12, 15, 18, 21, 24, 27,  30],
    ...     [0,  4,  8, 12, 16, 20, 24, 28, 32, 36,  40],
    ...     [0,  5, 10, 15, 20, 25, 30, 35, 40, 45,  50],
    ...     [0,  6, 12, 18, 24, 30, 36, 42, 48, 54,  60],
    ...     [0,  7, 14, 21, 28, 35, 42, 49, 56, 63,  70],
    ...     [0,  8, 16, 24, 32, 40, 48, 56, 64, 72,  80],
    ...     [0,  9, 18, 27, 36, 45, 54, 63, 72, 81,  90],
    ...     [0, 10, 20, 30, 40, 50, 60, 70, 80, 90, 100],
    ... ]
    True
    """
    return [[x * y for y in range(width + 1)] for x in range(height + 1)]


def compose_dicts_simple(back, front):
    """
    Given two dicts, make one that is their functional composition.

    This is the smallest possible dictionary d with the property that, if front
    associates the key x with the value y, and back associates the key y with
    the value z, then d associates the key x with the value z. Another way to
    say this is that the result dictionary is a pipline through front and back.

    Keys in both front and the result should appear in the same order in each.

    If any value of front is not hashable, raise TypeError. There are no other
    restrictions on either argument's keys or values.

    >>> status_colors = dict(unspecified='gray', OK='green', meh='blue',
    ...                      concern='yellow', alarm='orange', danger='red')
    >>> color_rgbs = dict(violet=0xEE82EE, red=0xFF0000, gray=0x808080,
    ...                   black=0x000000, green=0x008000, orange=0xFFA500,
    ...                   azure=0xF0FFFF, yellow=0xFFFF00, blue=0x0000FF)
    >>> status_rgbs = compose_dicts_simple(color_rgbs, status_colors)
    >>> from pprint import pprint
    >>> pprint([f'{c} #{r:06x}' for c, r in status_rgbs.items()], compact=True)
    ['unspecified #808080', 'OK #008000', 'meh #0000ff', 'concern #ffff00',
     'alarm #ffa500', 'danger #ff0000']
    >>> compose_dicts_simple(status_colors, color_rgbs)
    {}
    >>> squares = {x: x**2 for x in range(1, 100)}
    >>> compose_dicts_simple(squares, squares)
    {1: 1, 2: 16, 3: 81, 4: 256, 5: 625, 6: 1296, 7: 2401, 8: 4096, 9: 6561}
    >>> d1 = {10: 'a', 20: ('b', 'c'), 30: ['d', 'e'], 40: None}
    >>> d2 = {('b', 'c'): 30, None: 20, 'a': 40}
    >>> compose_dicts_simple(d2, d1)
    Traceback (most recent call last):
      ...
    TypeError: unhashable type: 'list'
    >>> compose_dicts_simple(d1, d2)
    {('b', 'c'): ['d', 'e'], None: ('b', 'c'), 'a': None}
    >>> compose_dicts_simple({}, {42: (set(),)})
    Traceback (most recent call last):
      ...
    TypeError: unhashable type: 'set'
    """
    return {key: back[value]
            for key, value in front.items() if value in back}


def compose_dicts(back, front):
    """
    Compose dictionaries, without requiring front to have only hashable values.

    This is like compose_dicts_simple, but arguments' keys and values have no
    restrictions. (Note that, while front may have non-hashable values and
    TypeError must not be raised, such values are certain not to be keys of
    back, because keys must always be hashable.)

    >>> status_colors = dict(unspecified='gray', OK='green', meh='blue',
    ...                      concern='yellow', alarm='orange', danger='red')
    >>> color_rgbs = dict(violet=0xEE82EE, red=0xFF0000, gray=0x808080,
    ...                   black=0x000000, green=0x008000, orange=0xFFA500,
    ...                   azure=0xF0FFFF, yellow=0xFFFF00, blue=0x0000FF)
    >>> status_rgbs = compose_dicts(color_rgbs, status_colors)
    >>> from pprint import pprint
    >>> pprint([f'{c} #{r:06x}' for c, r in status_rgbs.items()], compact=True)
    ['unspecified #808080', 'OK #008000', 'meh #0000ff', 'concern #ffff00',
     'alarm #ffa500', 'danger #ff0000']
    >>> compose_dicts(status_colors, color_rgbs)
    {}
    >>> squares = {x: x**2 for x in range(1, 100)}
    >>> compose_dicts(squares, squares)
    {1: 1, 2: 16, 3: 81, 4: 256, 5: 625, 6: 1296, 7: 2401, 8: 4096, 9: 6561}
    >>> d1 = {10: 'a', 20: ('b', 'c'), 30: ['d', 'e'], 40: None}
    >>> d2 = {('b', 'c'): 30, None: 20, 'a': 40}
    >>> compose_dicts(d2, d1)
    {10: 40, 20: 30, 40: 20}
    >>> compose_dicts(d1, d2)
    {('b', 'c'): ['d', 'e'], None: ('b', 'c'), 'a': None}
    >>> compose_dicts({}, {42: (set(),)})
    {}
    """
    d = {}
    for key, value in front.items():
        try:
            d[key] = back[value]
        except (TypeError, KeyError):
            pass

    return d


def compose_dicts_view(back, front):
    """
    Make a function that acts as a view into the composition of back and front.

    Calls to the returned function take O(1) time and behave like subscripting
    the dict returned by a previous call to compose_dicts_simple(back, front),
    except that:

    i.  Changes to back and front are accounted for, even when they occur
        between calls to compose_dicts_view and to the function it returned.

    ii. Errors are raised only when necessary, are deferred as long as
        possible, and reflect what really prevented the operation from
        succeeding.

        That is, if front maps x to y, and y is not a key of back, passing x to
        the returned function raises a KeyError reporting that y (not x) is
        absent. Or, if y is not even hashable, then passing x raises a
        TypeError about y. Other lookups than x, assuming they don't also go
        through y, remain unaffected.

    >>> status_colors = dict(unspecified='gray', OK='green', meh='blue',
    ...                      concern='yellow', alarm='orange', danger='red')
    >>> color_rgbs = dict(violet=0xEE82EE, red=0xFF0000, gray=0x808080,
    ...                   black=0x000000, green=0x008000, orange=0xFFA500,
    ...                   azure=0xF0FFFF, yellow=0xFFFF00, blue=0x0000FF)
    >>> rgb_from_status = compose_dicts_view(color_rgbs, status_colors)
    >>> format(rgb_from_status('OK'), '06X')
    '008000'
    >>> status_colors['OK'] = 'azure'
    >>> format(rgb_from_status('OK'), '06X')
    'F0FFFF'
    >>> status_colors['danger'] = 'vermillion'
    >>> rgb_from_status('danger')
    Traceback (most recent call last):
      ...
    KeyError: 'vermillion'
    >>> status_colors['danger'] = [227, 66, 52]  # RGB values for vermillion.
    >>> rgb_from_status('danger')
    Traceback (most recent call last):
      ...
    TypeError: unhashable type: 'list'
    >>> status_colors['danger'] = 'black'
    >>> format(rgb_from_status('danger'), '06X')
    '000000'
    """
    return lambda key: back[front[key]]


def matrix_square_flat(f, n):
    """
    Square an n-by-n matrix. The result is a dict with index pairs as keys.

    The binary function f, which can be assumed to be fast, represents an
    n-by-n matrix with 1-based indexing, where f(i, j) gives the (i, j) entry.

    Return the matrix product of this n-by-n matrix with itself, as a dict
    whose keys are tuples of the form (i, j), representing the ij entry of the
    product (still using 1-based indexing).

    >>> a = ((0, -1), (-1, 0))
    >>> matrix_square_flat(lambda i, j: a[i - 1][j - 1], 2) == {
    ...     (1, 1): 1, (1, 2): 0,
    ...     (2, 1): 0, (2, 2): 1,
    ... }
    True
    >>> b = ((1, 2, 3), (4, 5, 6), (7, 8, 9))
    >>> matrix_square_flat(lambda i, j: b[i - 1][j - 1], 3) == {
    ...     (1, 1):  30, (1, 2):  36, (1, 3):  42,
    ...     (2, 1):  66, (2, 2):  81, (2, 3):  96,
    ...     (3, 1): 102, (3, 2): 126, (3, 3): 150,
    ... }
    True
    """
    r = range(1, n + 1)
    return {(i, j): sum(f(i, k) * f(k, j) for k in r)
            for i in r for j in r}


def matrix_square_nested(f, n):
    """
    Square an n-by-n matrix. The result is a nested list with 0-based indexing.

    This works like matrix_square_flat above and f still takes 1-based indices,
    but the result is a nested list that, when indexed with i and then with j,
    gives the ij entry of the product, where i and j are 0-based indices.

    >>> a = ((0, -1), (-1, 0))
    >>> matrix_square_nested(lambda i, j: a[i - 1][j - 1], 2)
    [[1, 0], [0, 1]]
    >>> b = ((1, 2, 3), (4, 5, 6), (7, 8, 9))
    >>> matrix_square_nested(lambda i, j: b[i - 1][j - 1], 3)
    [[30, 36, 42], [66, 81, 96], [102, 126, 150]]
    """
    r = range(1, n + 1)
    return [[sum(f(i, k) * f(k, j) for k in r) for j in r] for i in r]


def matrix_dimensions(matrix):
    """
    Given a matrix as a nested sequence, return its height and width.

    If matrix is not a sequence of sequences, raise TypeError.

    If matrix is empty, or has any empty rows, raise ValueError.

    If matrix is jagged--that is, its rows differ in width--raise ValueError.

    >>> matrix_dimensions(((0, -1), (-1, 0)))
    (2, 2)
    >>> matrix_dimensions([[1, 2], [3, 4], [5, 6]])
    (3, 2)
    >>> matrix_dimensions([(1, 2, 3), 'ABC'])
    (2, 3)
    >>> matrix_dimensions([])
    Traceback (most recent call last):
      ...
    ValueError: empty matrix not supported
    >>> matrix_dimensions([[], []])
    Traceback (most recent call last):
      ...
    ValueError: zero-width nonempty matrix not supported
    >>> matrix_dimensions([[3, 4], [5]])
    Traceback (most recent call last):
      ...
    ValueError: jagged grid not supported (must be rectangular)
    >>> matrix_dimensions([[4], [], [5]])
    Traceback (most recent call last):
      ...
    ValueError: jagged grid not supported (must be rectangular)
    >>> matrix_dimensions(3)
    Traceback (most recent call last):
      ...
    TypeError: matrix is not a sequence
    >>> matrix_dimensions([[4], [], {10, 20}])
    Traceback (most recent call last):
      ...
    TypeError: row is not a sequence
    """
    if not isinstance(matrix, Sequence):
        raise TypeError('matrix is not a sequence')

    if not all(isinstance(row, Sequence) for row in matrix):
        raise TypeError('row is not a sequence')

    height = len(matrix)
    if height == 0:
        raise ValueError('empty matrix not supported')

    width = len(matrix[0])
    if any(len(row) != width for row in matrix):
        raise ValueError('jagged grid not supported (must be rectangular)')
    if width == 0:
        raise ValueError('zero-width nonempty matrix not supported')

    return height, width


def matrix_multiply(a, b):
    """
    Given matrices as nested sequences, compute their product as a nested list.

    Use matrix_dimensions to check that they are well-formed and find their
    heights and widths. Retain its prohibition on empty matrices. In addition
    to any exceptions it may raise, raise ValueError if a and b are well-formed
    matrices that cannot be multiplied due to incompatible dimensions.

    # FIXME: Needs tests.
    """
    m, n = matrix_dimensions(a)
    n_, p = matrix_dimensions(b)
    if n != n_:
        raise ValueError(
            f"can't multiply {n}-column matrix by {n_}-row matrix")

    return [[sum(a[i][k] * b[k][j] for k in range(n)) for j in range(p)]
            for i in range(m)]


def identity_matrix(n):
    """
    Make an n-by-n identity matrix, represented as a nested list.

    This implementation is self-contained (except that it may use builtins) and
    consists of a single statement, which fits easily on one line.

    >>> identity_matrix(0)
    []
    >>> identity_matrix(1)
    [[1]]
    >>> identity_matrix(2)
    [[1, 0], [0, 1]]
    >>> identity_matrix(3)
    [[1, 0, 0], [0, 1, 0], [0, 0, 1]]
    >>> identity_matrix(4)
    [[1, 0, 0, 0], [0, 1, 0, 0], [0, 0, 1, 0], [0, 0, 0, 1]]
    >>> from pprint import pprint
    >>> pprint(identity_matrix(15))
    [[1, 0, 0, 0, 0, 0, 0, 0, 0, 0, 0, 0, 0, 0, 0],
     [0, 1, 0, 0, 0, 0, 0, 0, 0, 0, 0, 0, 0, 0, 0],
     [0, 0, 1, 0, 0, 0, 0, 0, 0, 0, 0, 0, 0, 0, 0],
     [0, 0, 0, 1, 0, 0, 0, 0, 0, 0, 0, 0, 0, 0, 0],
     [0, 0, 0, 0, 1, 0, 0, 0, 0, 0, 0, 0, 0, 0, 0],
     [0, 0, 0, 0, 0, 1, 0, 0, 0, 0, 0, 0, 0, 0, 0],
     [0, 0, 0, 0, 0, 0, 1, 0, 0, 0, 0, 0, 0, 0, 0],
     [0, 0, 0, 0, 0, 0, 0, 1, 0, 0, 0, 0, 0, 0, 0],
     [0, 0, 0, 0, 0, 0, 0, 0, 1, 0, 0, 0, 0, 0, 0],
     [0, 0, 0, 0, 0, 0, 0, 0, 0, 1, 0, 0, 0, 0, 0],
     [0, 0, 0, 0, 0, 0, 0, 0, 0, 0, 1, 0, 0, 0, 0],
     [0, 0, 0, 0, 0, 0, 0, 0, 0, 0, 0, 1, 0, 0, 0],
     [0, 0, 0, 0, 0, 0, 0, 0, 0, 0, 0, 0, 1, 0, 0],
     [0, 0, 0, 0, 0, 0, 0, 0, 0, 0, 0, 0, 0, 1, 0],
     [0, 0, 0, 0, 0, 0, 0, 0, 0, 0, 0, 0, 0, 0, 1]]
    """
    return [[int(i == j) for j in range(n)] for i in range(n)]


def _kronecker_delta(i, j):
    """Kronecker delta. Compute the (i, j) entry of an identity matrix."""
    return int(i == j)


def _identity_matrix_row(n, i):
    """Return the ith row of an n-by-n identity matrix (0-based indexing)."""
    return [_kronecker_delta(i, j) for j in range(n)]


def identity_matrix_alt(n):
    """
    Make an n-by-n identity matrix, represented as a nested list.

    This alternative implementation uses a helper function that computes a row,
    which itself uses a helper function that computes an entry. Both helpers
    should be written as top-level functions, with tests in test_gencomp2.py.

    >>> identity_matrix_alt(0)
    []
    >>> identity_matrix_alt(1)
    [[1]]
    >>> identity_matrix_alt(2)
    [[1, 0], [0, 1]]
    >>> identity_matrix_alt(3)
    [[1, 0, 0], [0, 1, 0], [0, 0, 1]]
    >>> identity_matrix_alt(4)
    [[1, 0, 0, 0], [0, 1, 0, 0], [0, 0, 1, 0], [0, 0, 0, 1]]
    >>> from pprint import pprint
    >>> pprint(identity_matrix_alt(15))
    [[1, 0, 0, 0, 0, 0, 0, 0, 0, 0, 0, 0, 0, 0, 0],
     [0, 1, 0, 0, 0, 0, 0, 0, 0, 0, 0, 0, 0, 0, 0],
     [0, 0, 1, 0, 0, 0, 0, 0, 0, 0, 0, 0, 0, 0, 0],
     [0, 0, 0, 1, 0, 0, 0, 0, 0, 0, 0, 0, 0, 0, 0],
     [0, 0, 0, 0, 1, 0, 0, 0, 0, 0, 0, 0, 0, 0, 0],
     [0, 0, 0, 0, 0, 1, 0, 0, 0, 0, 0, 0, 0, 0, 0],
     [0, 0, 0, 0, 0, 0, 1, 0, 0, 0, 0, 0, 0, 0, 0],
     [0, 0, 0, 0, 0, 0, 0, 1, 0, 0, 0, 0, 0, 0, 0],
     [0, 0, 0, 0, 0, 0, 0, 0, 1, 0, 0, 0, 0, 0, 0],
     [0, 0, 0, 0, 0, 0, 0, 0, 0, 1, 0, 0, 0, 0, 0],
     [0, 0, 0, 0, 0, 0, 0, 0, 0, 0, 1, 0, 0, 0, 0],
     [0, 0, 0, 0, 0, 0, 0, 0, 0, 0, 0, 1, 0, 0, 0],
     [0, 0, 0, 0, 0, 0, 0, 0, 0, 0, 0, 0, 1, 0, 0],
     [0, 0, 0, 0, 0, 0, 0, 0, 0, 0, 0, 0, 0, 1, 0],
     [0, 0, 0, 0, 0, 0, 0, 0, 0, 0, 0, 0, 0, 0, 1]]
    """
    return [_identity_matrix_row(n, i) for i in range(n)]


def transpose(matrix):
    """
    Transpose a matrix represented as a tuple of tuples.

    Assume matrix is a tuple of rows, which are themselves tuples, and that
    each row has the same width. Do not assume that width is equal to the
    the height (i.e., the number of rows need not be the number of columns).

    Return the tranpose of this matrix, in the same form.

    >>> transpose(((1, 2, 3), (4, 5, 6), (7, 8, 9)))
    ((1, 4, 7), (2, 5, 8), (3, 6, 9))
    >>> transpose(((1, 2), (3, 4), (5, 6)))
    ((1, 3, 5), (2, 4, 6))
    >>> transpose(((1, 2, 3), (4, 5, 6)))
    ((1, 4), (2, 5), (3, 6))
    >>> transpose(())
    ()
    """
    return tuple(zip(*matrix))


def transpose_alt(matrix):
    """
    Transpose a matrix represented as a tuple of tuples.

    This is a second independent implementation of transpose. Both behave the
    same on valid input. One uses comprehensions or loops (maybe both). The
    other uses neither comprehensions nor loops and is a single short line.

    >>> transpose_alt(((1, 2, 3), (4, 5, 6), (7, 8, 9)))
    ((1, 4, 7), (2, 5, 8), (3, 6, 9))
    >>> transpose_alt(((1, 2), (3, 4), (5, 6)))
    ((1, 3, 5), (2, 4, 6))
    >>> transpose_alt(((1, 2, 3), (4, 5, 6)))
    ((1, 4), (2, 5), (3, 6))
    >>> transpose_alt(())
    ()
    """
    if not matrix:
        return ()

    height = len(matrix)
    width = len(matrix[0])

    return tuple(tuple(matrix[i][j] for i in range(height)) for j in range(width))


def submap(func, rows):
    """
    Map elements of elements of an iterable through a unary function.

    func is a unary function. rows is an iterable of iterables. Return a new
    iterator of iterators whose elements have been mapped through func.

    Conceptually, submap(func, rows)[i][j] == func(rows[i][j]). But neither
    rows nor any of its elements are required to be indexable, only iterable,
    and neither the returned object nor any of its elements are indexable,
    because they are all iterators.

    >>> next(submap(len, []))
    Traceback (most recent call last):
      ...
    StopIteration
    >>> rows = reversed([iter(range(10)), (x - 1 for x in (1, 4, 7)), [2, 3]])
    >>> for mapped_row in submap(lambda x: x**2, rows):
    ...     print(list(mapped_row))
    [4, 9]
    [0, 9, 36]
    [0, 1, 4, 9, 16, 25, 36, 49, 64, 81]
    >>> ibm = ['Ifvsjtujdbmmz', 'Qsphsbnnfe', 'BMhpsjuinjd', 'Dpnqvufs']
    >>> ' '.join(map(''.join, submap(lambda c: chr(ord(c) - 1), ibm)))
    'Heuristically Programmed ALgorithmic Computer'
    >>> next(next(submap(len, (([] for _ in range(1)) for _ in range(1)))))
    0
    >>> [list(a) for a in submap(lambda x: x, [iter(range(1, 4))] * 2)]
    [[1, 2, 3], []]
    """
    return (map(func, row) for row in rows)


def is_hermitian(matrix):
    """
    Tell if a complex-valued square matrix (as a nested tuple) is self-adjoint.

    This implementation consists of a single, easily understood, line of code.

    Hint: Does the logic in one of your transpose implementations work on more
    inputs than the description in its docstring guarantees?

    >>> is_hermitian(())
    True
    >>> is_hermitian(((3.3 + 1.2j,),))
    False
    >>> is_hermitian(((3.3 + 0j,),))
    True
    >>> is_hermitian(((1.4 + 2.1j, 3.7 - 6.0j), (3.7 + 6.0j, 1.4 - 2.1j)))
    False
    >>> is_hermitian(((1.4 + 0j, 3.7 - 6.0j), (3.7 - 6.0j, 1.4 + 0j)))
    False
    >>> is_hermitian(((1.4 + 0j, 3.7 - 6.0j), (3.7 + 6.0j, 1.4 + 0j)))
    True
    >>> is_hermitian(((1.4, 3.7 - 6.0j), (3.7 + 6.0j, 1.4)))
    True
    >>> is_hermitian(((0, 0, 1j), (0, 1, 0), (-1j, 0, 0)))
    True
    >>> is_hermitian(((1.7, 0, 3 - 2.1j, 4.4 + 1j),
    ...               (0, -5.9, -7.6j, 0),
    ...               (3 - 2.1j, 7.6j, 17.4, 0.9 - 0.2j),
    ...               (4.4 - 1j, 0, 0.9 + 0.2j, -2.6)))
    False
    >>> is_hermitian(((1.7, 0, 3 - 2.1j, 4.4 + 1j),
    ...               (0, -5.9, -7.6j, 0),
    ...               (3 + 2.1j, 7.6j, 17.4, 0.9 - 0.2j),
    ...               (4.4 - 1j, 0, 0.9 + 0.2j, -2.6)))
    True
    """
    return matrix == transpose(submap(lambda z: z.conjugate(), matrix))


def is_hermitian_alt(matrix):
    """
    Tell if a complex-valued square matrix (as a nested tuple) is self-adjoint.

    This implementation uses O(1) auxiliary space.

    >>> is_hermitian_alt(())
    True
    >>> is_hermitian_alt(((3.3 + 1.2j,),))
    False
    >>> is_hermitian_alt(((3.3 + 0j,),))
    True
    >>> is_hermitian_alt(((1.4 + 2.1j, 3.7 - 6.0j), (3.7 + 6.0j, 1.4 - 2.1j)))
    False
    >>> is_hermitian_alt(((1.4 + 0j, 3.7 - 6.0j), (3.7 - 6.0j, 1.4 + 0j)))
    False
    >>> is_hermitian_alt(((1.4 + 0j, 3.7 - 6.0j), (3.7 + 6.0j, 1.4 + 0j)))
    True
    >>> is_hermitian_alt(((1.4, 3.7 - 6.0j), (3.7 + 6.0j, 1.4)))
    True
    >>> is_hermitian_alt(((0, 0, 1j), (0, 1, 0), (-1j, 0, 0)))
    True
    >>> is_hermitian_alt(((1.7, 0, 3 - 2.1j, 4.4 + 1j),
    ...                   (0, -5.9, -7.6j, 0),
    ...                   (3 - 2.1j, 7.6j, 17.4, 0.9 - 0.2j),
    ...                   (4.4 - 1j, 0, 0.9 + 0.2j, -2.6)))
    False
    >>> is_hermitian_alt(((1.7, 0, 3 - 2.1j, 4.4 + 1j),
    ...                   (0, -5.9, -7.6j, 0),
    ...                   (3 + 2.1j, 7.6j, 17.4, 0.9 - 0.2j),
    ...                   (4.4 - 1j, 0, 0.9 + 0.2j, -2.6)))
    True
    """
    # NOTE: I can't use itertools.combinations_with_replacement or
    #       itertools.product, as they would use O(len(matrix)) space.
    return all(matrix[i][j] == matrix[j][i].conjugate()
               for i in range(len(matrix))
               for j in range(i + 1))


def affines(weights, biases):
    """
    Make a set of all 1-dimensional real-valued affine functions that use a
    weight from weights and a bias from biases.

    A 1-dimensional affine function is a line in the coordinate plane: it takes
    x to wx+b. w is called the coefficient or weight, and b is called the bias.

    Note: All behaviors with combinations of these weights and biases will be
    represented, but no two emitted functions should always behave the same.

    >>> u = [2.3, 1.0, 2.3, -6.5, 5.4]
    >>> v = [1.9, 3.6, -5.1, 1.9]
    >>> s = affines(u, v)
    >>> isinstance(s, set)
    True
    >>> sorted(f(10) for f in s)
    [-70.1, -63.1, -61.4, 4.9, 11.9, 13.6, 17.9, 24.9, 26.6, 48.9, 55.9, 57.6]
    >>> sorted(round(f(5), 1) for f in s)
    [-37.6, -30.6, -28.9, -0.1, 6.4, 6.9, 8.6, 13.4, 15.1, 21.9, 28.9, 30.6]
    >>> t = affines(iter(v), (b for b in u))
    >>> isinstance(t, set)
    True
    >>> sorted(f(5) for f in t)
    [-32.0, -24.5, -23.2, -20.1, 3.0, 10.5, 11.5, 11.8, 14.9, 19.0, 20.3, 23.4]
    >>> sorted(round(f(2), 1) for f in t)
    [-16.7, -9.2, -7.9, -4.8, -2.7, 0.7, 4.8, 6.1, 8.2, 9.2, 9.5, 12.6]
    >>> affines(u, range(0)) == affines((m for m in ()), v) == set()
    True
    """
    def make_affine(w, b):
        return lambda x: w*x + b

    my_biases = set(biases)
    my_weights = set(weights)

    return {make_affine(w, b) for b in my_biases for w in my_weights}


class Affine:
    """
    An extensional notion of a 1-dimensional affine function.

    Instances are "extensional" in the sense that they are equal if and only if
    they return the same value for every value of their argument. This happens
    just when their weights and biases are respectively equal. Functions in
    mathematics are nearly always defined to have extensional equality, while
    functions in programming languages, if they can be compared for equality at
    all, are usually defined to be equal only when they have exactly the same
    code and any associated data, all stored in exactly the same places. (In
    Python, this can be stated more simply: functions are equal when they are
    the same object.) Functions in most programming languages are thus
    intensional rather than extensional.

    In contrast to functions in Python, sets are extensional, in math and in
    Python. Sets are equal if and only if they agree on all "in" queries.

    >>> Affine(-1.5, 6.2)
    Affine(weight=-1.5, bias=6.2)
    >>> _.weight, _.bias
    (-1.5, 6.2)
    >>> Affine(3, -8.2) == Affine(weight=3.0, bias=-8.2)
    True
    >>> Affine(1.1, 2.2)(10)
    13.2
    """

    __slots__ = ('_weight', '_bias')

    def __init__(self, weight, bias):
        """Create an affine transformation with a specified weight and bias."""
        self._weight = weight
        self._bias = bias

    def __call__(self, x):
        """Transform x according to weight and bias."""
        return self.weight*x + self.bias

    def __repr__(self):
        """Represent this Affine as Python code."""
        return (type(self).__name__ +
                f'(weight={self.weight!r}, bias={self.bias!r})')

    def __eq__(self, other):
        """Two Affines are equal if their weights and biases are equal."""
        if not isinstance(other, Affine):
            return NotImplemented
        return self.weight == other.weight and self.bias == other.bias

    def __hash__(self):
        return hash((self.weight, self.bias))

    @property
    def weight(self):
        """Weight or slope by which arguments are dilated."""
        return self._weight

    @property
    def bias(self):
        """Bias or y-intercept by which arguments are offset."""
        return self._bias


def affines_alt(weights, biases):
    """
    Make a set of all 1-dimensional real-valued Affine objects that use a
    weight from weights and a bias from biases.

    These objects represent affine functions in mathematics but are class
    instances, not Python functions. This implementation takes advantage of the
    behavior of Affine instances under equality comparison.

    >>> u = [2.3, 1.0, 2.3, -6.5, 5.4]
    >>> v = [1.9, 3.6, -5.1, 1.9]
    >>> s = affines_alt(u, v)
    >>> isinstance(s, set) and all(isinstance(f, Affine) for f in s)
    True
    >>> sorted(f(10) for f in s)
    [-70.1, -63.1, -61.4, 4.9, 11.9, 13.6, 17.9, 24.9, 26.6, 48.9, 55.9, 57.6]
    >>> sorted(round(f(5), 1) for f in s)
    [-37.6, -30.6, -28.9, -0.1, 6.4, 6.9, 8.6, 13.4, 15.1, 21.9, 28.9, 30.6]
    >>> t = affines_alt(iter(v), (b for b in u))
    >>> isinstance(t, set)
    True
    >>> sorted(f(5) for f in t)
    [-32.0, -24.5, -23.2, -20.1, 3.0, 10.5, 11.5, 11.8, 14.9, 19.0, 20.3, 23.4]
    >>> sorted(round(f(2), 1) for f in t)
    [-16.7, -9.2, -7.9, -4.8, -2.7, 0.7, 4.8, 6.1, 8.2, 9.2, 9.5, 12.6]
    >>> affines_alt(u, range(0)) == affines_alt((m for m in ()), v) == set()
    True
    """
    return {Affine(w, b) for w, b in itertools.product(weights, biases)}


<<<<<<< HEAD
def mean(iterable):
    """
    Find the arithmetic mean (average) of all values in iterable.

    If iterable is empty, raise ZeroDivisionError.

    >>> mean(range(1, 101))
    50.5
    >>> mean(iter([1 - 1j, -1 + 1j]))
    0j
    >>> mean([])
    Traceback (most recent call last):
      ...
    ZeroDivisionError: division by zero
    """
    count = total = 0
    for element in iterable:
        count += 1
        total += element
    return total / count


def floats_in_range(start, stop, step):
    """
    Return an iterator to a range of floating point values.

    The returned object behaves like iter(range(start, stop, step)), except
    that floating point values are accepted. To decrease rounding error,
    previously yielded values are not used to compute subsequent values. New
    values are yielded as long as they are on the same side of the stop value
    as the start value, even if the difference is a small fraction.

    >>> floats_in_range(78.52, 90.85, 0.0)
    Traceback (most recent call last):
      ...
    ValueError: step must not be zero
    >>> [round(x, 3) for x in floats_in_range(78.52, 90.85, 1.27)]
    [78.52, 79.79, 81.06, 82.33, 83.6, 84.87, 86.14, 87.41, 88.68, 89.95]
    >>> next(floats_in_range(78.52, 90.85, -1.27))
    Traceback (most recent call last):
      ...
    StopIteration
    >>> [round(x, 3) for x in floats_in_range(90.85, 78.52, -1.27)]
    [90.85, 89.58, 88.31, 87.04, 85.77, 84.5, 83.23, 81.96, 80.69, 79.42]
    >>> list(floats_in_range(90.85, 78.52, 1.27))
    []
    >>> list(floats_in_range(10.6, 10.6, 0.0000001))
    []
    >>> list(floats_in_range(10.6, 10.6, -0.0000001))
    []
    >>> list(floats_in_range(0, 100_000, 1)) == list(range(100_000))
    True
    >>> list(floats_in_range(1e16, 1e16 + 3, 1))
    [1e+16, 1e+16, 1.0000000000000002e+16]
    """
    if step == 0:
        raise ValueError('step must not be zero')

    compare = (operator.gt if step < 0 else operator.lt)
    values = (start + step * i for i in itertools.count())
    return itertools.takewhile(lambda value: compare(value, stop), values)


def integrate(f, a, b, n):
    """
    Numerically integrate f from a to b, evaluating f at n equidistant points.

    Whether a < b or a > b, evaluate f at a but not b. If a == b, return 0.0.
    Otherwise, if n < 1, raise ValueError.

    Floating point limitations may result in imperfect spacing, and even
    occasionally in evaluating f fewer, or more, than n times. This is okay.

    >>> import math
    >>> round(integrate(math.sin, 0, math.pi, 100), 5)
    1.99984
    >>> round(integrate(math.sin, math.pi, 0, 100), 5)
    -1.99984
    >>> integrate(math.sin, 0, math.pi, 0)
    Traceback (most recent call last):
      ...
    ValueError: can't integrate nonempty domain with no samples
    >>> integrate(math.sin, math.pi, 0, 0)
    Traceback (most recent call last):
      ...
    ValueError: can't integrate nonempty domain with no samples
    >>> integrate(math.sin, math.pi, math.pi, 0)
    0.0
    >>> round(integrate(lambda t: 5 + 2.2 * t, 10, 20, 300), 3)
    379.633
    >>> round(integrate(lambda t: 5 + 2.2 * t, 20, 10, 300), 3)
    -380.367
    """
    if a == b:
        return 0.0
    if n < 1:
        raise ValueError("can't integrate nonempty domain with no samples")

    return mean(f(x) for x in floats_in_range(a, b, (b - a) / n)) * (b - a)


def my_takewhile(predicate, iterable):
    """
    Yield elements of iterable until some element does not satisfy predicate.

    This behaves the same as itertools.takewhile.

    >>> next(my_takewhile(lambda _: True, []))
    Traceback (most recent call last):
      ...
    StopIteration
    >>> list(my_takewhile(lambda x: x < 10, range(1, 1_000_000_000_000_000)))
    [1, 2, 3, 4, 5, 6, 7, 8, 9]
    >>> list(my_takewhile(lambda x: x, iter([3, {12}, [], 4, 'abc'])))
    [3, {12}]
    >>> words = ['foo', 'bar', 'baz', 'quux', 'ham', 'egg', 'spam', 'foobar']
    >>> list(my_takewhile(lambda a: len(a) == 3, map(str.upper, words)))
    ['FOO', 'BAR', 'BAZ']
    """
    for element in iterable:
        if not predicate(element):
            break
        yield element


def my_dropwhile(predicate, iterable):
    """
    Yield elements of iterable starting at the first not to satisfy predicate.

    This behaves the same as itertools.dropwhile.

    Consider: Can takewhile be used to implement dropwhile? Why or why not?

    This is the first of two implementations. It does not use comprehensions.

    >>> next(my_dropwhile(lambda x: x % 17 != 0, iter(range(40, 100))))
    51
    >>> list(my_dropwhile(str.islower, ['foo', 'bar', 'baZ', 'quux']))
    ['baZ', 'quux']
    >>> list(my_dropwhile(str.islower, ['ham', 'spam', 'eggs']))
    []
    >>> list(my_dropwhile(lambda _: False, ()))
    []
    """
    it = iter(iterable)

    for item in it:
        if not predicate(item):
            yield item
            break

    yield from it


def my_dropwhile_alt(predicate, iterable):
    """
    Yield elements of iterable starting at the first not to satisfy predicate.

    This behaves the same as itertools.dropwhile.

    This is the second of two implementations. It does not use loops.

    >>> next(my_dropwhile_alt(lambda x: x % 17 != 0, iter(range(40, 100))))
    51
    >>> list(my_dropwhile_alt(str.islower, ['foo', 'bar', 'baZ', 'quux']))
    ['baZ', 'quux']
    >>> list(my_dropwhile_alt(str.islower, ['ham', 'spam', 'eggs']))
    []
    >>> list(my_dropwhile_alt(lambda _: False, ()))
    []
    """
    yielding = False
    return (x for x in iterable if yielding or (yielding := not predicate(x)))


def outdegrees(rows):
    """
    Given an adjacency list, make a Counter that maps vertices to outdegrees.

    rows is a directed graph's adjacency list, supplied as a dictionary (see
    ungroup, above). The outdegree (or out-degree) of a vertex is how many
    forward neighbors it has, i.e., the number of edges coming out of the
    vertex.

    Your algorithm should have the best possible worst-case asymptotic time
    complexity. [Please write the running time, for n nodes and m edges, here.]

    Note: This can, and probably should, be done with a single line of code.

    FIXME: Needs tests.
    """
    return collections.Counter({src: len(row) for src, row in rows.items()})


def indegrees(rows):
    """
    Given an adjacency list, make a Counter that maps vertices to indegrees.

    rows is a directed graph's adjacency list, supplied as a dictionary (as
    described above). The indegree (or in-degree) of a vertex is how many
    backward (i.e., reverse) neighbors it has; i.e., how many vertices have it
    as a forward neighbor; i.e., the number of edges coming into the vertex.

    Your algorithm should have the best possible worst-case asymptotic time
    complexity. [Please write the running time, for n nodes and m edges, here.]

    Note: This can, and probably should, be done with a single line of code.

    FIXME: Needs tests.
    """
    return collections.Counter(itertools.chain.from_iterable(rows.values()))


def _chain_from_iterable(iterables):
    """Iterate an iterable of iterables and chains those iterables."""
=======
def my_cycle(iterable):
    """
    Repeat an iterable indefinitely. Like itertools.cycle.

    Don't use anything from itertools.

    >>> list(itertools.islice(my_cycle([2, 4, 6]), 25))
    [2, 4, 6, 2, 4, 6, 2, 4, 6, 2, 4, 6, 2, 4, 6, 2, 4, 6, 2, 4, 6, 2, 4, 6, 2]
    >>> list(itertools.islice(my_cycle(x * 2 for x in [1, 2, 3]), 25))
    [2, 4, 6, 2, 4, 6, 2, 4, 6, 2, 4, 6, 2, 4, 6, 2, 4, 6, 2, 4, 6, 2, 4, 6, 2]
    >>> list(my_cycle(()))
    []
    >>> list(my_cycle(x for x in ()))
    []
    >>> list(itertools.islice(my_cycle(itertools.count(1)), 21))
    [1, 2, 3, 4, 5, 6, 7, 8, 9, 10, 11, 12, 13, 14, 15, 16, 17, 18, 19, 20, 21]

    >>> in_it = itertools.zip_longest(itertools.count(), 'ABCDEF')
    >>> out_it = my_cycle(x for pair in in_it for x in pair if x is not None)
    >>> list(itertools.islice(out_it, 19))
    [0, 'A', 1, 'B', 2, 'C', 3, 'D', 4, 'E', 5, 'F', 6, 7, 8, 9, 10, 11, 12]

    >>> it = my_cycle(print(i) for i in range(10, 20))
    >>> next(it) is None
    10
    True
    """
    history = []

    for item in iterable:
        yield item
        history.append(item)

    if history:
        while True:
            yield from history


def _chain_from_iterable(iterables):
    """Iterate an iterable of iterables and chain those iterables."""
>>>>>>> 0406de50
    return (element for iterable in iterables for element in iterable)


def my_chain(*iterables):
    """
<<<<<<< HEAD
    Chain iterables as itertools.chain does.

    FIXME: Needs tests.
=======
    Chain iterables, as itertools.chain does.

    Don't use anything from itertools (and don't write any classes).

    >>> list(my_chain())
    []
    >>> list(my_chain([1, 2, 3], [5, 6], [8, 9, 10], [12, 13]))
    [1, 2, 3, 5, 6, 8, 9, 10, 12, 13]
    >>> list(my_chain(iter([1, 2, 3]), [5, 6], iter([8, 9, 10]), [12, 13]))
    [1, 2, 3, 5, 6, 8, 9, 10, 12, 13]
    >>> list(itertools.islice(my_chain(iter('ABC'), itertools.count()), 20))
    ['A', 'B', 'C', 0, 1, 2, 3, 4, 5, 6, 7, 8, 9, 10, 11, 12, 13, 14, 15, 16]
    >>> list(my_chain(*(range(i) for i in range(7))))
    [0, 0, 1, 0, 1, 2, 0, 1, 2, 3, 0, 1, 2, 3, 4, 0, 1, 2, 3, 4, 5]

    >>> list(my_chain.from_iterable([[10, 20, 30], [11, 22, 33]]))
    [10, 20, 30, 11, 22, 33]
    >>> it1 = iter([iter([10, 20, 30]), iter([11, 22, 33])])
    >>> list(my_chain.from_iterable(it1))
    [10, 20, 30, 11, 22, 33]
    >>> from gencomp1 import windowed
    >>> list(my_chain.from_iterable(windowed(range(10), 3)))
    [0, 1, 2, 1, 2, 3, 2, 3, 4, 3, 4, 5, 4, 5, 6, 5, 6, 7, 6, 7, 8, 7, 8, 9]

    >>> it2 = my_chain.from_iterable(range(i) for i in itertools.count())
    >>> list(itertools.islice(it2, 25))
    [0, 0, 1, 0, 1, 2, 0, 1, 2, 3, 0, 1, 2, 3, 4, 0, 1, 2, 3, 4, 5, 0, 1, 2, 3]
    >>> it3 = my_chain.from_iterable(windowed(range(1_000_000_000_000_000), 3))
    >>> list(itertools.islice(it3, 25))
    [0, 1, 2, 1, 2, 3, 2, 3, 4, 3, 4, 5, 4, 5, 6, 5, 6, 7, 6, 7, 8, 7, 8, 9, 8]
>>>>>>> 0406de50
    """
    return _chain_from_iterable(iterables)


my_chain.from_iterable = _chain_from_iterable


<<<<<<< HEAD
_ALPHA_LEN = 26
"""Number of distinct letters in the English alphabet."""


def encrypt(key, cleartext):
    """
    Encrypt a message with a polyalphabetic cipher.

    The key is an iterable of one or more integers in range(26). The message,
    cleartext, is a string that may be assumed to consist only of unaccented
    lower-case English letters. The kth letter of the resulting ciphertext is
    obtained by cycling the kth letter of cleartext around the alphabet by the
    number of positions indicated by the kth element of key, except that if you
    run out of elements of key, reuse the key starting from the beginning.

    FIXME: Needs tests.
    """
    return ''.join(chr(ord('a') + (ord(ch) - ord('a') + r) % _ALPHA_LEN)
                   for r, ch in zip(itertools.cycle(key), cleartext))


def decrypt(key, ciphertext):
    """
    Decrypt a message encrypted (as by encrypt) with a polyalphabetic cipher.

    FIXME: Needs tests.
    """
    return encrypt((_ALPHA_LEN - r for r in key), ciphertext)


=======
>>>>>>> 0406de50
if __name__ == '__main__':
    import doctest
    doctest.testmod()<|MERGE_RESOLUTION|>--- conflicted
+++ resolved
@@ -10,11 +10,7 @@
 """
 
 import collections
-<<<<<<< HEAD
 from collections.abc import Iterable, Sequence
-=======
-from collections.abc import Iterable
->>>>>>> 0406de50
 import itertools
 import operator
 
@@ -169,7 +165,6 @@
     return ((x, y) for x in a for y in my_b)
 
 
-<<<<<<< HEAD
 def prefix_product(sequences, stop):
     """
     Cartesian product of sequences[0], sequences[1], ..., sequences[stop - 1].
@@ -299,7 +294,8 @@
     """
     sequences = [list(iterable) for iterable in iterables]
     return suffix_product(sequences, 0)
-=======
+
+
 def pairs(iterable):
     """
     Yield pairs (x, y) where x and y appear in iterable, with x preceding y.
@@ -333,7 +329,6 @@
         x = elements.popleft()
         for y in elements:
             yield x, y
->>>>>>> 0406de50
 
 
 def ascending_countdowns():
@@ -1376,7 +1371,6 @@
     return {Affine(w, b) for w, b in itertools.product(weights, biases)}
 
 
-<<<<<<< HEAD
 def mean(iterable):
     """
     Find the arithmetic mean (average) of all values in iterable.
@@ -1590,9 +1584,6 @@
     return collections.Counter(itertools.chain.from_iterable(rows.values()))
 
 
-def _chain_from_iterable(iterables):
-    """Iterate an iterable of iterables and chains those iterables."""
-=======
 def my_cycle(iterable):
     """
     Repeat an iterable indefinitely. Like itertools.cycle.
@@ -1633,17 +1624,11 @@
 
 def _chain_from_iterable(iterables):
     """Iterate an iterable of iterables and chain those iterables."""
->>>>>>> 0406de50
     return (element for iterable in iterables for element in iterable)
 
 
 def my_chain(*iterables):
     """
-<<<<<<< HEAD
-    Chain iterables as itertools.chain does.
-
-    FIXME: Needs tests.
-=======
     Chain iterables, as itertools.chain does.
 
     Don't use anything from itertools (and don't write any classes).
@@ -1674,7 +1659,6 @@
     >>> it3 = my_chain.from_iterable(windowed(range(1_000_000_000_000_000), 3))
     >>> list(itertools.islice(it3, 25))
     [0, 1, 2, 1, 2, 3, 2, 3, 4, 3, 4, 5, 4, 5, 6, 5, 6, 7, 6, 7, 8, 7, 8, 9, 8]
->>>>>>> 0406de50
     """
     return _chain_from_iterable(iterables)
 
@@ -1682,7 +1666,6 @@
 my_chain.from_iterable = _chain_from_iterable
 
 
-<<<<<<< HEAD
 _ALPHA_LEN = 26
 """Number of distinct letters in the English alphabet."""
 
@@ -1713,8 +1696,6 @@
     return encrypt((_ALPHA_LEN - r for r in key), ciphertext)
 
 
-=======
->>>>>>> 0406de50
 if __name__ == '__main__':
     import doctest
     doctest.testmod()