--- conflicted
+++ resolved
@@ -828,13 +828,8 @@
     (destinations). That is, when a graph has an edge from u to v, its
     adjacency list's row for u contains v.
 
-<<<<<<< HEAD
-    >>> adj1 = {'a': ['b', 'c', 'd'], 'b': ['a', 'd'], 'c': ['a', 'd'],
-    ...         'd': []}
-=======
     >>> adj1 = {'a': ['b', 'c', 'd'], 'b': ['a', 'd'],
     ...         'c': ['a', 'd'], 'd': []}
->>>>>>> 2c03c0e9
     >>> ungroup(adj1) == {('a', 'b'), ('a', 'c'), ('a', 'd'),
     ...                   ('b', 'a'), ('b', 'd'), ('c', 'a'), ('c', 'd')}
     True
@@ -1252,9 +1247,6 @@
     >>> transpose(())
     ()
     """
-<<<<<<< HEAD
-    return tuple(zip(*matrix))
-=======
     if not matrix:
         return ()
 
@@ -1263,7 +1255,6 @@
 
     return tuple(tuple(matrix[i][j] for i in range(height))
                  for j in range(width))
->>>>>>> 2c03c0e9
 
 
 def transpose_alt(matrix):
@@ -1283,13 +1274,7 @@
     >>> transpose_alt(())
     ()
     """
-    if not matrix:
-        return ()
-
-    height = len(matrix)
-    width = len(matrix[0])
-
-    return tuple(tuple(matrix[i][j] for i in range(height)) for j in range(width))
+    return tuple(zip(*matrix))
 
 
 def submap(func, rows):
@@ -1361,7 +1346,7 @@
     ...               (4.4 - 1j, 0, 0.9 + 0.2j, -2.6)))
     True
     """
-    return matrix == transpose(submap(lambda z: z.conjugate(), matrix))
+    return matrix == transpose_alt(submap(lambda z: z.conjugate(), matrix))
 
 
 def is_hermitian_alt(matrix):
@@ -2310,7 +2295,6 @@
         self._inner = Empty()
 
 
-<<<<<<< HEAD
 _ALPHA_LEN = 26
 """Number of distinct letters in the English alphabet."""
 
@@ -2351,7 +2335,8 @@
     'ataplacecalledvlamertinghejustsouthofypres'
     """
     return encrypt((_ALPHA_LEN - r for r in key), ciphertext)
-=======
+
+
 __all__ = [thing.__name__ for thing in (
     empty,
     Empty,
@@ -2360,6 +2345,11 @@
     ProductTwo,
     product_two_flexible,
     ProductTwoFlexible,
+    prefix_product,
+    suffix_product,
+    my_product,
+    my_product_slow,
+    my_product_alt,
     pairs,
     Pairs,
     ascending_countdowns,
@@ -2381,17 +2371,39 @@
     compose_dicts_view,
     matrix_square_flat,
     matrix_square_nested,
+    matrix_dimensions,
+    matrix_multiply,
+    identity_matrix,
+    identity_matrix_alt,
     transpose,
     transpose_alt,
+    submap,
+    is_hermitian,
+    is_hermitian_alt,
     affines,
     Affine,
     affines_alt,
+    mean,
+    floats_in_range,
+    FloatsInRange,
+    integrate,
+    my_takewhile,
+    TakeWhile,
+    my_dropwhile,
+    my_dropwhile_alt,
+    DropWhile,
+    outdegrees,
+    indegrees,
+    anagrams,
+    Anagrams,
+    AnagramsAlt,
     my_cycle,
     Cycle,
     my_chain,
     Chain,
+    encrypt,
+    decrypt,
 )]
->>>>>>> 2c03c0e9
 
 
 if __name__ == '__main__':
