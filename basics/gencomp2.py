#!/usr/bin/env python

"""
More generators and comprehensions.

See also gencomp1.py and fibonacci.py.

Some, but not all, of the exercises in this file benefit from writing
comprehensions with multiple "for" (and sometimes multiple "if") clauses.
"""

import collections
from collections.abc import Iterable, Sequence
import itertools
import operator


def empty():
    """
    Empty generator.

    >>> it = empty()
    >>> iter(it) is it
    True
    >>> list(it)
    []
    """
    yield from ()


class Empty:
    """
    Empty iterator.

    >>> it = Empty()
    >>> iter(it) is it
    True
    >>> list(it)
    []
    """

    __slots__ = ()

    def __iter__(self):
        return self

    def __next__(self):
        raise StopIteration()


def product_two(a, b):
    """
    Like itertools.product, but must be called with exactly two iterables.

    This implementation returns a generator expression.

    >>> list(product_two('hi', 'bye'))
    [('h', 'b'), ('h', 'y'), ('h', 'e'), ('i', 'b'), ('i', 'y'), ('i', 'e')]
    >>> list(product_two(range(0), range(2)))
    []
    >>> list(product_two(range(2), range(0)))
    []
    >>> it = product_two((x - 1 for x in (1, 2)), (x + 5 for x in (3, 4)))
    >>> next(it)
    (0, 8)
    >>> list(it)
    [(0, 9), (1, 8), (1, 9)]
    """
    my_a = list(a)
    my_b = list(b)
    return ((x, y) for x in my_a for y in my_b)


def product_two_alt(a, b):
    """
    Like itertools.product, but must be called with exactly two iterables.

    This is like product_two above, but implemented as a generator function.

    >>> list(product_two_alt('hi', 'bye'))
    [('h', 'b'), ('h', 'y'), ('h', 'e'), ('i', 'b'), ('i', 'y'), ('i', 'e')]
    >>> list(product_two_alt(range(0), range(2)))
    []
    >>> list(product_two_alt(range(2), range(0)))
    []
    >>> it = product_two_alt((x - 1 for x in (1, 2)), (x + 5 for x in (3, 4)))
    >>> next(it)
    (0, 8)
    >>> list(it)
    [(0, 9), (1, 8), (1, 9)]
    """
    my_a = list(a)
    my_b = list(b)
    for x in my_a:
        for y in my_b:
            yield (x, y)


class _ProductTwoFlexible:
    """Implementation detail for ProductTwoFlexible and ProductTwo."""

    __slots__ = ('_a_elem', '_b', '_a_it', '_b_it')

    def __init__(self, a, b):
        self._a_elem = None
        self._a_it = iter(a)
        self._b = list(b)
        self._b_it = Empty()

    def __iter__(self):
        return self

    def __next__(self):
        try:
            return self._advance()
        except StopIteration:
            self._a_elem = next(self._a_it)
            self._b_it = iter(self._b)
            return self._advance()

    def _advance(self):
        return self._a_elem, next(self._b_it)


class ProductTwo(_ProductTwoFlexible):
    """
    Like itertools.product, but must be called with exactly two iterables.

    This implementation is as a class (as is itertools.product).

    >>> list(ProductTwo('hi', 'bye'))
    [('h', 'b'), ('h', 'y'), ('h', 'e'), ('i', 'b'), ('i', 'y'), ('i', 'e')]
    >>> list(ProductTwo(range(0), range(2)))
    []
    >>> list(ProductTwo(range(2), range(0)))
    []
    >>> it = ProductTwo((x - 1 for x in (1, 2)), (x + 5 for x in (3, 4)))
    >>> iter(it) is it  # Make sure we have the usual __iter__ for iterators.
    True
    >>> next(it)
    (0, 8)
    >>> list(it)
    [(0, 9), (1, 8), (1, 9)]
    """

    __slots__ = ()

    def __init__(self, a, b):
        super().__init__(list(a), b)


def product_two_flexible(a, b):
    """
    Like product_two above, but a is permitted to be an infinite iterable.

    >>> list(product_two_flexible('hi', 'bye'))
    [('h', 'b'), ('h', 'y'), ('h', 'e'), ('i', 'b'), ('i', 'y'), ('i', 'e')]
    >>> list(product_two_flexible(range(0), range(2)))
    []
    >>> list(product_two_flexible(range(2), range(0)))
    []
    >>> it = product_two_flexible((x - 1 for x in (1, 2)),
    ...                           (x + 5 for x in (3, 4)))
    >>> next(it)
    (0, 8)
    >>> list(it)
    [(0, 9), (1, 8), (1, 9)]
    >>> from itertools import count, islice
    >>> list(islice(product_two_flexible(count(), 'abc'), 7))
    [(0, 'a'), (0, 'b'), (0, 'c'), (1, 'a'), (1, 'b'), (1, 'c'), (2, 'a')]
    >>> list(islice(product_two_flexible(count(), (ch for ch in 'abc')), 7))
    [(0, 'a'), (0, 'b'), (0, 'c'), (1, 'a'), (1, 'b'), (1, 'c'), (2, 'a')]
    """
    my_b = list(b)
    return ((x, y) for x in a for y in my_b)


<<<<<<< HEAD
def prefix_product(sequences, stop):
    """
    Cartesian product of sequences[0], sequences[1], ..., sequences[stop - 1].

    This returns an iterator that yields tuples from the Cartesian product of a
    prefix of sequences, behaving like itertools.product(*sequences[:stop]).
    Like itertools.product, this is lazy. Unlike itertools.product, it requires
    the input iterables to be sequences and does not materialize them. For this
    reason, it uses only O(stop) auxiliary space.

    sequences is assumed to be a sequence of sequences. stop is assumed to be
    an integer in range(len(sequences) + 1). This function is recursive and
    does not use a helper function; it only calls itself.

    >>> list(prefix_product([['a', 'b'], ['x', 'y']], 2))
    [('a', 'x'), ('a', 'y'), ('b', 'x'), ('b', 'y')]
    """
    if stop == 0:
        yield ()
        return

    for prefix_items in prefix_product(sequences, stop - 1):
        for last_item in sequences[stop - 1]:
            yield (*prefix_items, last_item)


def suffix_product(sequences, start):
    """
    Cartesian product of sequences[start], sequences[start + 1], ...,
    sequences[-1].

    This behaves like itertools.product(*sequences[start:]). It uses only
    O(len(sequences) - start) auxiliary space. Like prefix_product above, this
    is recursive and does not use a helper function.

    >>> list(suffix_product([['a', 'b'], ['x', 'y']], 0))
    [('a', 'x'), ('a', 'y'), ('b', 'x'), ('b', 'y')]
    """
    if start == len(sequences):
        yield ()
        return

    for first_item in sequences[start]:
        for suffix_items in suffix_product(sequences, start + 1):
            yield (first_item, *suffix_items)


def my_product(*iterables):
    """
    Cartesian product. Like itertools.product, but with no repeat parameter.

    This implementation uses one of prefix_product or suffix_product for most
    of its functionality. It should use whichever one gives best performance.
    Besides that one function, and builtins, it does not call anything else.

    Beyond not supporting repeat=, this differs from itertools.product in that:

    (1) This is recursive, while itertools.product is iterative. So this fails
        with RecursionError on large len(iterables). itertools.product doesn't.

    (2) itertools.product has a speed advantage due to being implemented in C.

    (3) itertools.product has another speed advantage due to using a different
        algorithm that performs less copying to build up the tuples it yields.

    >>> from pprint import pprint
    >>> pprint(list(my_product('ab', 'cde', 'fg', 'hi')),
    ...        compact=True)
    [('a', 'c', 'f', 'h'), ('a', 'c', 'f', 'i'), ('a', 'c', 'g', 'h'),
     ('a', 'c', 'g', 'i'), ('a', 'd', 'f', 'h'), ('a', 'd', 'f', 'i'),
     ('a', 'd', 'g', 'h'), ('a', 'd', 'g', 'i'), ('a', 'e', 'f', 'h'),
     ('a', 'e', 'f', 'i'), ('a', 'e', 'g', 'h'), ('a', 'e', 'g', 'i'),
     ('b', 'c', 'f', 'h'), ('b', 'c', 'f', 'i'), ('b', 'c', 'g', 'h'),
     ('b', 'c', 'g', 'i'), ('b', 'd', 'f', 'h'), ('b', 'd', 'f', 'i'),
     ('b', 'd', 'g', 'h'), ('b', 'd', 'g', 'i'), ('b', 'e', 'f', 'h'),
     ('b', 'e', 'f', 'i'), ('b', 'e', 'g', 'h'), ('b', 'e', 'g', 'i')]
    >>> pprint(list(my_product(iter('ab'), 'cde', iter('fg'), 'hi')),
    ...        compact=True)
    [('a', 'c', 'f', 'h'), ('a', 'c', 'f', 'i'), ('a', 'c', 'g', 'h'),
     ('a', 'c', 'g', 'i'), ('a', 'd', 'f', 'h'), ('a', 'd', 'f', 'i'),
     ('a', 'd', 'g', 'h'), ('a', 'd', 'g', 'i'), ('a', 'e', 'f', 'h'),
     ('a', 'e', 'f', 'i'), ('a', 'e', 'g', 'h'), ('a', 'e', 'g', 'i'),
     ('b', 'c', 'f', 'h'), ('b', 'c', 'f', 'i'), ('b', 'c', 'g', 'h'),
     ('b', 'c', 'g', 'i'), ('b', 'd', 'f', 'h'), ('b', 'd', 'f', 'i'),
     ('b', 'd', 'g', 'h'), ('b', 'd', 'g', 'i'), ('b', 'e', 'f', 'h'),
     ('b', 'e', 'f', 'i'), ('b', 'e', 'g', 'h'), ('b', 'e', 'g', 'i')]
    >>> from itertools import islice
    >>> sum(map(sum, islice(my_product(*([(0, 1)] * 900)), 10_000)))
    64608
    """
    sequences = [list(iterable) for iterable in iterables]
    return prefix_product(sequences, len(sequences))


def my_product_slow(*iterables):
    """
    Cartesian product. Like itertools.product, but with no repeat parameter.

    This implementation uses whichever of prefix_product or suffix_product is
    not used by my_product. So this is (usually) slower. Like my_product, this
    calls only prefix_product or suffix_product (not both), and maybe builtins.

    >>> from pprint import pprint
    >>> pprint(list(my_product_slow('ab', 'cde', 'fg', 'hi')),
    ...        compact=True)
    [('a', 'c', 'f', 'h'), ('a', 'c', 'f', 'i'), ('a', 'c', 'g', 'h'),
     ('a', 'c', 'g', 'i'), ('a', 'd', 'f', 'h'), ('a', 'd', 'f', 'i'),
     ('a', 'd', 'g', 'h'), ('a', 'd', 'g', 'i'), ('a', 'e', 'f', 'h'),
     ('a', 'e', 'f', 'i'), ('a', 'e', 'g', 'h'), ('a', 'e', 'g', 'i'),
     ('b', 'c', 'f', 'h'), ('b', 'c', 'f', 'i'), ('b', 'c', 'g', 'h'),
     ('b', 'c', 'g', 'i'), ('b', 'd', 'f', 'h'), ('b', 'd', 'f', 'i'),
     ('b', 'd', 'g', 'h'), ('b', 'd', 'g', 'i'), ('b', 'e', 'f', 'h'),
     ('b', 'e', 'f', 'i'), ('b', 'e', 'g', 'h'), ('b', 'e', 'g', 'i')]
    >>> pprint(list(my_product_slow(iter('ab'), 'cde', iter('fg'), 'hi')),
    ...        compact=True)
    [('a', 'c', 'f', 'h'), ('a', 'c', 'f', 'i'), ('a', 'c', 'g', 'h'),
     ('a', 'c', 'g', 'i'), ('a', 'd', 'f', 'h'), ('a', 'd', 'f', 'i'),
     ('a', 'd', 'g', 'h'), ('a', 'd', 'g', 'i'), ('a', 'e', 'f', 'h'),
     ('a', 'e', 'f', 'i'), ('a', 'e', 'g', 'h'), ('a', 'e', 'g', 'i'),
     ('b', 'c', 'f', 'h'), ('b', 'c', 'f', 'i'), ('b', 'c', 'g', 'h'),
     ('b', 'c', 'g', 'i'), ('b', 'd', 'f', 'h'), ('b', 'd', 'f', 'i'),
     ('b', 'd', 'g', 'h'), ('b', 'd', 'g', 'i'), ('b', 'e', 'f', 'h'),
     ('b', 'e', 'f', 'i'), ('b', 'e', 'g', 'h'), ('b', 'e', 'g', 'i')]
    >>> from itertools import islice
    >>> sum(map(sum, islice(my_product_slow(*([(0, 1)] * 90)), 10_000)))
    64608
    """
    sequences = [list(iterable) for iterable in iterables]
    return suffix_product(sequences, 0)
=======
class ProductTwoFlexible(_ProductTwoFlexible):
    """
    Like ProductTwo, but the first iterable is permitted to be infinite.

    This is the class version of product_two_flexible.

    >>> list(ProductTwoFlexible('hi', 'bye'))
    [('h', 'b'), ('h', 'y'), ('h', 'e'), ('i', 'b'), ('i', 'y'), ('i', 'e')]
    >>> list(ProductTwoFlexible(range(0), range(2)))
    []
    >>> list(ProductTwoFlexible(range(2), range(0)))
    []
    >>> it = ProductTwoFlexible((x - 1 for x in (1, 2)),
    ...                         (x + 5 for x in (3, 4)))
    >>> iter(it) is it  # Make sure we have the usual __iter__ for iterators.
    True
    >>> next(it)
    (0, 8)
    >>> list(it)
    [(0, 9), (1, 8), (1, 9)]
    >>> from itertools import count, islice
    >>> list(islice(ProductTwoFlexible(count(), 'abc'), 7))
    [(0, 'a'), (0, 'b'), (0, 'c'), (1, 'a'), (1, 'b'), (1, 'c'), (2, 'a')]
    >>> list(islice(ProductTwoFlexible(count(), (ch for ch in 'abc')), 7))
    [(0, 'a'), (0, 'b'), (0, 'c'), (1, 'a'), (1, 'b'), (1, 'c'), (2, 'a')]

    FIXME: Eliminate code duplication across ProductTwo and ProductTwoFlexible.
    """

    __slots__ = ()
>>>>>>> 27362a97


def pairs(iterable):
    """
    Yield pairs (x, y) where x and y appear in iterable, with x preceding y.

    Pairs are yielded primarily in the order in which x appears, secondarily in
    the order in which y appears. If the input has duplicates, they appear in
    the output. Space usage should decline as the algorithm proceeds. Where r
    is how many pairs remain to yield, the space complexity must be O(sqrt(r)).

    This is like itertools.combinations(iterable, 2), except for the restricted
    space. (Make sure you understand why.) Don't use anything from itertools.

    >>> list(pairs(iter('')))
    []
    >>> next(pairs('A'))  # Likewise empty, fewer than 2 elements.
    Traceback (most recent call last):
      ...
    StopIteration
    >>> list(pairs(iter('AB')))
    [('A', 'B')]
    >>> list(pairs('ABC'))
    [('A', 'B'), ('A', 'C'), ('B', 'C')]
    >>> list(pairs(iter('ABCD')))
    [('A', 'B'), ('A', 'C'), ('A', 'D'), ('B', 'C'), ('B', 'D'), ('C', 'D')]
    >>> list(pairs('AAA'))
    [('A', 'A'), ('A', 'A'), ('A', 'A')]
    """
    elements = collections.deque(iterable)

    while elements:
        x = elements.popleft()
        for y in elements:
            yield x, y


class Pairs:
    """
    Iterator to pairs (x, y) where x and y appear in iterable, x preceding y.

    This is the class version of pairs (above). The same requirements and
    restrictions apply.

    >>> list(Pairs(iter('')))
    []
    >>> it = Pairs('A')
    >>> iter(it) is it  # Make sure we have the usual __iter__ for iterators.
    True
    >>> next(it)  # Likewise empty, fewer than 2 elements.
    Traceback (most recent call last):
      ...
    StopIteration
    >>> list(Pairs(iter('AB')))
    [('A', 'B')]
    >>> list(Pairs('ABC'))
    [('A', 'B'), ('A', 'C'), ('B', 'C')]
    >>> list(Pairs(iter('ABCD')))
    [('A', 'B'), ('A', 'C'), ('A', 'D'), ('B', 'C'), ('B', 'D'), ('C', 'D')]
    >>> list(Pairs('AAA'))
    [('A', 'A'), ('A', 'A'), ('A', 'A')]
    """

    __slots__ = ('_pool', '_x', '_y_it')

    def __init__(self, iterable):
        self._pool = collections.deque(iterable)
        self._x = None
        self._y_it = Empty()

    def __iter__(self):
        return self

    def __next__(self):
        for y in self._y_it:
            return self._x, y

        try:
            self._x = self._pool.popleft()
        except IndexError:
            raise StopIteration() from None

        self._y_it = iter(self._pool)
        return self._x, next(self._y_it)


def ascending_countdowns():
    """
    Yield integers counting down to 0 from 0, then from 1, then from 2, etc.

    This implementation returns a generator expression.

    >>> from itertools import islice
    >>> list(islice(ascending_countdowns(), 25))
    [0, 1, 0, 2, 1, 0, 3, 2, 1, 0, 4, 3, 2, 1, 0, 5, 4, 3, 2, 1, 0, 6, 5, 4, 3]
    >>> sum(islice(ascending_countdowns(), 1_000_000))
    471108945
    """
    return (y for x in itertools.count() for y in range(x, -1, -1))


def ascending_countdowns_alt():
    """
    Yield integers counting down to 0 from 0, then from 1, them from 2, etc.

    This is like ascending_countdowns above, but implemented as a generator
    function.

    >>> from itertools import islice
    >>> list(islice(ascending_countdowns_alt(), 25))
    [0, 1, 0, 2, 1, 0, 3, 2, 1, 0, 4, 3, 2, 1, 0, 5, 4, 3, 2, 1, 0, 6, 5, 4, 3]
    >>> sum(islice(ascending_countdowns_alt(), 1_000_000))
    471108945
    """
    for x in itertools.count():
        yield from range(x, -1, -1)


class AscendingCountdowns:
    """
    Yield integers counting down to 0 from 0, then from 1, them from 2, etc.

    This is like ascending_countdowns and ascending_countdowns_alt, but
    implemented as a class.

    >>> from itertools import islice
    >>> it = AscendingCountdowns()
    >>> iter(it) is it  # Make sure we have the usual __iter__ for iterators.
    True
    >>> list(islice(it, 25))
    [0, 1, 0, 2, 1, 0, 3, 2, 1, 0, 4, 3, 2, 1, 0, 5, 4, 3, 2, 1, 0, 6, 5, 4, 3]
    >>> sum(islice(AscendingCountdowns(), 1_000_000))
    471108945
    """

    __slots__ = ('_up', '_down')

    def __init__(self):
        self._up = self._down = 0

    def __iter__(self):
        return self

    def __next__(self):
        if self._down < 0:
            self._up += 1
            self._down = self._up

        ret = self._down
        self._down -= 1
        return ret


def three_sums(a, b, c):
    """
    Make a set of all sums x + y + z. Take x, y, z from a, b, c, respectively.

    a, b, and c may be any iterables whose elements are numbers.

    >>> three_sums([2, 3], [], [20, 30])
    set()
    >>> a = (n * 10 for n in (1, 2, 3))
    >>> b = [7, 7, 14]
    >>> c = iter(range(2, 5))
    >>> s = three_sums(a, b, c)
    >>> isinstance(s, set)
    True
    >>> sorted(s)
    [19, 20, 21, 26, 27, 28, 29, 30, 31, 36, 37, 38, 39, 40, 41, 46, 47, 48]
    >>> three_sums(range(10), range(10), range(10)) == set(range(28))
    True
    """
    my_a = list(a)
    my_b = list(b)
    my_c = list(c)
    return {x + y + z for x in my_a for y in my_b for z in my_c}


def three_sums_alt(a, b, c):
    """
    Make a set of all sums x + y + z. Take x, y, z from a, b, c, respectively.

    a, b, and c may be any iterables whose elements are numbers.

    This alternative implementation differs from the above implementation. One
    of these implementations uses something from itertools. The other does not.

    >>> three_sums_alt([2, 3], [], [20, 30])
    set()
    >>> a = (n * 10 for n in (1, 2, 3))
    >>> b = [7, 7, 14]
    >>> c = iter(range(2, 5))
    >>> s = three_sums_alt(a, b, c)
    >>> isinstance(s, set)
    True
    >>> sorted(s)
    [19, 20, 21, 26, 27, 28, 29, 30, 31, 36, 37, 38, 39, 40, 41, 46, 47, 48]
    >>> three_sums_alt(range(10), range(10), range(10)) == set(range(28))
    True
    """
    return {x + y + z for x, y, z in itertools.product(a, b, c)}


def three_sum_indices_1(a, b, c, target):
    """
    Make an iterator of tuples (i, j, k) where a[i], b[j], c[k] all differ from
    each other and sum to target.

    This notation is merely illustrative. a, b, and c can be any iterables
    whose elements are numbers. The tuples are yielded in lexicographic order.

    This is the first of four implementations, which cover all four
    combinations of two independent choices:

    i.  Two implementations return generator expressions and do not contain
        loops. The other two are written as generator functions and do not use
        comprehensions.

    ii. Two implementations use something from itertools to simplify and
        shorten their code, but are slower in some situations (though the worst
        case efficiency is the same). The other two don't do that, instead
        avoiding doing extra work.

    It is acceptable for all four implementations to take time proportional to
    the product of the lengths of a, b, and c, even on average.

    >>> list(three_sum_indices_1([1, 2, 3], [10, 9], [7, 9, 8], 20))
    [(0, 0, 1), (1, 0, 2), (2, 0, 0), (2, 1, 2)]
    >>> next(three_sum_indices_1([0] * 10, [0] * 20, [0] * 30, 0))
    Traceback (most recent call last):
      ...
    StopIteration
    >>> from itertools import repeat as r
    >>> sum(1 for _ in three_sum_indices_1(r(1, 10), r(2, 20), r(3, 30), 6))
    6000
    """
    my_a = tuple(a)
    my_b = tuple(b)
    my_c = tuple(c)
    for i, x in enumerate(my_a):
        for j, y in enumerate(my_b):
            if x == y:
                continue
            for k, z in enumerate(my_c):
                if y == z or x == z:
                    continue
                if x + y + z == target:
                    yield (i, j, k)


def three_sum_indices_2(a, b, c, target):
    """
    Make an iterator of tuples (i, j, k) where a[i], b[j], c[k] all differ from
    each other and sum to target.

    This notation is merely illustrative. a, b, and c can be any iterables
    whose elements are numbers. The tuples are yielded in lexicographic order.

    This is the second of four implementations.

    >>> list(three_sum_indices_2([1, 2, 3], [10, 9], [7, 9, 8], 20))
    [(0, 0, 1), (1, 0, 2), (2, 0, 0), (2, 1, 2)]
    >>> next(three_sum_indices_2([0] * 10, [0] * 20, [0] * 30, 0))
    Traceback (most recent call last):
      ...
    StopIteration
    >>> from itertools import repeat as r
    >>> sum(1 for _ in three_sum_indices_2(r(1, 10), r(2, 20), r(3, 30), 6))
    6000
    """
    my_a = tuple(a)
    my_b = tuple(b)
    my_c = tuple(c)
    return ((i, j, k)
            for i, x in enumerate(my_a)
            for j, y in enumerate(my_b) if x != y
            for k, z in enumerate(my_c) if y != z and x != z
            if x + y + z == target)


def three_sum_indices_3(a, b, c, target):
    """
    Make an iterator of tuples (i, j, k) where a[i], b[j], c[k] all differ from
    each other and sum to target.

    This notation is merely illustrative. a, b, and c can be any iterables
    whose elements are numbers. The tuples are yielded in lexicographic order.

    This is the third of four implementations.

    >>> list(three_sum_indices_3([1, 2, 3], [10, 9], [7, 9, 8], 20))
    [(0, 0, 1), (1, 0, 2), (2, 0, 0), (2, 1, 2)]
    >>> next(three_sum_indices_3([0] * 10, [0] * 20, [0] * 30, 0))
    Traceback (most recent call last):
      ...
    StopIteration
    >>> from itertools import repeat as r
    >>> sum(1 for _ in three_sum_indices_3(r(1, 10), r(2, 20), r(3, 30), 6))
    6000
    """
    labeled_triples = itertools.product(enumerate(a), enumerate(b), enumerate(c))
    for (i, x), (j, y), (k, z) in labeled_triples:
        if x + y + z == target and x != y and x != z and y != z:
            yield (i, j, k)


def three_sum_indices_4(a, b, c, target):
    """
    Make an iterator of tuples (i, j, k) where a[i], b[j], c[k] all differ from
    each other and sum to target.

    This notation is merely illustrative. a, b, and c can be any iterables
    whose elements are numbers. The tuples are yielded in lexicographic order.

    This is the fourth of four implementations.

    >>> list(three_sum_indices_4([1, 2, 3], [10, 9], [7, 9, 8], 20))
    [(0, 0, 1), (1, 0, 2), (2, 0, 0), (2, 1, 2)]
    >>> next(three_sum_indices_4([0] * 10, [0] * 20, [0] * 30, 0))
    Traceback (most recent call last):
      ...
    StopIteration
    >>> from itertools import repeat as r
    >>> sum(1 for _ in three_sum_indices_4(r(1, 10), r(2, 20), r(3, 30), 6))
    6000
    """
    return ((i, j, k) for (i, x), (j, y), (k, z)
            in itertools.product(enumerate(a), enumerate(b), enumerate(c))
            if x + y + z == target and x != y and x != z and y != z)


def dot_product_slow(u, v):
    """
    Compute the dot product of real-valued vectors represented as dictionaries.

    The dimension is arbitrarily high (but finite), with keys representing
    components. The dictionaries need not have the same keys. If a key is
    absent, treat it as if the key were present with a value of 0 or 0.0.

    Running time is O(len(u) * len(v)).

    >>> dot_product_slow({'a': 2, 'b': 3, 'c': 4, 'd': 5}, {'b': 0.5, 'd': 1})
    6.5
    >>> u = {'s': 1.1, 't': 7.6, 'x': 2.7, 'y': 1.4, 'z': 3.36, 'foo': 9}
    >>> v = {'a': -1, 'y': 3.1, 'x': -4.2, 'bar': 1.9, 'z': 8.5, 'b': 1423.907}
    >>> w = {'p': 8.3, 'q': -0.8, 'r': -2.9, 'foo': 0.5}
    >>> uv = dot_product_slow(u, v)
    >>> round(uv, 2)
    21.56
    >>> uv == dot_product_slow(v, u)
    True
    >>> dot_product_slow(u, w) == dot_product_slow(w, u) == 4.5
    True
    >>> dot_product_slow(v, w) == dot_product_slow(w, v) == 0
    True
    """
    return sum(u_value * v_value
               for (u_key, u_value), (v_key, v_value)
               in itertools.product(u.items(), v.items())
               if v_key == u_key)


def dot_product(u, v):
    """
    Compute the dot product of real-valued vectors represented as dictionaries.

    The dimension is arbitrarily high (but finite), with keys representing
    components. The dictionaries need not have the same keys. If a key is
    absent, treat it as if the key were present with a value of 0 or 0.0.

    Running time is O(min(len(u), len(v))).

    >>> dot_product({'a': 2, 'b': 3, 'c': 4, 'd': 5}, {'b': 0.5, 'd': 1})
    6.5
    >>> u = {'s': 1.1, 't': 7.6, 'x': 2.7, 'y': 1.4, 'z': 3.36, 'foo': 9}
    >>> v = {'a': -1, 'y': 3.1, 'x': -4.2, 'bar': 1.9, 'z': 8.5, 'b': 1423.907}
    >>> w = {'p': 8.3, 'q': -0.8, 'r': -2.9, 'foo': 0.5}
    >>> uv = dot_product(u, v)
    >>> round(uv, 2)
    21.56
    >>> uv == dot_product(v, u)
    True
    >>> dot_product(u, w) == dot_product(w, u) == 4.5
    True
    >>> dot_product(v, w) == dot_product(w, v) == 0
    True
    """
    small, big = (u, v) if len(u) <= len(v) else (v, u)

    return sum(small_value * big.get(key, 0)
               for key, small_value in small.items())


def flatten2(iterable):
    """
    Flatten an iterable by exactly 2 levels.

    That is, yield sub-sub-elements: elements of elements of elements of the
    argument. If an element of the argument, or an element of an element of the
    argument, isn't iterable, skip it.

    It may be useful to check if an object is iterable by LBYL. You can do this
    by checking if it is considered an instance of collections.abc.Iterable.

    >>> list(flatten2([0, [1, 2], (3, 4, [5, 6, [7]], 8), [9], 10, [{(11,)}]]))
    [5, 6, [7], (11,)]
    >>> next(flatten2([[0, 1, 2], [3, 4, 5], [6, 7, 8]]))
    Traceback (most recent call last):
      ...
    StopIteration
    >>> ''.join(flatten2([['foo', 'bar', 'baz'], ['ham', 'spam', 'eggs']]))
    'foobarbazhamspameggs'
    >>> list(flatten2(['hi', [range(5)] * 3, 'bye']))
    ['h', 'i', 0, 1, 2, 3, 4, 0, 1, 2, 3, 4, 0, 1, 2, 3, 4, 'b', 'y', 'e']
    >>> list(flatten2(['hi', [iter(range(5))] * 3, 'bye']))
    ['h', 'i', 0, 1, 2, 3, 4, 'b', 'y', 'e']
    >>> list(flatten2('turtles'))  # It's turtles all the way down.
    ['t', 'u', 'r', 't', 'l', 'e', 's']
    """
    return (sub_sub_element
            for element in iterable if isinstance(element, Iterable)
            for sub_element in element if isinstance(sub_element, Iterable)
            for sub_sub_element in sub_element)


def ungroup(rows):
    """
    Return a set of all edges in a graph represented by a given adjacency list.

    An adjacency list (sometimes called "adjacency lists") is a jagged table
    that maps vertices (sources) to collections of their outward neighbors
    (destinations). That is, when a graph has an edge from u to v, its
    adjacency list's row for u contains v.

    >>> adj1 = {'a': ['b', 'c', 'd'], 'b': ['a', 'd'], 'c': ['a', 'd'], 'd': []}
    >>> ungroup(adj1) == {('a', 'b'), ('a', 'c'), ('a', 'd'),
    ...                   ('b', 'a'), ('b', 'd'), ('c', 'a'), ('c', 'd')}
    True
    >>> adj2 = {1: [2, 3], 2: [4, 5], 3: [6, 7], 4: [8, 9], 5: [], 6: [],
    ...         7: [], 8: [], 9: [2, 5]}
    >>> ungroup(adj2) == {(1, 2), (1, 3), (2, 4), (2, 5), (3, 6), (3, 7),
    ...                   (4, 8), (4, 9), (9, 2), (9, 5)}
    True
    """
    return {(key, value) for key, values in rows.items() for value in values}


def make_mul_table(height, width):
    """
    Make a multiplication table from 0 * 0 to height * width, as a nested list.

    make_mul_table(m, n)[i][j] holds i * j; the max i is m, and the max j is n.

    >>> make_mul_table(0, 0)
    [[0]]
    >>> make_mul_table(3, 4)
    [[0, 0, 0, 0, 0], [0, 1, 2, 3, 4], [0, 2, 4, 6, 8], [0, 3, 6, 9, 12]]
    >>> make_mul_table(4, 3)
    [[0, 0, 0, 0], [0, 1, 2, 3], [0, 2, 4, 6], [0, 3, 6, 9], [0, 4, 8, 12]]
    >>> make_mul_table(10, 10) == [
    ...     [0,  0,  0,  0,  0,  0,  0,  0,  0,  0,   0],
    ...     [0,  1,  2,  3,  4,  5,  6,  7,  8,  9,  10],
    ...     [0,  2,  4,  6,  8, 10, 12, 14, 16, 18,  20],
    ...     [0,  3,  6,  9, 12, 15, 18, 21, 24, 27,  30],
    ...     [0,  4,  8, 12, 16, 20, 24, 28, 32, 36,  40],
    ...     [0,  5, 10, 15, 20, 25, 30, 35, 40, 45,  50],
    ...     [0,  6, 12, 18, 24, 30, 36, 42, 48, 54,  60],
    ...     [0,  7, 14, 21, 28, 35, 42, 49, 56, 63,  70],
    ...     [0,  8, 16, 24, 32, 40, 48, 56, 64, 72,  80],
    ...     [0,  9, 18, 27, 36, 45, 54, 63, 72, 81,  90],
    ...     [0, 10, 20, 30, 40, 50, 60, 70, 80, 90, 100],
    ... ]
    True
    """
    return [[x * y for y in range(width + 1)] for x in range(height + 1)]


def compose_dicts_simple(back, front):
    """
    Given two dicts, make one that is their functional composition.

    This is the smallest possible dictionary d with the property that, if front
    associates the key x with the value y, and back associates the key y with
    the value z, then d associates the key x with the value z. Another way to
    say this is that the result dictionary is a pipline through front and back.

    Keys in both front and the result should appear in the same order in each.

    If any value of front is not hashable, raise TypeError. There are no other
    restrictions on either argument's keys or values.

    >>> status_colors = dict(unspecified='gray', OK='green', meh='blue',
    ...                      concern='yellow', alarm='orange', danger='red')
    >>> color_rgbs = dict(violet=0xEE82EE, red=0xFF0000, gray=0x808080,
    ...                   black=0x000000, green=0x008000, orange=0xFFA500,
    ...                   azure=0xF0FFFF, yellow=0xFFFF00, blue=0x0000FF)
    >>> status_rgbs = compose_dicts_simple(color_rgbs, status_colors)
    >>> from pprint import pprint
    >>> pprint([f'{c} #{r:06x}' for c, r in status_rgbs.items()], compact=True)
    ['unspecified #808080', 'OK #008000', 'meh #0000ff', 'concern #ffff00',
     'alarm #ffa500', 'danger #ff0000']
    >>> compose_dicts_simple(status_colors, color_rgbs)
    {}
    >>> squares = {x: x**2 for x in range(1, 100)}
    >>> compose_dicts_simple(squares, squares)
    {1: 1, 2: 16, 3: 81, 4: 256, 5: 625, 6: 1296, 7: 2401, 8: 4096, 9: 6561}
    >>> d1 = {10: 'a', 20: ('b', 'c'), 30: ['d', 'e'], 40: None}
    >>> d2 = {('b', 'c'): 30, None: 20, 'a': 40}
    >>> compose_dicts_simple(d2, d1)
    Traceback (most recent call last):
      ...
    TypeError: unhashable type: 'list'
    >>> compose_dicts_simple(d1, d2)
    {('b', 'c'): ['d', 'e'], None: ('b', 'c'), 'a': None}
    >>> compose_dicts_simple({}, {42: (set(),)})
    Traceback (most recent call last):
      ...
    TypeError: unhashable type: 'set'
    """
    return {key: back[value]
            for key, value in front.items() if value in back}


def compose_dicts(back, front):
    """
    Compose dictionaries, without requiring front to have only hashable values.

    This is like compose_dicts_simple, but arguments' keys and values have no
    restrictions. (Note that, while front may have non-hashable values and
    TypeError must not be raised, such values are certain not to be keys of
    back, because keys must always be hashable.)

    >>> status_colors = dict(unspecified='gray', OK='green', meh='blue',
    ...                      concern='yellow', alarm='orange', danger='red')
    >>> color_rgbs = dict(violet=0xEE82EE, red=0xFF0000, gray=0x808080,
    ...                   black=0x000000, green=0x008000, orange=0xFFA500,
    ...                   azure=0xF0FFFF, yellow=0xFFFF00, blue=0x0000FF)
    >>> status_rgbs = compose_dicts(color_rgbs, status_colors)
    >>> from pprint import pprint
    >>> pprint([f'{c} #{r:06x}' for c, r in status_rgbs.items()], compact=True)
    ['unspecified #808080', 'OK #008000', 'meh #0000ff', 'concern #ffff00',
     'alarm #ffa500', 'danger #ff0000']
    >>> compose_dicts(status_colors, color_rgbs)
    {}
    >>> squares = {x: x**2 for x in range(1, 100)}
    >>> compose_dicts(squares, squares)
    {1: 1, 2: 16, 3: 81, 4: 256, 5: 625, 6: 1296, 7: 2401, 8: 4096, 9: 6561}
    >>> d1 = {10: 'a', 20: ('b', 'c'), 30: ['d', 'e'], 40: None}
    >>> d2 = {('b', 'c'): 30, None: 20, 'a': 40}
    >>> compose_dicts(d2, d1)
    {10: 40, 20: 30, 40: 20}
    >>> compose_dicts(d1, d2)
    {('b', 'c'): ['d', 'e'], None: ('b', 'c'), 'a': None}
    >>> compose_dicts({}, {42: (set(),)})
    {}
    """
    d = {}
    for key, value in front.items():
        try:
            d[key] = back[value]
        except (TypeError, KeyError):
            pass

    return d


def compose_dicts_view(back, front):
    """
    Make a function that acts as a view into the composition of back and front.

    Calls to the returned function take O(1) time and behave like subscripting
    the dict returned by a previous call to compose_dicts_simple(back, front),
    except that:

    i.  Changes to back and front are accounted for, even when they occur
        between calls to compose_dicts_view and to the function it returned.

    ii. Errors are raised only when necessary, are deferred as long as
        possible, and reflect what really prevented the operation from
        succeeding.

        That is, if front maps x to y, and y is not a key of back, passing x to
        the returned function raises a KeyError reporting that y (not x) is
        absent. Or, if y is not even hashable, then passing x raises a
        TypeError about y. Other lookups than x, assuming they don't also go
        through y, remain unaffected.

    >>> status_colors = dict(unspecified='gray', OK='green', meh='blue',
    ...                      concern='yellow', alarm='orange', danger='red')
    >>> color_rgbs = dict(violet=0xEE82EE, red=0xFF0000, gray=0x808080,
    ...                   black=0x000000, green=0x008000, orange=0xFFA500,
    ...                   azure=0xF0FFFF, yellow=0xFFFF00, blue=0x0000FF)
    >>> rgb_from_status = compose_dicts_view(color_rgbs, status_colors)
    >>> format(rgb_from_status('OK'), '06X')
    '008000'
    >>> status_colors['OK'] = 'azure'
    >>> format(rgb_from_status('OK'), '06X')
    'F0FFFF'
    >>> status_colors['danger'] = 'vermillion'
    >>> rgb_from_status('danger')
    Traceback (most recent call last):
      ...
    KeyError: 'vermillion'
    >>> status_colors['danger'] = [227, 66, 52]  # RGB values for vermillion.
    >>> rgb_from_status('danger')
    Traceback (most recent call last):
      ...
    TypeError: unhashable type: 'list'
    >>> status_colors['danger'] = 'black'
    >>> format(rgb_from_status('danger'), '06X')
    '000000'
    """
    return lambda key: back[front[key]]


def matrix_square_flat(f, n):
    """
    Square an n-by-n matrix. The result is a dict with index pairs as keys.

    The binary function f, which can be assumed to be fast, represents an
    n-by-n matrix with 1-based indexing, where f(i, j) gives the (i, j) entry.

    Return the matrix product of this n-by-n matrix with itself, as a dict
    whose keys are tuples of the form (i, j), representing the ij entry of the
    product (still using 1-based indexing).

    >>> a = ((0, -1), (-1, 0))
    >>> matrix_square_flat(lambda i, j: a[i - 1][j - 1], 2) == {
    ...     (1, 1): 1, (1, 2): 0,
    ...     (2, 1): 0, (2, 2): 1,
    ... }
    True
    >>> b = ((1, 2, 3), (4, 5, 6), (7, 8, 9))
    >>> matrix_square_flat(lambda i, j: b[i - 1][j - 1], 3) == {
    ...     (1, 1):  30, (1, 2):  36, (1, 3):  42,
    ...     (2, 1):  66, (2, 2):  81, (2, 3):  96,
    ...     (3, 1): 102, (3, 2): 126, (3, 3): 150,
    ... }
    True
    """
    r = range(1, n + 1)
    return {(i, j): sum(f(i, k) * f(k, j) for k in r)
            for i in r for j in r}


def matrix_square_nested(f, n):
    """
    Square an n-by-n matrix. The result is a nested list with 0-based indexing.

    This works like matrix_square_flat above and f still takes 1-based indices,
    but the result is a nested list that, when indexed with i and then with j,
    gives the ij entry of the product, where i and j are 0-based indices.

    >>> a = ((0, -1), (-1, 0))
    >>> matrix_square_nested(lambda i, j: a[i - 1][j - 1], 2)
    [[1, 0], [0, 1]]
    >>> b = ((1, 2, 3), (4, 5, 6), (7, 8, 9))
    >>> matrix_square_nested(lambda i, j: b[i - 1][j - 1], 3)
    [[30, 36, 42], [66, 81, 96], [102, 126, 150]]
    """
    r = range(1, n + 1)
    return [[sum(f(i, k) * f(k, j) for k in r) for j in r] for i in r]


def matrix_dimensions(matrix):
    """
    Given a matrix as a nested sequence, return its height and width.

    If matrix is not a sequence of sequences, raise TypeError.

    If matrix is empty, or has any empty rows, raise ValueError.

    If matrix is jagged--that is, its rows differ in width--raise ValueError.

    >>> matrix_dimensions(((0, -1), (-1, 0)))
    (2, 2)
    >>> matrix_dimensions([[1, 2], [3, 4], [5, 6]])
    (3, 2)
    >>> matrix_dimensions([(1, 2, 3), 'ABC'])
    (2, 3)
    >>> matrix_dimensions([])
    Traceback (most recent call last):
      ...
    ValueError: empty matrix not supported
    >>> matrix_dimensions([[], []])
    Traceback (most recent call last):
      ...
    ValueError: zero-width nonempty matrix not supported
    >>> matrix_dimensions([[3, 4], [5]])
    Traceback (most recent call last):
      ...
    ValueError: jagged grid not supported (must be rectangular)
    >>> matrix_dimensions([[4], [], [5]])
    Traceback (most recent call last):
      ...
    ValueError: jagged grid not supported (must be rectangular)
    >>> matrix_dimensions(3)
    Traceback (most recent call last):
      ...
    TypeError: matrix is not a sequence
    >>> matrix_dimensions([[4], [], {10, 20}])
    Traceback (most recent call last):
      ...
    TypeError: row is not a sequence
    """
    if not isinstance(matrix, Sequence):
        raise TypeError('matrix is not a sequence')

    if not all(isinstance(row, Sequence) for row in matrix):
        raise TypeError('row is not a sequence')

    height = len(matrix)
    if height == 0:
        raise ValueError('empty matrix not supported')

    width = len(matrix[0])
    if any(len(row) != width for row in matrix):
        raise ValueError('jagged grid not supported (must be rectangular)')
    if width == 0:
        raise ValueError('zero-width nonempty matrix not supported')

    return height, width


def matrix_multiply(a, b):
    """
    Given matrices as nested sequences, compute their product as a nested list.

    Use matrix_dimensions to check that they are well-formed and find their
    heights and widths. Retain its prohibition on empty matrices. In addition
    to any exceptions it may raise, raise ValueError if a and b are well-formed
    matrices that cannot be multiplied due to incompatible dimensions.

    # FIXME: Needs tests.
    """
    m, n = matrix_dimensions(a)
    n_, p = matrix_dimensions(b)
    if n != n_:
        raise ValueError(
            f"can't multiply {n}-column matrix by {n_}-row matrix")

    return [[sum(a[i][k] * b[k][j] for k in range(n)) for j in range(p)]
            for i in range(m)]


def identity_matrix(n):
    """
    Make an n-by-n identity matrix, represented as a nested list.

    This implementation is self-contained (except that it may use builtins) and
    consists of a single statement, which fits easily on one line.

    >>> identity_matrix(0)
    []
    >>> identity_matrix(1)
    [[1]]
    >>> identity_matrix(2)
    [[1, 0], [0, 1]]
    >>> identity_matrix(3)
    [[1, 0, 0], [0, 1, 0], [0, 0, 1]]
    >>> identity_matrix(4)
    [[1, 0, 0, 0], [0, 1, 0, 0], [0, 0, 1, 0], [0, 0, 0, 1]]
    >>> from pprint import pprint
    >>> pprint(identity_matrix(15))
    [[1, 0, 0, 0, 0, 0, 0, 0, 0, 0, 0, 0, 0, 0, 0],
     [0, 1, 0, 0, 0, 0, 0, 0, 0, 0, 0, 0, 0, 0, 0],
     [0, 0, 1, 0, 0, 0, 0, 0, 0, 0, 0, 0, 0, 0, 0],
     [0, 0, 0, 1, 0, 0, 0, 0, 0, 0, 0, 0, 0, 0, 0],
     [0, 0, 0, 0, 1, 0, 0, 0, 0, 0, 0, 0, 0, 0, 0],
     [0, 0, 0, 0, 0, 1, 0, 0, 0, 0, 0, 0, 0, 0, 0],
     [0, 0, 0, 0, 0, 0, 1, 0, 0, 0, 0, 0, 0, 0, 0],
     [0, 0, 0, 0, 0, 0, 0, 1, 0, 0, 0, 0, 0, 0, 0],
     [0, 0, 0, 0, 0, 0, 0, 0, 1, 0, 0, 0, 0, 0, 0],
     [0, 0, 0, 0, 0, 0, 0, 0, 0, 1, 0, 0, 0, 0, 0],
     [0, 0, 0, 0, 0, 0, 0, 0, 0, 0, 1, 0, 0, 0, 0],
     [0, 0, 0, 0, 0, 0, 0, 0, 0, 0, 0, 1, 0, 0, 0],
     [0, 0, 0, 0, 0, 0, 0, 0, 0, 0, 0, 0, 1, 0, 0],
     [0, 0, 0, 0, 0, 0, 0, 0, 0, 0, 0, 0, 0, 1, 0],
     [0, 0, 0, 0, 0, 0, 0, 0, 0, 0, 0, 0, 0, 0, 1]]
    """
    return [[int(i == j) for j in range(n)] for i in range(n)]


def _kronecker_delta(i, j):
    """Kronecker delta. Compute the (i, j) entry of an identity matrix."""
    return int(i == j)


def _identity_matrix_row(n, i):
    """Return the ith row of an n-by-n identity matrix (0-based indexing)."""
    return [_kronecker_delta(i, j) for j in range(n)]


def identity_matrix_alt(n):
    """
    Make an n-by-n identity matrix, represented as a nested list.

    This alternative implementation uses a helper function that computes a row,
    which itself uses a helper function that computes an entry. Both helpers
    should be written as top-level functions, with tests in test_gencomp2.py.

    >>> identity_matrix_alt(0)
    []
    >>> identity_matrix_alt(1)
    [[1]]
    >>> identity_matrix_alt(2)
    [[1, 0], [0, 1]]
    >>> identity_matrix_alt(3)
    [[1, 0, 0], [0, 1, 0], [0, 0, 1]]
    >>> identity_matrix_alt(4)
    [[1, 0, 0, 0], [0, 1, 0, 0], [0, 0, 1, 0], [0, 0, 0, 1]]
    >>> from pprint import pprint
    >>> pprint(identity_matrix_alt(15))
    [[1, 0, 0, 0, 0, 0, 0, 0, 0, 0, 0, 0, 0, 0, 0],
     [0, 1, 0, 0, 0, 0, 0, 0, 0, 0, 0, 0, 0, 0, 0],
     [0, 0, 1, 0, 0, 0, 0, 0, 0, 0, 0, 0, 0, 0, 0],
     [0, 0, 0, 1, 0, 0, 0, 0, 0, 0, 0, 0, 0, 0, 0],
     [0, 0, 0, 0, 1, 0, 0, 0, 0, 0, 0, 0, 0, 0, 0],
     [0, 0, 0, 0, 0, 1, 0, 0, 0, 0, 0, 0, 0, 0, 0],
     [0, 0, 0, 0, 0, 0, 1, 0, 0, 0, 0, 0, 0, 0, 0],
     [0, 0, 0, 0, 0, 0, 0, 1, 0, 0, 0, 0, 0, 0, 0],
     [0, 0, 0, 0, 0, 0, 0, 0, 1, 0, 0, 0, 0, 0, 0],
     [0, 0, 0, 0, 0, 0, 0, 0, 0, 1, 0, 0, 0, 0, 0],
     [0, 0, 0, 0, 0, 0, 0, 0, 0, 0, 1, 0, 0, 0, 0],
     [0, 0, 0, 0, 0, 0, 0, 0, 0, 0, 0, 1, 0, 0, 0],
     [0, 0, 0, 0, 0, 0, 0, 0, 0, 0, 0, 0, 1, 0, 0],
     [0, 0, 0, 0, 0, 0, 0, 0, 0, 0, 0, 0, 0, 1, 0],
     [0, 0, 0, 0, 0, 0, 0, 0, 0, 0, 0, 0, 0, 0, 1]]
    """
    return [_identity_matrix_row(n, i) for i in range(n)]


def transpose(matrix):
    """
    Transpose a matrix represented as a tuple of tuples.

    Assume matrix is a tuple of rows, which are themselves tuples, and that
    each row has the same width. Do not assume that width is equal to the
    the height (i.e., the number of rows need not be the number of columns).

    Return the tranpose of this matrix, in the same form.

    >>> transpose(((1, 2, 3), (4, 5, 6), (7, 8, 9)))
    ((1, 4, 7), (2, 5, 8), (3, 6, 9))
    >>> transpose(((1, 2), (3, 4), (5, 6)))
    ((1, 3, 5), (2, 4, 6))
    >>> transpose(((1, 2, 3), (4, 5, 6)))
    ((1, 4), (2, 5), (3, 6))
    >>> transpose(())
    ()
    """
    return tuple(zip(*matrix))


def transpose_alt(matrix):
    """
    Transpose a matrix represented as a tuple of tuples.

    This is a second independent implementation of transpose. Both behave the
    same on valid input. One uses comprehensions or loops (maybe both). The
    other uses neither comprehensions nor loops and is a single short line.

    >>> transpose_alt(((1, 2, 3), (4, 5, 6), (7, 8, 9)))
    ((1, 4, 7), (2, 5, 8), (3, 6, 9))
    >>> transpose_alt(((1, 2), (3, 4), (5, 6)))
    ((1, 3, 5), (2, 4, 6))
    >>> transpose_alt(((1, 2, 3), (4, 5, 6)))
    ((1, 4), (2, 5), (3, 6))
    >>> transpose_alt(())
    ()
    """
    if not matrix:
        return ()

    height = len(matrix)
    width = len(matrix[0])

    return tuple(tuple(matrix[i][j] for i in range(height)) for j in range(width))


def submap(func, rows):
    """
    Map elements of elements of an iterable through a unary function.

    func is a unary function. rows is an iterable of iterables. Return a new
    iterator of iterators whose elements have been mapped through func.

    Conceptually, submap(func, rows)[i][j] == func(rows[i][j]). But neither
    rows nor any of its elements are required to be indexable, only iterable,
    and neither the returned object nor any of its elements are indexable,
    because they are all iterators.

    >>> next(submap(len, []))
    Traceback (most recent call last):
      ...
    StopIteration
    >>> rows = reversed([iter(range(10)), (x - 1 for x in (1, 4, 7)), [2, 3]])
    >>> for mapped_row in submap(lambda x: x**2, rows):
    ...     print(list(mapped_row))
    [4, 9]
    [0, 9, 36]
    [0, 1, 4, 9, 16, 25, 36, 49, 64, 81]
    >>> ibm = ['Ifvsjtujdbmmz', 'Qsphsbnnfe', 'BMhpsjuinjd', 'Dpnqvufs']
    >>> ' '.join(map(''.join, submap(lambda c: chr(ord(c) - 1), ibm)))
    'Heuristically Programmed ALgorithmic Computer'
    >>> next(next(submap(len, (([] for _ in range(1)) for _ in range(1)))))
    0
    >>> [list(a) for a in submap(lambda x: x, [iter(range(1, 4))] * 2)]
    [[1, 2, 3], []]
    """
    return (map(func, row) for row in rows)


def is_hermitian(matrix):
    """
    Tell if a complex-valued square matrix (as a nested tuple) is self-adjoint.

    This implementation consists of a single, easily understood, line of code.

    Hint: Does the logic in one of your transpose implementations work on more
    inputs than the description in its docstring guarantees?

    >>> is_hermitian(())
    True
    >>> is_hermitian(((3.3 + 1.2j,),))
    False
    >>> is_hermitian(((3.3 + 0j,),))
    True
    >>> is_hermitian(((1.4 + 2.1j, 3.7 - 6.0j), (3.7 + 6.0j, 1.4 - 2.1j)))
    False
    >>> is_hermitian(((1.4 + 0j, 3.7 - 6.0j), (3.7 - 6.0j, 1.4 + 0j)))
    False
    >>> is_hermitian(((1.4 + 0j, 3.7 - 6.0j), (3.7 + 6.0j, 1.4 + 0j)))
    True
    >>> is_hermitian(((1.4, 3.7 - 6.0j), (3.7 + 6.0j, 1.4)))
    True
    >>> is_hermitian(((0, 0, 1j), (0, 1, 0), (-1j, 0, 0)))
    True
    >>> is_hermitian(((1.7, 0, 3 - 2.1j, 4.4 + 1j),
    ...               (0, -5.9, -7.6j, 0),
    ...               (3 - 2.1j, 7.6j, 17.4, 0.9 - 0.2j),
    ...               (4.4 - 1j, 0, 0.9 + 0.2j, -2.6)))
    False
    >>> is_hermitian(((1.7, 0, 3 - 2.1j, 4.4 + 1j),
    ...               (0, -5.9, -7.6j, 0),
    ...               (3 + 2.1j, 7.6j, 17.4, 0.9 - 0.2j),
    ...               (4.4 - 1j, 0, 0.9 + 0.2j, -2.6)))
    True
    """
    return matrix == transpose(submap(lambda z: z.conjugate(), matrix))


def is_hermitian_alt(matrix):
    """
    Tell if a complex-valued square matrix (as a nested tuple) is self-adjoint.

    This implementation uses O(1) auxiliary space.

    >>> is_hermitian_alt(())
    True
    >>> is_hermitian_alt(((3.3 + 1.2j,),))
    False
    >>> is_hermitian_alt(((3.3 + 0j,),))
    True
    >>> is_hermitian_alt(((1.4 + 2.1j, 3.7 - 6.0j), (3.7 + 6.0j, 1.4 - 2.1j)))
    False
    >>> is_hermitian_alt(((1.4 + 0j, 3.7 - 6.0j), (3.7 - 6.0j, 1.4 + 0j)))
    False
    >>> is_hermitian_alt(((1.4 + 0j, 3.7 - 6.0j), (3.7 + 6.0j, 1.4 + 0j)))
    True
    >>> is_hermitian_alt(((1.4, 3.7 - 6.0j), (3.7 + 6.0j, 1.4)))
    True
    >>> is_hermitian_alt(((0, 0, 1j), (0, 1, 0), (-1j, 0, 0)))
    True
    >>> is_hermitian_alt(((1.7, 0, 3 - 2.1j, 4.4 + 1j),
    ...                   (0, -5.9, -7.6j, 0),
    ...                   (3 - 2.1j, 7.6j, 17.4, 0.9 - 0.2j),
    ...                   (4.4 - 1j, 0, 0.9 + 0.2j, -2.6)))
    False
    >>> is_hermitian_alt(((1.7, 0, 3 - 2.1j, 4.4 + 1j),
    ...                   (0, -5.9, -7.6j, 0),
    ...                   (3 + 2.1j, 7.6j, 17.4, 0.9 - 0.2j),
    ...                   (4.4 - 1j, 0, 0.9 + 0.2j, -2.6)))
    True
    """
    # NOTE: I can't use itertools.combinations_with_replacement or
    #       itertools.product, as they would use O(len(matrix)) space.
    return all(matrix[i][j] == matrix[j][i].conjugate()
               for i in range(len(matrix))
               for j in range(i + 1))


def affines(weights, biases):
    """
    Make a set of all 1-dimensional real-valued affine functions that use a
    weight from weights and a bias from biases.

    A 1-dimensional affine function is a line in the coordinate plane: it takes
    x to wx+b. w is called the coefficient or weight, and b is called the bias.

    Note: All behaviors with combinations of these weights and biases will be
    represented, but no two emitted functions should always behave the same.

    >>> u = [2.3, 1.0, 2.3, -6.5, 5.4]
    >>> v = [1.9, 3.6, -5.1, 1.9]
    >>> s = affines(u, v)
    >>> isinstance(s, set)
    True
    >>> sorted(f(10) for f in s)
    [-70.1, -63.1, -61.4, 4.9, 11.9, 13.6, 17.9, 24.9, 26.6, 48.9, 55.9, 57.6]
    >>> sorted(round(f(5), 1) for f in s)
    [-37.6, -30.6, -28.9, -0.1, 6.4, 6.9, 8.6, 13.4, 15.1, 21.9, 28.9, 30.6]
    >>> t = affines(iter(v), (b for b in u))
    >>> isinstance(t, set)
    True
    >>> sorted(f(5) for f in t)
    [-32.0, -24.5, -23.2, -20.1, 3.0, 10.5, 11.5, 11.8, 14.9, 19.0, 20.3, 23.4]
    >>> sorted(round(f(2), 1) for f in t)
    [-16.7, -9.2, -7.9, -4.8, -2.7, 0.7, 4.8, 6.1, 8.2, 9.2, 9.5, 12.6]
    >>> affines(u, range(0)) == affines((m for m in ()), v) == set()
    True
    """
    def make_affine(w, b):
        return lambda x: w*x + b

    my_biases = set(biases)
    my_weights = set(weights)

    return {make_affine(w, b) for b in my_biases for w in my_weights}


class Affine:
    """
    An extensional notion of a 1-dimensional affine function.

    Instances are "extensional" in the sense that they are equal if and only if
    they return the same value for every value of their argument. This happens
    just when their weights and biases are respectively equal. Functions in
    mathematics are nearly always defined to have extensional equality, while
    functions in programming languages, if they can be compared for equality at
    all, are usually defined to be equal only when they have exactly the same
    code and any associated data, all stored in exactly the same places. (In
    Python, this can be stated more simply: functions are equal when they are
    the same object.) Functions in most programming languages are thus
    intensional rather than extensional.

    In contrast to functions in Python, sets are extensional, in math and in
    Python. Sets are equal if and only if they agree on all "in" queries.

    >>> Affine(-1.5, 6.2)
    Affine(weight=-1.5, bias=6.2)
    >>> _.weight, _.bias
    (-1.5, 6.2)
    >>> Affine(3, -8.2) == Affine(weight=3.0, bias=-8.2)
    True
    >>> Affine(1.1, 2.2)(10)
    13.2
    """

    __slots__ = ('_weight', '_bias')

    def __init__(self, weight, bias):
        """Create an affine transformation with a specified weight and bias."""
        self._weight = weight
        self._bias = bias

    def __call__(self, x):
        """Transform x according to weight and bias."""
        return self.weight*x + self.bias

    def __repr__(self):
        """Represent this Affine as Python code."""
        return (type(self).__name__ +
                f'(weight={self.weight!r}, bias={self.bias!r})')

    def __eq__(self, other):
        """Two Affines are equal if their weights and biases are equal."""
        if not isinstance(other, Affine):
            return NotImplemented
        return self.weight == other.weight and self.bias == other.bias

    def __hash__(self):
        return hash((self.weight, self.bias))

    @property
    def weight(self):
        """Weight or slope by which arguments are dilated."""
        return self._weight

    @property
    def bias(self):
        """Bias or y-intercept by which arguments are offset."""
        return self._bias


def affines_alt(weights, biases):
    """
    Make a set of all 1-dimensional real-valued Affine objects that use a
    weight from weights and a bias from biases.

    These objects represent affine functions in mathematics but are class
    instances, not Python functions. This implementation takes advantage of the
    behavior of Affine instances under equality comparison.

    >>> u = [2.3, 1.0, 2.3, -6.5, 5.4]
    >>> v = [1.9, 3.6, -5.1, 1.9]
    >>> s = affines_alt(u, v)
    >>> isinstance(s, set) and all(isinstance(f, Affine) for f in s)
    True
    >>> sorted(f(10) for f in s)
    [-70.1, -63.1, -61.4, 4.9, 11.9, 13.6, 17.9, 24.9, 26.6, 48.9, 55.9, 57.6]
    >>> sorted(round(f(5), 1) for f in s)
    [-37.6, -30.6, -28.9, -0.1, 6.4, 6.9, 8.6, 13.4, 15.1, 21.9, 28.9, 30.6]
    >>> t = affines_alt(iter(v), (b for b in u))
    >>> isinstance(t, set)
    True
    >>> sorted(f(5) for f in t)
    [-32.0, -24.5, -23.2, -20.1, 3.0, 10.5, 11.5, 11.8, 14.9, 19.0, 20.3, 23.4]
    >>> sorted(round(f(2), 1) for f in t)
    [-16.7, -9.2, -7.9, -4.8, -2.7, 0.7, 4.8, 6.1, 8.2, 9.2, 9.5, 12.6]
    >>> affines_alt(u, range(0)) == affines_alt((m for m in ()), v) == set()
    True
    """
    return {Affine(w, b) for w, b in itertools.product(weights, biases)}


def mean(iterable):
    """
    Find the arithmetic mean (average) of all values in iterable.

    If iterable is empty, raise ZeroDivisionError.

    >>> mean(range(1, 101))
    50.5
    >>> mean(iter([1 - 1j, -1 + 1j]))
    0j
    >>> mean([])
    Traceback (most recent call last):
      ...
    ZeroDivisionError: division by zero
    """
    count = total = 0
    for element in iterable:
        count += 1
        total += element
    return total / count


def floats_in_range(start, stop, step):
    """
    Return an iterator to a range of floating point values.

    The returned object behaves like iter(range(start, stop, step)), except
    that floating point values are accepted. To decrease rounding error,
    previously yielded values are not used to compute subsequent values. New
    values are yielded as long as they are on the same side of the stop value
    as the start value, even if the difference is a small fraction.

    >>> floats_in_range(78.52, 90.85, 0.0)
    Traceback (most recent call last):
      ...
    ValueError: step must not be zero
    >>> [round(x, 3) for x in floats_in_range(78.52, 90.85, 1.27)]
    [78.52, 79.79, 81.06, 82.33, 83.6, 84.87, 86.14, 87.41, 88.68, 89.95]
    >>> next(floats_in_range(78.52, 90.85, -1.27))
    Traceback (most recent call last):
      ...
    StopIteration
    >>> [round(x, 3) for x in floats_in_range(90.85, 78.52, -1.27)]
    [90.85, 89.58, 88.31, 87.04, 85.77, 84.5, 83.23, 81.96, 80.69, 79.42]
    >>> list(floats_in_range(90.85, 78.52, 1.27))
    []
    >>> list(floats_in_range(10.6, 10.6, 0.0000001))
    []
    >>> list(floats_in_range(10.6, 10.6, -0.0000001))
    []
    >>> list(floats_in_range(0, 100_000, 1)) == list(range(100_000))
    True
    >>> list(floats_in_range(1e16, 1e16 + 3, 1))
    [1e+16, 1e+16, 1.0000000000000002e+16]
    """
    if step == 0:
        raise ValueError('step must not be zero')

    compare = (operator.gt if step < 0 else operator.lt)
    values = (start + step * i for i in itertools.count())
    return itertools.takewhile(lambda value: compare(value, stop), values)


def integrate(f, a, b, n):
    """
    Numerically integrate f from a to b, evaluating f at n equidistant points.

    Whether a < b or a > b, evaluate f at a but not b. If a == b, return 0.0.
    Otherwise, if n < 1, raise ValueError.

    Floating point limitations may result in imperfect spacing, and even
    occasionally in evaluating f fewer, or more, than n times. This is okay.

    >>> import math
    >>> round(integrate(math.sin, 0, math.pi, 100), 5)
    1.99984
    >>> round(integrate(math.sin, math.pi, 0, 100), 5)
    -1.99984
    >>> integrate(math.sin, 0, math.pi, 0)
    Traceback (most recent call last):
      ...
    ValueError: can't integrate nonempty domain with no samples
    >>> integrate(math.sin, math.pi, 0, 0)
    Traceback (most recent call last):
      ...
    ValueError: can't integrate nonempty domain with no samples
    >>> integrate(math.sin, math.pi, math.pi, 0)
    0.0
    >>> round(integrate(lambda t: 5 + 2.2 * t, 10, 20, 300), 3)
    379.633
    >>> round(integrate(lambda t: 5 + 2.2 * t, 20, 10, 300), 3)
    -380.367
    """
    if a == b:
        return 0.0
    if n < 1:
        raise ValueError("can't integrate nonempty domain with no samples")

    return mean(f(x) for x in floats_in_range(a, b, (b - a) / n)) * (b - a)


def my_takewhile(predicate, iterable):
    """
    Yield elements of iterable until some element does not satisfy predicate.

    This behaves the same as itertools.takewhile.

    >>> next(my_takewhile(lambda _: True, []))
    Traceback (most recent call last):
      ...
    StopIteration
    >>> list(my_takewhile(lambda x: x < 10, range(1, 1_000_000_000_000_000)))
    [1, 2, 3, 4, 5, 6, 7, 8, 9]
    >>> list(my_takewhile(lambda x: x, iter([3, {12}, [], 4, 'abc'])))
    [3, {12}]
    >>> words = ['foo', 'bar', 'baz', 'quux', 'ham', 'egg', 'spam', 'foobar']
    >>> list(my_takewhile(lambda a: len(a) == 3, map(str.upper, words)))
    ['FOO', 'BAR', 'BAZ']
    """
    for element in iterable:
        if not predicate(element):
            break
        yield element


def my_dropwhile(predicate, iterable):
    """
    Yield elements of iterable starting at the first not to satisfy predicate.

    This behaves the same as itertools.dropwhile.

    Consider: Can takewhile be used to implement dropwhile? Why or why not?

    This is the first of two implementations. It does not use comprehensions.

    >>> next(my_dropwhile(lambda x: x % 17 != 0, iter(range(40, 100))))
    51
    >>> list(my_dropwhile(str.islower, ['foo', 'bar', 'baZ', 'quux']))
    ['baZ', 'quux']
    >>> list(my_dropwhile(str.islower, ['ham', 'spam', 'eggs']))
    []
    >>> list(my_dropwhile(lambda _: False, ()))
    []
    """
    it = iter(iterable)

    for item in it:
        if not predicate(item):
            yield item
            break

    yield from it


def my_dropwhile_alt(predicate, iterable):
    """
    Yield elements of iterable starting at the first not to satisfy predicate.

    This behaves the same as itertools.dropwhile.

    This is the second of two implementations. It does not use loops.

    >>> next(my_dropwhile_alt(lambda x: x % 17 != 0, iter(range(40, 100))))
    51
    >>> list(my_dropwhile_alt(str.islower, ['foo', 'bar', 'baZ', 'quux']))
    ['baZ', 'quux']
    >>> list(my_dropwhile_alt(str.islower, ['ham', 'spam', 'eggs']))
    []
    >>> list(my_dropwhile_alt(lambda _: False, ()))
    []
    """
    yielding = False
    return (x for x in iterable if yielding or (yielding := not predicate(x)))


def outdegrees(rows):
    """
    Given an adjacency list, make a Counter that maps vertices to outdegrees.

    rows is a directed graph's adjacency list, supplied as a dictionary (see
    ungroup, above). The outdegree (or out-degree) of a vertex is how many
    forward neighbors it has, i.e., the number of edges coming out of the
    vertex.

    Your algorithm should have the best possible worst-case asymptotic time
    complexity. [Please write the running time, for n nodes and m edges, here.]

    Note: This can, and probably should, be done with a single line of code.

    FIXME: Needs tests.
    """
    return collections.Counter({src: len(row) for src, row in rows.items()})


def indegrees(rows):
    """
    Given an adjacency list, make a Counter that maps vertices to indegrees.

    rows is a directed graph's adjacency list, supplied as a dictionary (as
    described above). The indegree (or in-degree) of a vertex is how many
    backward (i.e., reverse) neighbors it has; i.e., how many vertices have it
    as a forward neighbor; i.e., the number of edges coming into the vertex.

    Your algorithm should have the best possible worst-case asymptotic time
    complexity. [Please write the running time, for n nodes and m edges, here.]

    Note: This can, and probably should, be done with a single line of code.

    FIXME: Needs tests.
    """
    return collections.Counter(itertools.chain.from_iterable(rows.values()))


def my_cycle(iterable):
    """
    Repeat an iterable indefinitely. Like itertools.cycle.

    Don't use anything from itertools.

    >>> list(itertools.islice(my_cycle([2, 4, 6]), 25))
    [2, 4, 6, 2, 4, 6, 2, 4, 6, 2, 4, 6, 2, 4, 6, 2, 4, 6, 2, 4, 6, 2, 4, 6, 2]
    >>> list(itertools.islice(my_cycle(x * 2 for x in [1, 2, 3]), 25))
    [2, 4, 6, 2, 4, 6, 2, 4, 6, 2, 4, 6, 2, 4, 6, 2, 4, 6, 2, 4, 6, 2, 4, 6, 2]
    >>> list(my_cycle(()))
    []
    >>> list(my_cycle(x for x in ()))
    []
    >>> list(itertools.islice(my_cycle(itertools.count(1)), 21))
    [1, 2, 3, 4, 5, 6, 7, 8, 9, 10, 11, 12, 13, 14, 15, 16, 17, 18, 19, 20, 21]

    >>> in_it = itertools.zip_longest(itertools.count(), 'ABCDEF')
    >>> out_it = my_cycle(x for pair in in_it for x in pair if x is not None)
    >>> list(itertools.islice(out_it, 19))
    [0, 'A', 1, 'B', 2, 'C', 3, 'D', 4, 'E', 5, 'F', 6, 7, 8, 9, 10, 11, 12]

    >>> it = my_cycle(print(i) for i in range(10, 20))
    >>> next(it) is None
    10
    True
    """
    history = []

    for item in iterable:
        yield item
        history.append(item)

    if history:
        while True:
            yield from history


class Cycle:
    """
    Iterator repeating an iterable indefinitely. Like itertools.cycle.

    This is the class version of my_cycle. Don't use anything from itertools.

    >>> list(itertools.islice(Cycle([2, 4, 6]), 25))
    [2, 4, 6, 2, 4, 6, 2, 4, 6, 2, 4, 6, 2, 4, 6, 2, 4, 6, 2, 4, 6, 2, 4, 6, 2]
    >>> list(itertools.islice(Cycle(x * 2 for x in [1, 2, 3]), 25))
    [2, 4, 6, 2, 4, 6, 2, 4, 6, 2, 4, 6, 2, 4, 6, 2, 4, 6, 2, 4, 6, 2, 4, 6, 2]
    >>> list(Cycle(()))
    []
    >>> list(Cycle(x for x in ()))
    []
    >>> list(itertools.islice(Cycle(itertools.count(1)), 21))
    [1, 2, 3, 4, 5, 6, 7, 8, 9, 10, 11, 12, 13, 14, 15, 16, 17, 18, 19, 20, 21]

    >>> in_it = itertools.zip_longest(itertools.count(), 'ABCDEF')
    >>> out_it = Cycle(x for pair in in_it for x in pair if x is not None)
    >>> list(itertools.islice(out_it, 19))
    [0, 'A', 1, 'B', 2, 'C', 3, 'D', 4, 'E', 5, 'F', 6, 7, 8, 9, 10, 11, 12]

    >>> it = Cycle(print(i) for i in range(10, 20))
    >>> iter(it) is it  # Make sure we have the usual __iter__ for iterators.
    True
    >>> next(it) is None
    10
    True
    """

    __slots__ = ('_history', '_consumed', '_iterator')

    def __init__(self, iterable):
        self._history = []
        self._consumed = False
        self._iterator = iter(iterable)

    def __iter__(self):
        return self

    def __next__(self):
        if not self._consumed:
            try:
                item = next(self._iterator)
            except StopIteration:
                self._consumed = True
            else:
                self._history.append(item)
                return item

        try:
            return next(self._iterator)
        except StopIteration:
            self._iterator = iter(self._history)
            return next(self._iterator)


def _chain_from_iterable(iterables):
    """Iterate an iterable of iterables and chain those iterables."""
    return (element for iterable in iterables for element in iterable)


def my_chain(*iterables):
    """
    Chain iterables, as itertools.chain does.

    Don't use anything from itertools (and don't write any classes).

    >>> list(my_chain())
    []
    >>> list(my_chain([1, 2, 3], [], [5, 6], [8, 9, 10], [12, 13]))
    [1, 2, 3, 5, 6, 8, 9, 10, 12, 13]
    >>> list(my_chain(iter([1, 2, 3]), [], [5, 6], iter([8, 9, 10]), [12, 13]))
    [1, 2, 3, 5, 6, 8, 9, 10, 12, 13]
    >>> list(itertools.islice(my_chain(iter('ABC'), itertools.count()), 20))
    ['A', 'B', 'C', 0, 1, 2, 3, 4, 5, 6, 7, 8, 9, 10, 11, 12, 13, 14, 15, 16]
    >>> list(my_chain(*(range(i) for i in range(7))))
    [0, 0, 1, 0, 1, 2, 0, 1, 2, 3, 0, 1, 2, 3, 4, 0, 1, 2, 3, 4, 5]

    >>> rows = [[], [10, 20, 30], [], [], [], [11, 22, 33], [], []]
    >>> list(my_chain.from_iterable(rows))
    [10, 20, 30, 11, 22, 33]
    >>> list(my_chain.from_iterable(iter(row) for row in rows))
    [10, 20, 30, 11, 22, 33]
    >>> list(my_chain.from_iterable(() for _ in range(1000)))
    []
    >>> from gencomp1 import windowed
    >>> list(my_chain.from_iterable(windowed(range(10), 3)))
    [0, 1, 2, 1, 2, 3, 2, 3, 4, 3, 4, 5, 4, 5, 6, 5, 6, 7, 6, 7, 8, 7, 8, 9]

    >>> it2 = my_chain.from_iterable(range(i) for i in itertools.count())
    >>> list(itertools.islice(it2, 25))
    [0, 0, 1, 0, 1, 2, 0, 1, 2, 3, 0, 1, 2, 3, 4, 0, 1, 2, 3, 4, 5, 0, 1, 2, 3]
    >>> it3 = my_chain.from_iterable(windowed(range(1_000_000_000_000_000), 3))
    >>> list(itertools.islice(it3, 25))
    [0, 1, 2, 1, 2, 3, 2, 3, 4, 3, 4, 5, 4, 5, 6, 5, 6, 7, 6, 7, 8, 7, 8, 9, 8]
    """
    return _chain_from_iterable(iterables)


my_chain.from_iterable = _chain_from_iterable


<<<<<<< HEAD
_ALPHA_LEN = 26
"""Number of distinct letters in the English alphabet."""


def encrypt(key, cleartext):
    """
    Encrypt a message with a polyalphabetic cipher.

    The key is an iterable of one or more integers in range(26). The message,
    cleartext, is a string that may be assumed to consist only of unaccented
    lower-case English letters. The kth letter of the resulting ciphertext is
    obtained by cycling the kth letter of cleartext around the alphabet by the
    number of positions indicated by the kth element of key, except that if you
    run out of elements of key, reuse the key starting from the beginning.

    FIXME: Needs tests.
    """
    return ''.join(chr(ord('a') + (ord(ch) - ord('a') + r) % _ALPHA_LEN)
                   for r, ch in zip(itertools.cycle(key), cleartext))


def decrypt(key, ciphertext):
    """
    Decrypt a message encrypted (as by encrypt) with a polyalphabetic cipher.

    FIXME: Needs tests.
    """
    return encrypt((_ALPHA_LEN - r for r in key), ciphertext)
=======
class Chain:
    """
    Iterator that chain iterables, as itertools.chain does.

    This is the class version of my_chain. Don't use anything from itertools.

    >>> list(Chain())
    []
    >>> list(Chain([1, 2, 3], [], [5, 6], [8, 9, 10], [12, 13]))
    [1, 2, 3, 5, 6, 8, 9, 10, 12, 13]
    >>> list(Chain(iter([1, 2, 3]), [], [5, 6], iter([8, 9, 10]), [12, 13]))
    [1, 2, 3, 5, 6, 8, 9, 10, 12, 13]
    >>> list(itertools.islice(Chain(iter('ABC'), itertools.count()), 20))
    ['A', 'B', 'C', 0, 1, 2, 3, 4, 5, 6, 7, 8, 9, 10, 11, 12, 13, 14, 15, 16]
    >>> list(Chain(*(range(i) for i in range(7))))
    [0, 0, 1, 0, 1, 2, 0, 1, 2, 3, 0, 1, 2, 3, 4, 0, 1, 2, 3, 4, 5]

    >>> rows = [[], [10, 20, 30], [], [], [], [11, 22, 33], [], []]
    >>> list(Chain.from_iterable(rows))
    [10, 20, 30, 11, 22, 33]
    >>> list(Chain.from_iterable(iter(row) for row in rows))
    [10, 20, 30, 11, 22, 33]
    >>> list(Chain.from_iterable(() for _ in range(1000)))
    []
    >>> from gencomp1 import windowed
    >>> list(Chain.from_iterable(windowed(range(10), 3)))
    [0, 1, 2, 1, 2, 3, 2, 3, 4, 3, 4, 5, 4, 5, 6, 5, 6, 7, 6, 7, 8, 7, 8, 9]

    >>> it2 = Chain.from_iterable(range(i) for i in itertools.count())
    >>> list(itertools.islice(it2, 25))
    [0, 0, 1, 0, 1, 2, 0, 1, 2, 3, 0, 1, 2, 3, 4, 0, 1, 2, 3, 4, 5, 0, 1, 2, 3]
    >>> it3 = Chain.from_iterable(windowed(range(1_000_000_000_000_000), 3))
    >>> iter(it3) is it3  # Make sure we have the usual __iter__ for iterators.
    True
    >>> list(itertools.islice(it3, 25))
    [0, 1, 2, 1, 2, 3, 2, 3, 4, 3, 4, 5, 4, 5, 6, 5, 6, 7, 6, 7, 8, 7, 8, 9, 8]
    """

    __slots__ = ('_outer', '_inner')

    @classmethod
    def from_iterable(cls, iterables):
        """Create a Chain object from an iterable of iterables."""
        chain = super().__new__(cls)
        chain._initialize(iterables)
        return chain

    def __init__(self, *iterables):
        self._initialize(iterables)

    def __iter__(self):
        return self

    def __next__(self):
        for elem in self._inner:
            return elem

        for row in self._outer:
            self._inner = iter(row)
            for elem in self._inner:
                return elem

        raise StopIteration()

    def _initialize(self, iterables):
        self._outer = iter(iterables)
        self._inner = Empty()
>>>>>>> 27362a97


if __name__ == '__main__':
    import doctest
    doctest.testmod()<|MERGE_RESOLUTION|>--- conflicted
+++ resolved
@@ -175,7 +175,38 @@
     return ((x, y) for x in a for y in my_b)
 
 
-<<<<<<< HEAD
+class ProductTwoFlexible(_ProductTwoFlexible):
+    """
+    Like ProductTwo, but the first iterable is permitted to be infinite.
+
+    This is the class version of product_two_flexible.
+
+    >>> list(ProductTwoFlexible('hi', 'bye'))
+    [('h', 'b'), ('h', 'y'), ('h', 'e'), ('i', 'b'), ('i', 'y'), ('i', 'e')]
+    >>> list(ProductTwoFlexible(range(0), range(2)))
+    []
+    >>> list(ProductTwoFlexible(range(2), range(0)))
+    []
+    >>> it = ProductTwoFlexible((x - 1 for x in (1, 2)),
+    ...                         (x + 5 for x in (3, 4)))
+    >>> iter(it) is it  # Make sure we have the usual __iter__ for iterators.
+    True
+    >>> next(it)
+    (0, 8)
+    >>> list(it)
+    [(0, 9), (1, 8), (1, 9)]
+    >>> from itertools import count, islice
+    >>> list(islice(ProductTwoFlexible(count(), 'abc'), 7))
+    [(0, 'a'), (0, 'b'), (0, 'c'), (1, 'a'), (1, 'b'), (1, 'c'), (2, 'a')]
+    >>> list(islice(ProductTwoFlexible(count(), (ch for ch in 'abc')), 7))
+    [(0, 'a'), (0, 'b'), (0, 'c'), (1, 'a'), (1, 'b'), (1, 'c'), (2, 'a')]
+
+    FIXME: Eliminate code duplication across ProductTwo and ProductTwoFlexible.
+    """
+
+    __slots__ = ()
+
+
 def prefix_product(sequences, stop):
     """
     Cartesian product of sequences[0], sequences[1], ..., sequences[stop - 1].
@@ -305,38 +336,6 @@
     """
     sequences = [list(iterable) for iterable in iterables]
     return suffix_product(sequences, 0)
-=======
-class ProductTwoFlexible(_ProductTwoFlexible):
-    """
-    Like ProductTwo, but the first iterable is permitted to be infinite.
-
-    This is the class version of product_two_flexible.
-
-    >>> list(ProductTwoFlexible('hi', 'bye'))
-    [('h', 'b'), ('h', 'y'), ('h', 'e'), ('i', 'b'), ('i', 'y'), ('i', 'e')]
-    >>> list(ProductTwoFlexible(range(0), range(2)))
-    []
-    >>> list(ProductTwoFlexible(range(2), range(0)))
-    []
-    >>> it = ProductTwoFlexible((x - 1 for x in (1, 2)),
-    ...                         (x + 5 for x in (3, 4)))
-    >>> iter(it) is it  # Make sure we have the usual __iter__ for iterators.
-    True
-    >>> next(it)
-    (0, 8)
-    >>> list(it)
-    [(0, 9), (1, 8), (1, 9)]
-    >>> from itertools import count, islice
-    >>> list(islice(ProductTwoFlexible(count(), 'abc'), 7))
-    [(0, 'a'), (0, 'b'), (0, 'c'), (1, 'a'), (1, 'b'), (1, 'c'), (2, 'a')]
-    >>> list(islice(ProductTwoFlexible(count(), (ch for ch in 'abc')), 7))
-    [(0, 'a'), (0, 'b'), (0, 'c'), (1, 'a'), (1, 'b'), (1, 'c'), (2, 'a')]
-
-    FIXME: Eliminate code duplication across ProductTwo and ProductTwoFlexible.
-    """
-
-    __slots__ = ()
->>>>>>> 27362a97
 
 
 def pairs(iterable):
@@ -1817,36 +1816,6 @@
 my_chain.from_iterable = _chain_from_iterable
 
 
-<<<<<<< HEAD
-_ALPHA_LEN = 26
-"""Number of distinct letters in the English alphabet."""
-
-
-def encrypt(key, cleartext):
-    """
-    Encrypt a message with a polyalphabetic cipher.
-
-    The key is an iterable of one or more integers in range(26). The message,
-    cleartext, is a string that may be assumed to consist only of unaccented
-    lower-case English letters. The kth letter of the resulting ciphertext is
-    obtained by cycling the kth letter of cleartext around the alphabet by the
-    number of positions indicated by the kth element of key, except that if you
-    run out of elements of key, reuse the key starting from the beginning.
-
-    FIXME: Needs tests.
-    """
-    return ''.join(chr(ord('a') + (ord(ch) - ord('a') + r) % _ALPHA_LEN)
-                   for r, ch in zip(itertools.cycle(key), cleartext))
-
-
-def decrypt(key, ciphertext):
-    """
-    Decrypt a message encrypted (as by encrypt) with a polyalphabetic cipher.
-
-    FIXME: Needs tests.
-    """
-    return encrypt((_ALPHA_LEN - r for r in key), ciphertext)
-=======
 class Chain:
     """
     Iterator that chain iterables, as itertools.chain does.
@@ -1914,7 +1883,36 @@
     def _initialize(self, iterables):
         self._outer = iter(iterables)
         self._inner = Empty()
->>>>>>> 27362a97
+
+
+_ALPHA_LEN = 26
+"""Number of distinct letters in the English alphabet."""
+
+
+def encrypt(key, cleartext):
+    """
+    Encrypt a message with a polyalphabetic cipher.
+
+    The key is an iterable of one or more integers in range(26). The message,
+    cleartext, is a string that may be assumed to consist only of unaccented
+    lower-case English letters. The kth letter of the resulting ciphertext is
+    obtained by cycling the kth letter of cleartext around the alphabet by the
+    number of positions indicated by the kth element of key, except that if you
+    run out of elements of key, reuse the key starting from the beginning.
+
+    FIXME: Needs tests.
+    """
+    return ''.join(chr(ord('a') + (ord(ch) - ord('a') + r) % _ALPHA_LEN)
+                   for r, ch in zip(itertools.cycle(key), cleartext))
+
+
+def decrypt(key, ciphertext):
+    """
+    Decrypt a message encrypted (as by encrypt) with a polyalphabetic cipher.
+
+    FIXME: Needs tests.
+    """
+    return encrypt((_ALPHA_LEN - r for r in key), ciphertext)
 
 
 if __name__ == '__main__':
