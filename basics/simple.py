--- conflicted
+++ resolved
@@ -107,9 +107,6 @@
     return lambda x: x**2
 
 
-<<<<<<< HEAD
-class BearBowl:
-=======
 def _ensure_toggle_start_bool(start):
     """Helper for Toggle and make_toggle. Ensure start is the correct type."""
     if not isinstance(start, bool):
@@ -190,10 +187,7 @@
     return toggle
 
 
-@functools.total_ordering
-@enum.unique
-class BearBowl(enum.Enum):
->>>>>>> dce92f87
+class BearBowl:
     """
     A bowl of porridge Goldilocks tasted while trespassing in a bear kitchen.
 
