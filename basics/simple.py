--- conflicted
+++ resolved
@@ -109,33 +109,6 @@
     return lambda x: x**2
 
 
-<<<<<<< HEAD
-@functools.total_ordering
-@enum.unique
-class BearBowl(enum.Enum):
-    """
-    A bowl of porridge Goldilocks tasted while trespassing in a bear kitchen.
-
-    BearBowls compare by heat: a cooler bowl is less than a warmer bowl.
-
-    >>> BearBowl.TOO_COLD < BearBowl.JUST_RIGHT < BearBowl.TOO_HOT
-    True
-    """
-
-    TOO_COLD = 1
-    JUST_RIGHT = 2
-    TOO_HOT = 3
-
-    def __repr__(self):
-        """eval-able representation (attribute-access expression)."""
-        return str(self)
-
-    def __lt__(self, other):
-        """Compare by heat. Cooler bowls compare less than warmer bowls."""
-        if not isinstance(other, type(self)):
-            return NotImplemented
-        return self.value < other.value
-=======
 class Toggle:
     """
     Callable object returning alternating bools.
@@ -176,4 +149,30 @@
     >>> ft()
     False
     """
->>>>>>> fdf0334b
+
+
+@functools.total_ordering
+@enum.unique
+class BearBowl(enum.Enum):
+    """
+    A bowl of porridge Goldilocks tasted while trespassing in a bear kitchen.
+
+    BearBowls compare by heat: a cooler bowl is less than a warmer bowl.
+
+    >>> BearBowl.TOO_COLD < BearBowl.JUST_RIGHT < BearBowl.TOO_HOT
+    True
+    """
+
+    TOO_COLD = 1
+    JUST_RIGHT = 2
+    TOO_HOT = 3
+
+    def __repr__(self):
+        """eval-able representation (attribute-access expression)."""
+        return str(self)
+
+    def __lt__(self, other):
+        """Compare by heat. Cooler bowls compare less than warmer bowls."""
+        if not isinstance(other, type(self)):
+            return NotImplemented
+        return self.value < other.value