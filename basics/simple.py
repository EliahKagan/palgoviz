--- conflicted
+++ resolved
@@ -176,19 +176,6 @@
     >>> ft()
     False
     """
-<<<<<<< HEAD
-
-
-class BearBowl:
-    """
-    A bowl of porridge Goldilocks tasted while trespassing in a bear kitchen.
-
-    BearBowls compare by heat: a cooler bowl is less than a warmer bowl.
-
-    >>> BearBowl.TOO_COLD < BearBowl.JUST_RIGHT < BearBowl.TOO_HOT
-    True
-    """
-=======
     _check_toggle_param(start)
 
     state = start
@@ -224,4 +211,14 @@
     _check_toggle_param(start)
     it = itertools.cycle([start, not start])
     return lambda: next(it)
->>>>>>> 217b4a60
+
+
+class BearBowl:
+    """
+    A bowl of porridge Goldilocks tasted while trespassing in a bear kitchen.
+
+    BearBowls compare by heat: a cooler bowl is less than a warmer bowl.
+
+    >>> BearBowl.TOO_COLD < BearBowl.JUST_RIGHT < BearBowl.TOO_HOT
+    True
+    """