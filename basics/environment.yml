name: algoviz-basics-pytest

channels:
  - conda-forge

dependencies:
  - python=3.10

  # For Jupyter
  - ipython>=8.0.1
  - jupyterlab>=3.1
  - nbdime
<<<<<<< HEAD
  - pytest
=======

  # For Graphviz
  - graphviz
>>>>>>> b7090783
  - python-graphviz
  - typeguard

  # For testing
  - pytest

  # For linting
  - flake8
  - mypy
  - pylint
  - pyright<|MERGE_RESOLUTION|>--- conflicted
+++ resolved
@@ -5,20 +5,16 @@
 
 dependencies:
   - python=3.10
+  - typeguard
 
   # For Jupyter
   - ipython>=8.0.1
   - jupyterlab>=3.1
   - nbdime
-<<<<<<< HEAD
-  - pytest
-=======
 
   # For Graphviz
   - graphviz
->>>>>>> b7090783
   - python-graphviz
-  - typeguard
 
   # For testing
   - pytest
