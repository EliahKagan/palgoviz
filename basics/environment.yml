--- conflicted
+++ resolved
@@ -5,11 +5,8 @@
 
 dependencies:
   - python=3.10
-<<<<<<< HEAD
+  - conda-build
   - greenlet
-=======
-  - conda-build
->>>>>>> 5f25e7b3
   - more-itertools
   - sympy
 
