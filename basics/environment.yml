name: algoviz-basics-pytest

channels:
  - conda-forge

dependencies:
  - python=3.10
  - graphviz
<<<<<<< HEAD
  - jupyterlab
  - pytest
=======
  - ipython>=8.0.1
  - jupyterlab>=3.1
  - nbdime
>>>>>>> 11a4e596
  - python-graphviz
  - typeguard

  # dev
  - mypy
  - pycodestyle
  - pylint
  - pyright<|MERGE_RESOLUTION|>--- conflicted
+++ resolved
@@ -6,14 +6,10 @@
 dependencies:
   - python=3.10
   - graphviz
-<<<<<<< HEAD
-  - jupyterlab
-  - pytest
-=======
   - ipython>=8.0.1
   - jupyterlab>=3.1
   - nbdime
->>>>>>> 11a4e596
+  - pytest
   - python-graphviz
   - typeguard
 
