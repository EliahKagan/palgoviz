--- conflicted
+++ resolved
@@ -6,15 +6,11 @@
 dependencies:
   - python=3.10
   - graphviz
-<<<<<<< HEAD
+  - ipython>=8.0.1
+  - jupyterlab>=3.1
+  - nbdime
   - python-graphviz
 
   # dev
   - pycodestyle
-  - pylint
-=======
-  - ipython>=8.0.1
-  - jupyterlab>=3.1
-  - nbdime
-  - python-graphviz
->>>>>>> 6e7f93cd
+  - pylint