name: algoviz-basics

channels:
  - conda-forge

dependencies:
  - python=3.10
<<<<<<< HEAD
  - attrs
=======
  - conda-build
>>>>>>> 5f25e7b3
  - more-itertools
  - sympy

  # For Jupyter
  - ipython>=8.1
  - jupyterlab>=3.1
  - nbdime

  # For Graphviz
  - graphviz
  - python-graphviz

  # For testing
  - parameterized
  - pytest
  - pytest-subtests

  # For static analysis
  - flake8
<<<<<<< HEAD
  - mypy>=0.940
  - pyright
=======
  - isort
  - shellcheck
>>>>>>> 5f25e7b3
<|MERGE_RESOLUTION|>--- conflicted
+++ resolved
@@ -5,11 +5,8 @@
 
 dependencies:
   - python=3.10
-<<<<<<< HEAD
   - attrs
-=======
   - conda-build
->>>>>>> 5f25e7b3
   - more-itertools
   - sympy
 
@@ -29,10 +26,7 @@
 
   # For static analysis
   - flake8
-<<<<<<< HEAD
+  - isort
   - mypy>=0.940
   - pyright
-=======
-  - isort
-  - shellcheck
->>>>>>> 5f25e7b3
+  - shellcheck