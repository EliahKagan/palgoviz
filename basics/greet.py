--- conflicted
+++ resolved
@@ -5,23 +5,16 @@
 __all__ = [
     'MutableGreeter',
     'FrozenGreeter',
-<<<<<<< HEAD
+    'EnumGreeter',
     'UniqueGreeter',
-    'make_greeter',
-    'hello',
-]
-
-import threading
-import weakref
-=======
-    'EnumGreeter',
     'make_greeter',
     'hello',
     'run',
 ]
 
->>>>>>> bc5c9fef
 import enum
+import threading
+import weakref
 
 _FORMATS = {
     'en': 'Hello, {}!',
@@ -252,8 +245,6 @@
         """
         return self._lang
 
-<<<<<<< HEAD
-=======
 
 # TODO: Raise AttributeError if an attempt is made to assign to a nonexistent
 #       attribute on an EnumGreeter instance.
@@ -262,7 +253,6 @@
 #       an error message of the same style as other greeters give, when an
 #       unrecognized language code is passed.
 #
->>>>>>> bc5c9fef
 @enum.unique
 class EnumGreeter(enum.Enum):
     """
