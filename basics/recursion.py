#!/usr/bin/env python

"""Some recursion examples."""

import bisect


def countdown(n):
    """
    Count down from n, printing the positive numbers, one per line.

    >>> countdown(10)
    10
    9
    8
    7
    6
    5
    4
    3
    2
    1
    >>> countdown(-1)
    Traceback (most recent call last):
      ...
    ValueError: -1 is less than 0
    """
    if n < 0:
        raise ValueError(f'{n} is less than 0')
    if n == 0:
        return
    print(n)
    countdown(n-1)


def add_all_iterative(values):
    """
    Add all the numbers. Like sum(values).

    Assumes values is a sequence (e.g., it can be indexed) of numbers.

    >>> add_all_iterative([])
    0
    >>> add_all_iterative([7])
    7
    >>> add_all_iterative((3, 6, 1))
    10
    """
    result = 0
    for x in values:
        result += x
    return result


def add_all_slow(values):
    """
    Add all the numbers recursively. Like sum(values). values is not modified.

    Assumes values is a sequence (e.g., it can be indexed) of numbers.
    >>> add_all_slow(())
    0
    >>> add_all_slow([])
    0
    >>> add_all_slow([7])
    7
    >>> add_all_slow((3, 6, 1))
    10
    >>> values = [2,3,5]
    >>> add_all_slow(values)
    10
    >>> values
    [2, 3, 5]
    """
    match values:
        case []:
            return 0
        case [num, *rest]:
            return num + add_all_slow(rest)


def add_all(values):
    """
    Add all the numbers recursively. Like sum(values). values is not modified.

    Assumes values is a sequence (e.g., it can be indexed) of numbers.
    >>> add_all(())
    0
    >>> add_all([])
    0
    >>> add_all([7])
    7
    >>> add_all((3, 6, 1))
    10
    >>> values = [2, 3, 5]
    >>> add_all(values)
    10
    >>> values
    [2, 3, 5]
    """
    def add_from(index):
        if index == len(values):
            return 0
        return values[index] + add_from(index + 1)

    return add_from(0)


def linear_search_good(values, x):
    """
    Return an index to some occurrence of x in values, if any. Otherwise return None.

    >>> linear_search_good([], 9)
    >>> linear_search_good([2, 3], 2)
    0
    >>> linear_search_good((4, 5, 6), 5)
    1
    >>> linear_search_good([3, 1, 2, 8, 6, 5, 7], 8)
    3
    """
    try:
        return values.index(x)
    except ValueError:
        return None


def linear_search_iterative(values, x):
    """
    Return an index to some occurrence of x in values, if any. Otherwise return None.

    >>> linear_search_iterative([], 9)
    >>> linear_search_iterative([2, 3], 2)
    0
    >>> linear_search_iterative((4, 5, 6), 5)
    1
    >>> linear_search_iterative([3, 1, 2, 8, 6, 5, 7], 8)
    3
    """
    for index, value in enumerate(values):
        if value == x:
            return index
    return None


def linear_search(values, x):
    """
    Return an index to some occurrence of x in values, if any. Otherwise return None.

    >>> linear_search([], 9)
    >>> linear_search([2, 3], 2)
    0
    >>> linear_search((4, 5, 6), 5)
    1
    >>> linear_search([3, 1, 2, 8, 6, 5, 7], 8)
    3
    """
    def search_from(index):
        if index == len(values):
            return None
        if values[index] == x:
            return index
        return search_from(index + 1)

    return search_from(0)


def binary_search(values, x):
    """
    Return an index to some occurrence of x in values, which is sorted.

    If there is no such occurrence, None is returned.

    >>> binary_search([], 9)
    >>> binary_search([2, 3], 2)
    0
    >>> binary_search((4, 5, 6), 5)
    1
    >>> binary_search((4, 5, 6), 7)
    >>> binary_search([1, 2, 3, 5, 6, 7, 8], 3)
    2
    >>> binary_search([10], 10)
    0
    >>> binary_search([10, 20], 10)
    0
    >>> binary_search([10, 20], 20)
    1
    >>> binary_search([10, 20], 15)
    >>>
    """

    def help_binary(low, high):  # high is an inclusive endpoint.
        if low > high:
            return None
        halfway = (low + high) // 2
        if x > values[halfway]:
            return help_binary(halfway + 1, high)
        if x < values[halfway]:
            return help_binary(low, halfway - 1)
        return halfway  # values[halfway] should = x, possibly add assert.

    return help_binary(0, len(values) - 1)


def binary_search_iterative(values, x):
    """
    Return an index to some occurrence of x in values, which is sorted.

    If there is no such occurrence, None is returned.

    >>> binary_search_iterative([], 9)
    >>> binary_search_iterative([2, 3], 2)
    0
    >>> binary_search_iterative((4, 5, 6), 5)
    1
    >>> binary_search_iterative((4, 5, 6), 7)
    >>> binary_search_iterative([1, 2, 3, 5, 6, 7, 8], 3)
    2
    >>> binary_search_iterative([10], 10)
    0
    >>> binary_search_iterative([10, 20], 10)
    0
    >>> binary_search_iterative([10, 20], 20)
    1
    >>> binary_search_iterative([10, 20], 15)
    >>>
    """
    low = 0
    high = len(values) - 1

    while low <= high:
        halfway = (low + high) // 2
        if x > values[halfway]:
            low = halfway + 1
        elif x < values[halfway]:
            high = halfway - 1
        else: # values[halfway] should = x, possibly add assert.
            return halfway

    return None


def binary_search_good(values, x):
    """
    Return an index to some occurrence of x in values, which is sorted.

    If there is no such occurrence, None is returned.

    >>> binary_search_good([], 9)
    >>> binary_search_good([2, 3], 2)
    0
    >>> binary_search_good((4, 5, 6), 5)
    1
    >>> binary_search_good((4, 5, 6), 7)
    >>> binary_search_good([1, 2, 3, 5, 6, 7, 8], 3)
    2
    >>> binary_search_good([10], 10)
    0
    >>> binary_search_good([10, 20], 10)
    0
    >>> binary_search_good([10, 20], 20)
    1
    >>> binary_search_good([10, 20], 15)
    >>>
    """
    index = bisect.bisect_left(values,x)
    return index if (index < len(values)) and (values[index] == x) else None


def merge_two_slow(values1, values2):
    """
    Return a sorted list that that takes two sorted sequences as input.

    If values2 is empty, this is equivilant to a binary insertion sort

    >>> merge_two_slow([1, 3, 5], [2, 4, 6])
    [1, 2, 3, 4, 5, 6]
    >>> merge_two_slow([2, 4, 6], [1, 3, 5])
    [1, 2, 3, 4, 5, 6]
    >>> merge_two_slow([], [2, 4, 6])
    [2, 4, 6]
    >>> merge_two_slow((), [2, 4, 6])
    [2, 4, 6]
    >>> merge_two_slow((), [])
    []
    >>> merge_two_slow([], ())
    []
    >>> merge_two_slow((), (1, 1, 4, 7, 8))
    [1, 1, 4, 7, 8]
    >>> merge_two_slow((1, 1, 4, 7, 8), ())
    [1, 1, 4, 7, 8]
    """
    resultlist = list(values2)
    for v1 in values1:
        bisect.insort(resultlist, v1)

    return resultlist


def merge_two(values1, values2):
    """
    Return a sorted list that that takes two sorted sequences as input.

    If values2 is empty, this is equivilant to a binary insertion sort

    >>> merge_two([1, 3, 5], [2, 4, 6])
    [1, 2, 3, 4, 5, 6]
    >>> merge_two([2, 4, 6], [1, 3, 5])
    [1, 2, 3, 4, 5, 6]
    >>> merge_two([], [2, 4, 6])
    [2, 4, 6]
    >>> merge_two((), [2, 4, 6])
    [2, 4, 6]
    >>> merge_two((), [])
    []
    >>> merge_two([], ())
    []
    >>> merge_two((), (1, 1, 4, 7, 8))
    [1, 1, 4, 7, 8]
    >>> merge_two((1, 1, 4, 7, 8), ())
    [1, 1, 4, 7, 8]
    """
    resultlist = []
    index = 0

    for v1 in values1:
        while index < len(values2) and values2[index] < v1:
            resultlist.append(values2[index])
            index += 1
        resultlist.append(v1)

    resultlist.extend(values2[index:])

    return resultlist


def merge_two_alt(values1, values2):
    """
    Return a sorted list that that takes two sorted sequences as input.

    If values2 is empty, this is equivilant to a binary insertion sort

    >>> merge_two_alt([1, 3, 5], [2, 4, 6])
    [1, 2, 3, 4, 5, 6]
    >>> merge_two_alt([2, 4, 6], [1, 3, 5])
    [1, 2, 3, 4, 5, 6]
    >>> merge_two_alt([], [2, 4, 6])
    [2, 4, 6]
    >>> merge_two_alt((), [2, 4, 6])
    [2, 4, 6]
    >>> merge_two_alt((), [])
    []
    >>> merge_two_alt([], ())
    []
    >>> merge_two_alt((), (1, 1, 4, 7, 8))
    [1, 1, 4, 7, 8]
    >>> merge_two_alt((1, 1, 4, 7, 8), ())
    [1, 1, 4, 7, 8]
    """
    resultlist = []
    index1 = 0
    index2 = 0

    while index1 < len(values1) and index2 < len(values2):
        if values1[index1] <= values2[index2]:
            resultlist.append(values1[index1])
            index1 += 1
        else:
            resultlist.append(values2[index2])
            index2 += 1

    resultlist.extend(values1[index1:] or values2[index2:])

    return resultlist


def merge_sort(values):
    """
    Sorts using merge_two recursively.

    >>> merge_sort([])
    []
    >>> merge_sort(())
    []
    >>> merge_sort((2,))
    [2]
    >>> merge_sort([10, 20])
    [10, 20]
    >>> merge_sort([20, 10])
    [10, 20]
    >>> merge_sort([3, 3])
    [3, 3]
    >>> merge_sort([5660, -6307, 5315, 389, 3446, 2673, 1555, -7225, 1597, -7129])
    [-7225, -7129, -6307, 389, 1555, 1597, 2673, 3446, 5315, 5660]
    >>> merge_sort(['foo', 'bar', 'baz', 'quux', 'foobar', 'ham', 'spam', 'eggs'])
    ['bar', 'baz', 'eggs', 'foo', 'foobar', 'ham', 'quux', 'spam']
    """
    def helper(values):
        # base case: length is less than 2, return the list
        if len(values) < 2:
            return values

        halfway = len(values) // 2
        return merge_two(helper(values[:halfway]), helper(values[halfway:]))

    return helper(list(values))


<<<<<<< HEAD
def nest(seed, degree, height):
    """
    Create a nested tuple from a seed, branching degree, and height.

    The seed will be a leaf or subtree.

    >>> nest('hi', 2, 0)
    'hi'
    >>> nest('hi', 2, 1)
    ('hi', 'hi')
    >>> nest('hi', 2, 2)
    (('hi', 'hi'), ('hi', 'hi'))
    >>> nest('hi', 2, 3)
    ((('hi', 'hi'), ('hi', 'hi')), (('hi', 'hi'), ('hi', 'hi')))
    >>> from pprint import pprint
    >>> pprint(nest('hi', 3, 3))
    ((('hi', 'hi', 'hi'), ('hi', 'hi', 'hi'), ('hi', 'hi', 'hi')),
     (('hi', 'hi', 'hi'), ('hi', 'hi', 'hi'), ('hi', 'hi', 'hi')),
     (('hi', 'hi', 'hi'), ('hi', 'hi', 'hi'), ('hi', 'hi', 'hi')))
    """
    if degree < 0:
        raise ValueError('degree cannot be negative')
    if height < 0:
        raise ValueError('height cannot be negative')
    return seed if height == 0 else nest((seed,) * degree, degree, height - 1)


def flatten(root):
    """
    Using recursion, lazily flatten a tuple, yielding all leaves (non-tuples).

    This returns an iterator that yields all leaves in the order the repr shows
    them. If root is not a tuple, it is considered to be the one and only leaf.

    >>> list(flatten(()))
    []
    >>> list(flatten(3))
    [3]
    >>> list(flatten([3]))
    [[3]]
    >>> list(flatten((3,)))
    [3]
    >>> list(flatten((2, 3, 7)))
    [2, 3, 7]
    >>> list(flatten((2, ((3,), 7))))
    [2, 3, 7]
    >>> root1 = (1, (2, (3, (4, (5, (6, (7, (8, (9,), (), 10)), 11))), 12)))
    >>> list(flatten(root1))
    [1, 2, 3, 4, 5, 6, 7, 8, 9, 10, 11, 12]
    >>> root2 = ('foo', ['bar'], ('baz', ['quux', ('foobar',)]))
    >>> list(flatten(root2))
    ['foo', ['bar'], 'baz', ['quux', ('foobar',)]]
    >>> list(flatten(nest('hi', 3, 3))) == ['hi'] * 27
    True
    """
    if isinstance(root, tuple):
        for child in root:
            yield from flatten(child)
    else:
        yield root


def leaf_sum(root):
    """
    Using recursion, sum non-tuples accessible through nested tuples.

    Overlapping subproblems (the same tuple object in multiple places) are
    solved only once; the solution is cached and reused.

    >>> leaf_sum(3)
    3
    >>> leaf_sum(())
    0
    >>> root = ((2, 7, 1), (8, 6), (9, (4, 5)), ((((5, 4), 3), 2), 1))
    >>> leaf_sum(root)
    57
    >>> leaf_sum(nest(seed=1, degree=2, height=200))
    1606938044258990275541962092341162602522202993782792835301376
    """
    sums = {}  # id -> sum

    def sum_below(node):
        if not isinstance(node, tuple):
            return node

        if id(node) not in sums:
            sums[id(node)] = sum(sum_below(child) for child in node)

        return sums[id(node)]

    return sum_below(root)


def leaf_sum_alt(root):
    """
    Using recursion, sum non-tuples accessible through nested tuples.

    Overlapping subproblems (the same tuple object in multiple places) are
    solved only once; the solution is cached and reused.

    This is like leaf_sum except it does not use any local functions.

    >>> leaf_sum_alt(3)
    3
    >>> leaf_sum_alt(())
    0
    >>> root = ((2, 7, 1), (8, 6), (9, (4, 5)), ((((5, 4), 3), 2), 1))
    >>> leaf_sum_alt(root)
    57
    >>> leaf_sum_alt(nest(seed=1, degree=2, height=200))
    1606938044258990275541962092341162602522202993782792835301376
    """
    return _sum_below(root, {})


def _sum_below(root, sums):
    """Sum leaves under the root. Cache in sums. (Helper for leaf_sum_alt.)"""
    if not isinstance(root, tuple):
        return root

    if id(root) not in sums:
        sums[id(root)] = sum(_sum_below(child, sums) for child in root)

    return sums[id(root)]
=======
def make_deep_tuple(depth):
    """Make a tuple of the specified depth."""
    tup = ()
    for _ in range(depth):
        tup = (tup,)
    return tup
>>>>>>> 854c013f


if __name__ == '__main__':
    import doctest
    doctest.testmod()<|MERGE_RESOLUTION|>--- conflicted
+++ resolved
@@ -404,7 +404,14 @@
     return helper(list(values))
 
 
-<<<<<<< HEAD
+def make_deep_tuple(depth):
+    """Make a tuple of the specified depth."""
+    tup = ()
+    for _ in range(depth):
+        tup = (tup,)
+    return tup
+
+
 def nest(seed, degree, height):
     """
     Create a nested tuple from a seed, branching degree, and height.
@@ -529,14 +536,6 @@
         sums[id(root)] = sum(_sum_below(child, sums) for child in root)
 
     return sums[id(root)]
-=======
-def make_deep_tuple(depth):
-    """Make a tuple of the specified depth."""
-    tup = ()
-    for _ in range(depth):
-        tup = (tup,)
-    return tup
->>>>>>> 854c013f
 
 
 if __name__ == '__main__':
