--- conflicted
+++ resolved
@@ -7,13 +7,9 @@
 """
 
 import bisect
-<<<<<<< HEAD
 import collections
-=======
+
 import decorators
-
-from decorators import memoize_by
->>>>>>> f1d07912
 
 
 def countdown(n):
