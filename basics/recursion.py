--- conflicted
+++ resolved
@@ -180,25 +180,15 @@
     >>> binary_search([10, 20], 15)
     >>>
     """
-<<<<<<< HEAD
     # TODO: Once @peek supports multiple arguments, try it out on this.
     def help_binary(low, high):  # high is an inclusive endpoint.
-        halfway = (low + high)//2
         if low > high:
-=======
-
-    def help_binary(low, high):  # high is an inclusive endpoint.
-        if low > high: 
->>>>>>> 52a1c2fb
             return None
         halfway = (low + high) // 2
         if x > values[halfway]:
             return help_binary(halfway + 1, high)
         if x < values[halfway]:
             return help_binary(low, halfway - 1)
-<<<<<<< HEAD
-=======
         return halfway  # values[halfway] should = x, possibly add assert.
->>>>>>> 52a1c2fb
 
     return help_binary(0, len(values) - 1)