#!/usr/bin/env python

"""
Some recursion examples (and a few related iterative implementations).

See also object_graph.py.

NOTE: Where not otherwise specified, in functions that process a single
sequence or other iterable (e.g., values), and that are documented with a time
or space complexity containing the variable "n", use it to mean the number of
items in the input (so if the argument is values, then n == len(values)).
"""

import bisect
import collections
import functools
import operator
<<<<<<< HEAD
import random
import secrets
=======
>>>>>>> 7689a18e

import decorators
import queues


def countdown(n):
    """
    Count down from n, printing the positive numbers, one per line.

    >>> countdown(10)
    10
    9
    8
    7
    6
    5
    4
    3
    2
    1
    >>> countdown(-1)
    Traceback (most recent call last):
      ...
    ValueError: -1 is less than 0
    """
    if n < 0:
        raise ValueError(f'{n} is less than 0')
    if n == 0:
        return
    print(n)
    countdown(n-1)


def semifactorial(n):
    """
    Compute the semifactorial ("double factorial") of n, by simple recursion.

    Semifactorials, like factorials, are products of positive integers, but
    they skip every other term. For odd (resp. even) n, the semifactorial,
    written n!! is the product of all positive odd (resp. even) integers less
    than or equal to n. That is:

        n!! = n * (n - 2) * (n - 4) * (n - 6) * ...

    where the last term is 2 or 1. (Like 0!, 0!! is the empty product.)

    This is a simple recursive implementation. This, and the implementations
    below it, may all assume n is a nonnegative int.

    >>> [semifactorial(n) for n in range(15)]
    [1, 1, 2, 3, 8, 15, 48, 105, 384, 945, 3840, 10395, 46080, 135135, 645120]
    """
    return 1 if n < 2 else n * semifactorial(n - 2)


def semifactorial_tail(n):
    """
    Compute the semifactorial ("double factorial") of n, by tail recursion.

    See tail_calls.ipynb.

    Note that Python does not have proper tail calls, and CPython does not
    eliminate or optimize tail calls in even the simplest tail-recursive
    functions.

    >>> [semifactorial_tail(n) for n in range(15)]
    [1, 1, 2, 3, 8, 15, 48, 105, 384, 945, 3840, 10395, 46080, 135135, 645120]
    """
    def semifac(acc, k):
        return acc if k < 2 else semifac(acc * k, k - 2)

    return semifac(1, n)


def semifactorial_iterative(n):
    """
    Compute the semifactorial ("double factorial") of n by explicit iteration.

    This implementation uses the iterative accumulator pattern. This could be
    done with either a for loop or a while loop. To clarify the conceptual
    connection to semifactorial_tail, a while loop is used.

    >>> [semifactorial_iterative(n) for n in range(15)]
    [1, 1, 2, 3, 8, 15, 48, 105, 384, 945, 3840, 10395, 46080, 135135, 645120]
    """
    acc = 1
    while n > 1:
        acc *= n
        n -= 2
    return acc


def semifactorial_good(n):
    """
    Compute the semifactorial ("double factorial") of n via functools.reduce.

    This implementation uses no recursion and no explicit iteration.

    >>> [semifactorial_good(n) for n in range(15)]
    [1, 1, 2, 3, 8, 15, 48, 105, 384, 945, 3840, 10395, 46080, 135135, 645120]
    """
    return functools.reduce(operator.mul, range(n, 1, -2), 1)


def add_all_iterative(values):
    """
    Add all the numbers. Like sum(values).

    Assumes values is a sequence (e.g., it can be indexed) of numbers.

    >>> add_all_iterative([])
    0
    >>> add_all_iterative([7])
    7
    >>> add_all_iterative((3, 6, 1))
    10
    """
    result = 0
    for x in values:
        result += x
    return result


def add_all_slow(values):
    """
    Add all the numbers recursively. Like sum(values). values is not modified.

    Assumes values is a sequence (e.g., it can be indexed) of numbers.
    >>> add_all_slow(())
    0
    >>> add_all_slow([])
    0
    >>> add_all_slow([7])
    7
    >>> add_all_slow((3, 6, 1))
    10
    >>> values = [2,3,5]
    >>> add_all_slow(values)
    10
    >>> values
    [2, 3, 5]
    """
    match values:
        case []:
            return 0
        case [num, *rest]:
            return num + add_all_slow(rest)


def add_all(values):
    """
    Add all the numbers recursively. Like sum(values). values is not modified.

    Assumes values is a sequence (e.g., it can be indexed) of numbers.
    >>> add_all(())
    0
    >>> add_all([])
    0
    >>> add_all([7])
    7
    >>> add_all((3, 6, 1))
    10
    >>> values = [2, 3, 5]
    >>> add_all(values)
    10
    >>> values
    [2, 3, 5]
    """
    def add_from(index):
        if index == len(values):
            return 0
        return values[index] + add_from(index + 1)

    return add_from(0)


def linear_search_good(values, x):
    """
    Return an index to some occurrence of x in values, if any.

    If there is no such occurrence, None is returned.

    >>> linear_search_good([], 9)
    >>> linear_search_good([2, 3], 2)
    0
    >>> linear_search_good((4, 5, 6), 5)
    1
    >>> linear_search_good([3, 1, 2, 8, 6, 5, 7], 8)
    3
    """
    try:
        return values.index(x)
    except ValueError:
        return None


def linear_search_iterative(values, x):
    """
    Return an index to some occurrence of x in values, if any.

    If there is no such occurrence, None is returned.

    >>> linear_search_iterative([], 9)
    >>> linear_search_iterative([2, 3], 2)
    0
    >>> linear_search_iterative((4, 5, 6), 5)
    1
    >>> linear_search_iterative([3, 1, 2, 8, 6, 5, 7], 8)
    3
    """
    for index, value in enumerate(values):
        if value == x:
            return index
    return None


def linear_search(values, x):
    """
    Return an index to some occurrence of x in values, if any.

    If there is no such occurrence, None is returned.

    >>> linear_search([], 9)
    >>> linear_search([2, 3], 2)
    0
    >>> linear_search((4, 5, 6), 5)
    1
    >>> linear_search([3, 1, 2, 8, 6, 5, 7], 8)
    3
    """
    def search_from(index):
        if index == len(values):
            return None
        if values[index] == x:
            return index
        return search_from(index + 1)

    return search_from(0)


def binary_search(values, x):
    """
    Return an index to some occurrence of x in values, which is sorted.

    If there is no such occurrence, None is returned.

    >>> binary_search([], 9)
    >>> binary_search([2, 3], 2)
    0
    >>> binary_search((4, 5, 6), 5)
    1
    >>> binary_search((4, 5, 6), 7)
    >>> binary_search([1, 2, 3, 5, 6, 7, 8], 3)
    2
    >>> binary_search([10], 10)
    0
    >>> binary_search([10, 20], 10)
    0
    >>> binary_search([10, 20], 20)
    1
    >>> binary_search([10, 20], 15)
    >>>
    """
    def help_binary(low, high):  # high is an inclusive endpoint.
        if low > high:
            return None
        halfway = (low + high) // 2
        if x > values[halfway]:
            return help_binary(halfway + 1, high)
        if x < values[halfway]:
            return help_binary(low, halfway - 1)
        return halfway  # values[halfway] should = x, possibly add assert.

    return help_binary(0, len(values) - 1)


def binary_search_iterative(values, x):
    """
    Return an index to some occurrence of x in values, which is sorted.

    If there is no such occurrence, None is returned.

    >>> binary_search_iterative([], 9)
    >>> binary_search_iterative([2, 3], 2)
    0
    >>> binary_search_iterative((4, 5, 6), 5)
    1
    >>> binary_search_iterative((4, 5, 6), 7)
    >>> binary_search_iterative([1, 2, 3, 5, 6, 7, 8], 3)
    2
    >>> binary_search_iterative([10], 10)
    0
    >>> binary_search_iterative([10, 20], 10)
    0
    >>> binary_search_iterative([10, 20], 20)
    1
    >>> binary_search_iterative([10, 20], 15)
    >>>
    """
    low = 0
    high = len(values) - 1

    while low <= high:
        halfway = (low + high) // 2
        if x > values[halfway]:
            low = halfway + 1
        elif x < values[halfway]:
            high = halfway - 1
        else:  # values[halfway] should = x, possibly add assert.
            return halfway

    return None


def binary_search_good(values, x):
    """
    Return an index to some occurrence of x in values, which is sorted.

    If there is no such occurrence, None is returned.

    >>> binary_search_good([], 9)
    >>> binary_search_good([2, 3], 2)
    0
    >>> binary_search_good((4, 5, 6), 5)
    1
    >>> binary_search_good((4, 5, 6), 7)
    >>> binary_search_good([1, 2, 3, 5, 6, 7, 8], 3)
    2
    >>> binary_search_good([10], 10)
    0
    >>> binary_search_good([10, 20], 10)
    0
    >>> binary_search_good([10, 20], 20)
    1
    >>> binary_search_good([10, 20], 15)
    >>>
    """
    index = bisect.bisect_left(values,x)
    return index if (index < len(values)) and (values[index] == x) else None


def binary_insertion_sort(values):
    """
    Iterative stable binary insertion sort, creating a new list.

    The input is not modified. The output list starts empty. It remains sorted
    after each insertion. This algorithm is adaptive: the closer to sorted its
    input already is, the less work it has to do. The insertion point is found
    by binary search, which is what makes this *binary* insertion sort.

    Search and insertion may be performed using a standard library facility.

    The worst time complexity is O(N^2). Best case scenerio inserstion is just
    an append but search is still log(N), thus O(Nlog(N)). Average time
    complexity over all possible inputs will be O(N^2) because on average we
    will have to move half the elements O(cN) = O(N).

    >>> binary_insertion_sort([])
    []
    >>> binary_insertion_sort(())
    []
    >>> binary_insertion_sort((2,))
    [2]
    >>> binary_insertion_sort([10, 20])
    [10, 20]
    >>> binary_insertion_sort([20, 10])
    [10, 20]
    >>> binary_insertion_sort([3, 3])
    [3, 3]
    >>> a = [5660, -6307, 5315, 389, 3446, 2673, 1555, -7225, 1597, -7129]
    >>> binary_insertion_sort(a)
    [-7225, -7129, -6307, 389, 1555, 1597, 2673, 3446, 5315, 5660]
    >>> b = ['foo', 'bar', 'baz', 'quux', 'foobar', 'ham', 'spam', 'eggs']
    >>> binary_insertion_sort(b)
    ['bar', 'baz', 'eggs', 'foo', 'foobar', 'ham', 'quux', 'spam']
    >>> binary_insertion_sort([0.0, 0, False])  # It's a stable sort.
    [0.0, 0, False]
    """
    output = []
    for element in values:
        bisect.insort_right(output, element)
    return output


def binary_insertion_sort_recursive(values):
    """
    Recursive stable binary insertion sort, creating a new list.

    See the description of binary_insertion_sort above. (There is little reason
    to implement this recursively in Python, except as an exercise, and for
    conceptual clarity.) Ensure the best, average, and worst-case asymptotic
    time complexities are the same as in binary_insertion_sort; avoid incurring
    asymptotically worse performance from copying. Assume values is a sequence.

    >>> binary_insertion_sort_recursive([])
    []
    >>> binary_insertion_sort_recursive(())
    []
    >>> binary_insertion_sort_recursive((2,))
    [2]
    >>> binary_insertion_sort_recursive([10, 20])
    [10, 20]
    >>> binary_insertion_sort_recursive([20, 10])
    [10, 20]
    >>> binary_insertion_sort_recursive([3, 3])
    [3, 3]
    >>> a = [5660, -6307, 5315, 389, 3446, 2673, 1555, -7225, 1597, -7129]
    >>> binary_insertion_sort_recursive(a)
    [-7225, -7129, -6307, 389, 1555, 1597, 2673, 3446, 5315, 5660]
    >>> b = ['foo', 'bar', 'baz', 'quux', 'foobar', 'ham', 'spam', 'eggs']
    >>> binary_insertion_sort_recursive(b)
    ['bar', 'baz', 'eggs', 'foo', 'foobar', 'ham', 'quux', 'spam']
    >>> binary_insertion_sort_recursive([0.0, 0, False])  # It's a stable sort.
    [0.0, 0, False]
    """
    def sort(vals):
        if not vals:
            return []
        element = vals.pop()
        output = sort(vals)
        bisect.insort_right(output, element)
        return output

    return sort(list(values))


def binary_insertion_sort_recursive_alt(values):
    """
    Alternative recursive stable binary insertion sort, creating a new list.

    See the description of binary_insertion_sort_recursive (above). This
    implementation never modifies an object after creating it, other than the
    output list it is building.

    >>> binary_insertion_sort_recursive_alt([])
    []
    >>> binary_insertion_sort_recursive_alt(())
    []
    >>> binary_insertion_sort_recursive_alt((2,))
    [2]
    >>> binary_insertion_sort_recursive_alt([10, 20])
    [10, 20]
    >>> binary_insertion_sort_recursive_alt([20, 10])
    [10, 20]
    >>> binary_insertion_sort_recursive_alt([3, 3])
    [3, 3]
    >>> a = [5660, -6307, 5315, 389, 3446, 2673, 1555, -7225, 1597, -7129]
    >>> binary_insertion_sort_recursive_alt(a)
    [-7225, -7129, -6307, 389, 1555, 1597, 2673, 3446, 5315, 5660]
    >>> b = ['foo', 'bar', 'baz', 'quux', 'foobar', 'ham', 'spam', 'eggs']
    >>> binary_insertion_sort_recursive_alt(b)
    ['bar', 'baz', 'eggs', 'foo', 'foobar', 'ham', 'quux', 'spam']
    >>> binary_insertion_sort_recursive_alt([0.0, 0, False])  # It's a stable sort.
    [0.0, 0, False]
    """
    output = []

    def sort_prefix(length):
        if length == 0:
            return
        sort_prefix(length - 1)
        bisect.insort(output, values[length - 1])

    sort_prefix(len(values))
    return output


def insort_left_linear(sorted_items, new_item):
    """
    Insert an item in a sorted list at the lowest index that keeps it sorted.

    Use sequential (linear) search, so at most i + 1 comparisons are performed
    if the new item is inserted at index i. Otherwise this is like
    bisect.insort_left, except no lo, hi, or key arguments are supported.

    [Sub-exercise: Is 2-argument next (covered in semipredicate.ipynb) useful
    here? If so, use it. If not, write a comment explaining why not.]

    >>> a = [10, 20, 30, 40, 50]
    >>> insort_left_linear(a, 25)
    >>> a
    [10, 20, 25, 30, 40, 50]
    >>> b = [0, False]
    >>> insort_left_linear(b, 0.0)
    >>> b
    [0.0, 0, False]
    """
    not_too_low = (index for index, element in enumerate(sorted_items)
                   if not (new_item > element))
    insertion_point = next(not_too_low, len(sorted_items))
    sorted_items.insert(insertion_point, new_item)


def insort_right_linear(sorted_items, new_item):
    """
    Insert an item in a sorted list at the highest index that keeps it sorted.

    Use sequential (linear) search, so at most len(sorted_items) - i + 1
    comparisons are performed if the new item is inserted at index i. Otherwise
    this is like bisect.insort_right, except no lo, hi, or key arguments are
    supported.

    [Sub-exercise: Is 2-argument next (covered in semipredicate.ipynb) useful
    here? If so, use it. If not, write a comment explaining why not.]

    >>> a = [10, 20, 30, 40, 50]
    >>> insort_right_linear(a, 25)
    >>> a
    [10, 20, 25, 30, 40, 50]
    >>> b = [0, False]
    >>> insort_right_linear(b, 0.0)
    >>> b
    [0, False, 0.0]
    """
    descending_indices = range(len(sorted_items), 0, -1)
    not_too_high = (index_after for index_after, element
                    in zip(descending_indices, reversed(sorted_items))
                    if not (new_item < element))
    insertion_point = next(not_too_high, 0)
    sorted_items.insert(insertion_point, new_item)


def insertion_sort(values):
    """
    Iterative stable insertion sort, creating a new list.

    The input is not modified. The output list starts empty. It remains sorted
    after each insertion. This algorithm is adaptive: the closer to sorted its
    input already is, the less work it has to do. The insertion point is found
    by sequential search: use one of insort_left_linear or insort_right_linear.

    The worst time complexity is O(N^2). Best case scenerio inserstion is just
    an append thus O(1), thus O(N). Average time complexity over all possible
    inputs will be O(N^2) because on average we will have to move half the
    elements O(cN) = O(N).

    >>> insertion_sort([])
    []
    >>> insertion_sort(())
    []
    >>> insertion_sort((2,))
    [2]
    >>> insertion_sort([10, 20])
    [10, 20]
    >>> insertion_sort([20, 10])
    [10, 20]
    >>> insertion_sort([3, 3])
    [3, 3]
    >>> a = [5660, -6307, 5315, 389, 3446, 2673, 1555, -7225, 1597, -7129]
    >>> insertion_sort(a)
    [-7225, -7129, -6307, 389, 1555, 1597, 2673, 3446, 5315, 5660]
    >>> b = ['foo', 'bar', 'baz', 'quux', 'foobar', 'ham', 'spam', 'eggs']
    >>> insertion_sort(b)
    ['bar', 'baz', 'eggs', 'foo', 'foobar', 'ham', 'quux', 'spam']
    >>> insertion_sort([0.0, 0, False])  # It's a stable sort.
    [0.0, 0, False]
    """
    output = []
    for element in values:
        insort_right_linear(output, element)
    return output


def insertion_sort_recursive(values):
    """
    Recursive stable insertion sort, creating a new list.

    See the description of insertion_sort above. (There is little reason to
    implement this recursively in Python, except as an exercise, and for
    conceptual clarity.) This should use whichever of insort_left_linear or
    insort_right_linear insertion_sort uses. Ensure the best, average, and
    worst-case asymptotic time complexities are the same as in insertion_sort;
    avoid incurring asymptotically worse performance from copying. Assume
    values is a sequence.

    >>> insertion_sort_recursive([])
    []
    >>> insertion_sort_recursive(())
    []
    >>> insertion_sort_recursive((2,))
    [2]
    >>> insertion_sort_recursive([10, 20])
    [10, 20]
    >>> insertion_sort_recursive([20, 10])
    [10, 20]
    >>> insertion_sort_recursive([3, 3])
    [3, 3]
    >>> a = [5660, -6307, 5315, 389, 3446, 2673, 1555, -7225, 1597, -7129]
    >>> insertion_sort_recursive(a)
    [-7225, -7129, -6307, 389, 1555, 1597, 2673, 3446, 5315, 5660]
    >>> b = ['foo', 'bar', 'baz', 'quux', 'foobar', 'ham', 'spam', 'eggs']
    >>> insertion_sort_recursive(b)
    ['bar', 'baz', 'eggs', 'foo', 'foobar', 'ham', 'quux', 'spam']
    >>> insertion_sort_recursive([0.0, 0, False])  # It's a stable sort.
    [0.0, 0, False]
    """
    def sort(vals):
        if not vals:
            return []
        element = vals.pop()
        output = sort(vals)
        insort_right_linear(output, element)
        return output

    return sort(list(values))


def insertion_sort_recursive_alt(values):
    """
    Alternative recursive stable insertion sort, creating a new list.

    See the description of insertion_sort_recursive (above). This
    implementation never modifies an object after creating it, other than
    through the call to insort_left_linear or insort_right_linear, which
    modifies the output list being built.

    >>> insertion_sort_recursive_alt([])
    []
    >>> insertion_sort_recursive_alt(())
    []
    >>> insertion_sort_recursive_alt((2,))
    [2]
    >>> insertion_sort_recursive_alt([10, 20])
    [10, 20]
    >>> insertion_sort_recursive_alt([20, 10])
    [10, 20]
    >>> insertion_sort_recursive_alt([3, 3])
    [3, 3]
    >>> a = [5660, -6307, 5315, 389, 3446, 2673, 1555, -7225, 1597, -7129]
    >>> insertion_sort_recursive_alt(a)
    [-7225, -7129, -6307, 389, 1555, 1597, 2673, 3446, 5315, 5660]
    >>> b = ['foo', 'bar', 'baz', 'quux', 'foobar', 'ham', 'spam', 'eggs']
    >>> insertion_sort_recursive_alt(b)
    ['bar', 'baz', 'eggs', 'foo', 'foobar', 'ham', 'quux', 'spam']
    >>> insertion_sort_recursive_alt([0.0, 0, False])  # It's a stable sort.
    [0.0, 0, False]
    """
    output = []

    def sort_prefix(length):
        if length == 0:
            return
        sort_prefix(length - 1)
        insort_right_linear(output, values[length - 1])

    sort_prefix(len(values))
    return output


def insertion_sort_in_place(values):
    """
    Stable in-place insertion sort. Permutes values. O(1) auxiliary space.

    This should have the same best, average, and worst-case time complexity as
    insertion_sort. Nether use nor rewrite any functionality from "insort"
    functions in this or the bisect module. You can use any approach to
    iteration here, even if it seems un-Pythonic.

    Please read the description in insertion_sort_in_place_alt before starting.

    >>> def test(a): print(insertion_sort_in_place(a), a, sep='; ')
    >>> test([])
    None; []
    >>> test([10, 20])
    None; [10, 20]
    >>> test([20, 10])
    None; [10, 20]
    >>> test([3, 3])
    None; [3, 3]
    >>> test([5660, -6307, 5315, 389, 3446, 2673, 1555, -7225, 1597, -7129])
    None; [-7225, -7129, -6307, 389, 1555, 1597, 2673, 3446, 5315, 5660]
    >>> test(['foo', 'bar', 'baz', 'quux', 'foobar', 'ham', 'spam', 'eggs'])
    None; ['bar', 'baz', 'eggs', 'foo', 'foobar', 'ham', 'quux', 'spam']
    >>> test([0.0, 0, False])  # It's a stable sort.
    None; [0.0, 0, False]
    """
    for right in range(1, len(values)):
        elem = values[right]
        left = right
        while left > 0 and elem < values[left - 1]:
            values[left] = values[left - 1]
            left -= 1
        values[left] = elem


def insertion_sort_in_place_alt(values):
    """
    Stable in-place insertion sort. Permutes values. O(1) auxiliary space.

    This is an alternate implementation of insertion_sort_in_place with all the
    same asymptotic time and space complexities. That exercise's allowed and
    disallowed techniques apply here, too.

    One of the implementations mutates values only by assignments of the form
    values[x] = y (with some expressions in place of x and y). The other
    mutates values only by swapping its elements. Neither uses slicing.

    >>> def test(a): print(insertion_sort_in_place_alt(a), a, sep='; ')
    >>> test([])
    None; []
    >>> test([10, 20])
    None; [10, 20]
    >>> test([20, 10])
    None; [10, 20]
    >>> test([3, 3])
    None; [3, 3]
    >>> test([5660, -6307, 5315, 389, 3446, 2673, 1555, -7225, 1597, -7129])
    None; [-7225, -7129, -6307, 389, 1555, 1597, 2673, 3446, 5315, 5660]
    >>> test(['foo', 'bar', 'baz', 'quux', 'foobar', 'ham', 'spam', 'eggs'])
    None; ['bar', 'baz', 'eggs', 'foo', 'foobar', 'ham', 'quux', 'spam']
    >>> test([0.0, 0, False])  # It's a stable sort.
    None; [0.0, 0, False]
    """
    for right in range(1, len(values)):
        for left in range(right, 0, -1):
            if not values[left] < values[left - 1]:
                break
            values[left], values[left - 1] = values[left - 1], values[left]


def _priority_queue_sort(values, max_pq_factory):
    """Make a low-to-high sorted copy of values, using a max priority queue."""
    pq = max_pq_factory()
    for val in values:
        pq.enqueue(val)

    out = [pq.dequeue() for _ in range(len(pq))]
    out.reverse()
    return out


# FIXME: Change "alt" in this function name to a more descriptive short suffix.
def insertion_sort_alt(values):
    """
    Stable (sequential or binary) insertion sort, creating a new list.

    This alternate implementation of binary_insertion_sort or insertion_sort
    makes good use of a data structure already implemented in another module of
    this project. This has the same best, average, and worst-case time
    complexities as insertion_sort, but all but O(n) work will be done inside
    the methods of that data structure.

    >>> insertion_sort_alt([])
    []
    >>> insertion_sort_alt(())
    []
    >>> insertion_sort_alt((2,))
    [2]
    >>> insertion_sort_alt([10, 20])
    [10, 20]
    >>> insertion_sort_alt([20, 10])
    [10, 20]
    >>> insertion_sort_alt([3, 3])
    [3, 3]
    >>> a = [5660, -6307, 5315, 389, 3446, 2673, 1555, -7225, 1597, -7129]
    >>> insertion_sort_alt(a)
    [-7225, -7129, -6307, 389, 1555, 1597, 2673, 3446, 5315, 5660]
    >>> b = ['foo', 'bar', 'baz', 'quux', 'foobar', 'ham', 'spam', 'eggs']
    >>> insertion_sort_alt(b)
    ['bar', 'baz', 'eggs', 'foo', 'foobar', 'ham', 'quux', 'spam']
    >>> insertion_sort_alt([0.0, 0, False])  # It's a stable sort.
    [0.0, 0, False]
    """
    return _priority_queue_sort(values, queues.FastDequeueMaxPriorityQueue)


def selection_sort(values):
    """
    Sort by repeatedly finding minimum or maximum values, creating a new list.

    Most selection sort implementations, including this one, are unstable. That
    lets them be significantly simpler and also faster by a constant factor.

    [FIXME: State best, average, and worst case asymptotic time complexities.]

    >>> selection_sort([])
    []
    >>> selection_sort(())
    []
    >>> selection_sort((2,))
    [2]
    >>> selection_sort([10, 20])
    [10, 20]
    >>> selection_sort([20, 10])
    [10, 20]
    >>> selection_sort([3, 3])
    [3, 3]
    >>> a = [5660, -6307, 5315, 389, 3446, 2673, 1555, -7225, 1597, -7129]
    >>> selection_sort(a)
    [-7225, -7129, -6307, 389, 1555, 1597, 2673, 3446, 5315, 5660]
    >>> b = ['foo', 'bar', 'baz', 'quux', 'foobar', 'ham', 'spam', 'eggs']
    >>> selection_sort(b)
    ['bar', 'baz', 'eggs', 'foo', 'foobar', 'ham', 'quux', 'spam']
    """
    dup = list(values)
    out = []

    while dup:
        index, _ = min(enumerate(dup), key=operator.itemgetter(1))
        dup[index], dup[-1] = dup[-1], dup[index]
        out.append(dup.pop())

    return out


def selection_sort_stable(values):
    """
    Stable selection sort. Like selection_sort above, but stable.

    [FIXME: Make sure you understand both of the main ways to implement this,
    and also are aware of at least one data structure where selection sort is
    naturally stable, and why that is. Replace this paragraph with a brief
    description of whatever aspects of those issues you regard helpful for this
    docstring. (If that is none of it, then just delete this paragraph.)]

    >>> selection_sort_stable([])
    []
    >>> selection_sort_stable(())
    []
    >>> selection_sort_stable((2,))
    [2]
    >>> selection_sort_stable([10, 20])
    [10, 20]
    >>> selection_sort_stable([20, 10])
    [10, 20]
    >>> selection_sort_stable([3, 3])
    [3, 3]
    >>> a = [5660, -6307, 5315, 389, 3446, 2673, 1555, -7225, 1597, -7129]
    >>> selection_sort_stable(a)
    [-7225, -7129, -6307, 389, 1555, 1597, 2673, 3446, 5315, 5660]
    >>> b = ['foo', 'bar', 'baz', 'quux', 'foobar', 'ham', 'spam', 'eggs']
    >>> selection_sort_stable(b)
    ['bar', 'baz', 'eggs', 'foo', 'foobar', 'ham', 'quux', 'spam']
    >>> selection_sort_stable([0.0, 0, False])  # It's a stable sort.
    [0.0, 0, False]
    >>> selection_sort_stable([None])  # You don't need to special-case this.
    [None]
    """
    blank = object()
    dup = list(values)
    out = []

    for _ in range(len(dup)):
        with_indices = ((i, x) for i, x in enumerate(dup) if x is not blank)
        index, value = min(with_indices, key=operator.itemgetter(1))
        dup[index] = blank
        out.append(value)

    return out


def selection_sort_in_place(values):
    """
    Unstable in-place selection sort. Permutes values. O(1) auxiliary space.

    >>> def test(a): print(selection_sort_in_place(a), a, sep='; ')
    >>> test([])
    None; []
    >>> test([10, 20])
    None; [10, 20]
    >>> test([20, 10])
    None; [10, 20]
    >>> test([3, 3])
    None; [3, 3]
    >>> test([5660, -6307, 5315, 389, 3446, 2673, 1555, -7225, 1597, -7129])
    None; [-7225, -7129, -6307, 389, 1555, 1597, 2673, 3446, 5315, 5660]
    >>> test(['foo', 'bar', 'baz', 'quux', 'foobar', 'ham', 'spam', 'eggs'])
    None; ['bar', 'baz', 'eggs', 'foo', 'foobar', 'ham', 'quux', 'spam']
    """
    for left in range(0, len(values) - 1):
        best_right = min(range(left, len(values)), key=values.__getitem__)
        values[left], values[best_right] = values[best_right], values[left]


# FIXME: Change "alt" in this function name to a more descriptive short suffix.
# FIXME: Extract any major shared logic to a module-level nonpublic function.
def selection_sort_alt(values):
    """
    Sort by repeatedly finding minimum or maximum values, creating a new list.

    This alternate implementation of selection_sort makes good use of a data
    structure already implemented in another module of this project. This has
    the same best, average, and worst-case time complexities as selection_sort,
    but all but O(n) work will be done inside methods of that data structure.)

    >>> selection_sort_alt([])
    []
    >>> selection_sort_alt(())
    []
    >>> selection_sort_alt((2,))
    [2]
    >>> selection_sort_alt([10, 20])
    [10, 20]
    >>> selection_sort_alt([20, 10])
    [10, 20]
    >>> selection_sort_alt([3, 3])
    [3, 3]
    >>> a = [5660, -6307, 5315, 389, 3446, 2673, 1555, -7225, 1597, -7129]
    >>> selection_sort_alt(a)
    [-7225, -7129, -6307, 389, 1555, 1597, 2673, 3446, 5315, 5660]
    >>> b = ['foo', 'bar', 'baz', 'quux', 'foobar', 'ham', 'spam', 'eggs']
    >>> selection_sort_alt(b)
    ['bar', 'baz', 'eggs', 'foo', 'foobar', 'ham', 'quux', 'spam']
    """
    return _priority_queue_sort(values, queues.FastEnqueueMaxPriorityQueue)


def least_k(values, k):
    """
    Return a new sorted list of the k smallest elements of values. Unstable.

    The algorithm used here takes O(n * k) time, even though an O(n + k log n)
    algorithm exists. But evaluating sorted(values)[:k], where the sorted call
    takes O(n log n) time, is sometimes too slow even for O(n * k). This
    function is accordingly most reasonable to use when k is very small.

    This need not be stable: it returns a length-k prefix of some sorted
    permutation of values, but not necessarily of sorted(values). If x is in
    the returned list k elements of values, and y is an unreturned element, all
    that need be guarantted is that y is not less than x.

    >>> a = [5660, -6307, 5315, 389, 3446, 2673, 1555, -7225, 1597, -7129]
    >>> b = [-7225, -7129, -6307, 389, 1555, 1597, 2673, 3446, 5315, 5660]
    >>> [least_k(a, k) == b[:k] for k in range(len(a) + 1)]
    [True, True, True, True, True, True, True, True, True, True, True]
    >>> a
    [5660, -6307, 5315, 389, 3446, 2673, 1555, -7225, 1597, -7129]
    """
    dup = list(values)

    for left in range(0, k):
        best_right = min(range(left, len(dup)), key=dup.__getitem__)
        dup[left], dup[best_right] = dup[best_right], dup[left]

    return dup[:k]


def greatest_k(values, k):
    """
    Return a new sorted list of the k largest elements of values. Unstable.

    The algorithm used here takes O(n * k) time, even though an O(n + k log n)
    algorithm exists. But evaluating sorted(values)[-k:] (for k > 0), where the
    sorted call takes O(n log n) time, is sometimes too slow even for O(n * k).
    This function is accordingly most reasonable to use when k is very small.

    This need not be stable: it returns a length-k suffix of some sorted
    permutation of values, but not necessarily of sorted(values). If x is in
    the returned list k elements of values, and y is an unreturned element, all
    that need be guarantted is that y is not greater than x.

    >>> a = [5660, -6307, 5315, 389, 3446, 2673, 1555, -7225, 1597, -7129]
    >>> b = [-7225, -7129, -6307, 389, 1555, 1597, 2673, 3446, 5315, 5660]
    >>> [greatest_k(a, k) == b[len(a) - k:] for k in range(11)]
    [True, True, True, True, True, True, True, True, True, True, True]
    >>> a
    [5660, -6307, 5315, 389, 3446, 2673, 1555, -7225, 1597, -7129]
    """
    dup = list(values)

    for right in range(len(values) - 1, len(values) - 1 - k, -1):
        best_left = max(range(right + 1), key=dup.__getitem__)
        dup[right], dup[best_left] = dup[best_left], dup[right]

    return dup[len(dup) - k:]  # Because dup[:k] needs k=0 to be special-cased.


def select_k(values, k):
    """
    Find a kth order statistic (0-based indexing) in O(n * min(k, n - k)) time.

    This need not be stable: it returns an object appearing at index k in some
    sorted permutation of values, but not necessarily sorted(values). Using
    sorted(values)[k] would often be faster than this, but k can be close
    enough to 0, or close enough to n, to make the O(n log n) sort is too slow.

    This can be solved faster than O(n * min(k, n - k)), but this exercise
    isn't about that. Relatedly, call other functions in this module instead of
    duplicating their functionality.

    >>> a = [5660, -6307, 5315, 389, 3446, 2673, 1555, -7225, 1597, -7129]
    >>> [select_k(a, i) for i in range(len(a))]
    [-7225, -7129, -6307, 389, 1555, 1597, 2673, 3446, 5315, 5660]
    >>> a
    [5660, -6307, 5315, 389, 3446, 2673, 1555, -7225, 1597, -7129]
    """
    left_distance = k + 1
    right_distance = len(values) - k

    if right_distance < left_distance:
        return greatest_k(values, right_distance)[0]

    return least_k(values, left_distance)[-1]


def my_shuffle(values):
    """
    Randomly shuffle a sequence, in place, in linear time. Like random.shuffle.

    Feel free to use random-number generation functions that return integers
    from an interval. Do not use any other standard library facilities related
    to randomness. All permutations of the objects should be equally likely,
    but this need not be so unpredictable as to be safe for cryptographic use.
    That is, like random.shuffle, this function must not be used for tasks like
    generating encryption keys, passwords, or password-database salts.

    See test_shuffle in permutations.ipynb to manually test this function.
    """
    for left in range(len(values) - 1):
        right = random.randrange(left, len(values))
        values[left], values[right] = values[right], values[left]


def merge_two_slow(values1, values2):
    """
    Return a sorted list of items from two sorted sequences, in quadratic time.

    Separate items that appear in the same list always appear in the output in
    that order. In addition, this is a stable merge: whenever it won't prevent
    the output from being sorted, items in values1 appear in the output before
    those in values2 (i.e., ties are broken in favor of items in values1).

    If values1 is empty, this is equivalent to a binary insertion sort, which
    is to say that the input sequences' sortedness is not being taken advantage
    of here. This algorithm takes quadratic time in the worst and average case.

    >>> merge_two_slow([1, 3, 5], [2, 4, 6])
    [1, 2, 3, 4, 5, 6]
    >>> merge_two_slow([2, 4, 6], [1, 3, 5])
    [1, 2, 3, 4, 5, 6]
    >>> merge_two_slow([], [2, 4, 6])
    [2, 4, 6]
    >>> merge_two_slow((), [2, 4, 6])
    [2, 4, 6]
    >>> merge_two_slow((), [])
    []
    >>> merge_two_slow([], ())
    []
    >>> merge_two_slow((), (1, 1, 4, 7, 8))
    [1, 1, 4, 7, 8]
    >>> merge_two_slow((1, 1, 4, 7, 8), ())
    [1, 1, 4, 7, 8]
    """
    resultlist = list(values1)
    for v2 in values2:
        bisect.insort_right(resultlist, v2)

    return resultlist


def merge_two(values1, values2):
    """
    Return a sorted list of items from two sorted sequences, in linear time.

    Separate items that appear in the same list always appear in the output in
    that order. In addition, this is a stable merge: whenever it won't prevent
    the output from being sorted, items in values1 appear in the output before
    those in values2 (i.e., ties are broken in favor of items in values1).

    This takes full advantage of values1 and values2 already separately being
    sorted. It always takes O(len(values1) + len(values2)) time, i.e., linear.

    >>> merge_two([1, 3, 5], [2, 4, 6])
    [1, 2, 3, 4, 5, 6]
    >>> merge_two([2, 4, 6], [1, 3, 5])
    [1, 2, 3, 4, 5, 6]
    >>> merge_two([], [2, 4, 6])
    [2, 4, 6]
    >>> merge_two((), [2, 4, 6])
    [2, 4, 6]
    >>> merge_two((), [])
    []
    >>> merge_two([], ())
    []
    >>> merge_two((), (1, 1, 4, 7, 8))
    [1, 1, 4, 7, 8]
    >>> merge_two((1, 1, 4, 7, 8), ())
    [1, 1, 4, 7, 8]
    """
    resultlist = []
    index = 0

    for v1 in values1:
        # Take everything from values2 that must be output before v1.
        while index < len(values2) and values2[index] < v1:
            resultlist.append(values2[index])
            index += 1

        resultlist.append(v1)

    resultlist.extend(values2[index:])

    return resultlist


def merge_two_alt(values1, values2):
    """
    Return a sorted list of items from two sorted sequences, in linear time.

    Separate items that appear in the same list always appear in the output in
    that order. In addition, this is a stable merge: whenever it won't prevent
    the output from being sorted, items in values1 appear in the output before
    those in values2 (i.e., ties are broken in favor of items in values1).

    This is another way to implement the algorithm in merge_two. So it also
    takes linear time in all cases.

    >>> merge_two_alt([1, 3, 5], [2, 4, 6])
    [1, 2, 3, 4, 5, 6]
    >>> merge_two_alt([2, 4, 6], [1, 3, 5])
    [1, 2, 3, 4, 5, 6]
    >>> merge_two_alt([], [2, 4, 6])
    [2, 4, 6]
    >>> merge_two_alt((), [2, 4, 6])
    [2, 4, 6]
    >>> merge_two_alt((), [])
    []
    >>> merge_two_alt([], ())
    []
    >>> merge_two_alt((), (1, 1, 4, 7, 8))
    [1, 1, 4, 7, 8]
    >>> merge_two_alt((1, 1, 4, 7, 8), ())
    [1, 1, 4, 7, 8]
    """
    resultlist = []
    index1 = 0
    index2 = 0

    while index1 < len(values1) and index2 < len(values2):
        if values2[index2] < values1[index1]:
            resultlist.append(values2[index2])
            index2 += 1
        else:
            resultlist.append(values1[index1])
            index1 += 1

    resultlist.extend(values1[index1:] or values2[index2:])

    return resultlist


def merge_sort(values, *, merge=merge_two):
    """
    Merge sort recursively using a two way merge function.

    >>> merge_sort([])
    []
    >>> merge_sort(())
    []
    >>> merge_sort((2,))
    [2]
    >>> merge_sort([10, 20])
    [10, 20]
    >>> merge_sort([20, 10])
    [10, 20]
    >>> merge_sort([3, 3])
    [3, 3]
    >>> a = [5660, -6307, 5315, 389, 3446, 2673, 1555, -7225, 1597, -7129]
    >>> merge_sort(a)
    [-7225, -7129, -6307, 389, 1555, 1597, 2673, 3446, 5315, 5660]
    >>> b = ['foo', 'bar', 'baz', 'quux', 'foobar', 'ham', 'spam', 'eggs']
    >>> merge_sort(b)
    ['bar', 'baz', 'eggs', 'foo', 'foobar', 'ham', 'quux', 'spam']
    >>> merge_sort([0.0, 0, False])  # It's a stable sort.
    [0.0, 0, False]
    """
    def helper(values):
        # base case: length is less than 2, return the list
        if len(values) < 2:
            return values

        halfway = len(values) // 2
        return merge(helper(values[:halfway]), helper(values[halfway:]))

    return helper(list(values))


def merge_sort_bottom_up_unstable(values, *, merge=merge_two):
    """
    Mergesort bottom-up, using a two way merge function, iteratively. Unstable.

    This implementation is an unstable sort. Both top-down and bottom-up
    mergesorts are typically stable, and stable implementations tend to be
    strongly preferred, but one of the notable approaches to bottom-up
    mergesort is unstable. This is the same algorithm as presented in
    *Algorithms* by Dasgupta, Papadimitriou, and Vazirani, 1st ed., p.51.

    >>> merge_sort_bottom_up_unstable([])
    []
    >>> merge_sort_bottom_up_unstable(())
    []
    >>> merge_sort_bottom_up_unstable((2,))
    [2]
    >>> merge_sort_bottom_up_unstable([10, 20])
    [10, 20]
    >>> merge_sort_bottom_up_unstable([20, 10])
    [10, 20]
    >>> merge_sort_bottom_up_unstable([3, 3])
    [3, 3]
    >>> a = [5660, -6307, 5315, 389, 3446, 2673, 1555, -7225, 1597, -7129]
    >>> merge_sort_bottom_up_unstable(a)
    [-7225, -7129, -6307, 389, 1555, 1597, 2673, 3446, 5315, 5660]
    >>> b = ['foo', 'bar', 'baz', 'quux', 'foobar', 'ham', 'spam', 'eggs']
    >>> merge_sort_bottom_up_unstable(b)
    ['bar', 'baz', 'eggs', 'foo', 'foobar', 'ham', 'quux', 'spam']
    >>> merge_sort_bottom_up_unstable([7, 6, 5, 4, 3, 2, 1])
    [1, 2, 3, 4, 5, 6, 7]
    >>> merge_sort_bottom_up_unstable([0.0, 0, False])  # doctest: +SKIP
    [0.0, 0, False]
    """
    if not values:
        return []

    queue = collections.deque([x] for x in values)

    while len(queue) > 1:
        left = queue.popleft()
        right = queue.popleft()
        queue.append(merge(left, right))

    return queue[0]


def merge_sort_bottom_up(values, *, merge=merge_two):
    """
    Sort bottom-up, using a two way merge function, iteratively. Stable.

    >>> merge_sort_bottom_up([])
    []
    >>> merge_sort_bottom_up(())
    []
    >>> merge_sort_bottom_up((2,))
    [2]
    >>> merge_sort_bottom_up([10, 20])
    [10, 20]
    >>> merge_sort_bottom_up([20, 10])
    [10, 20]
    >>> merge_sort_bottom_up([3, 3])
    [3, 3]
    >>> a = [5660, -6307, 5315, 389, 3446, 2673, 1555, -7225, 1597, -7129]
    >>> merge_sort_bottom_up(a)
    [-7225, -7129, -6307, 389, 1555, 1597, 2673, 3446, 5315, 5660]
    >>> b = ['foo', 'bar', 'baz', 'quux', 'foobar', 'ham', 'spam', 'eggs']
    >>> merge_sort_bottom_up(b)
    ['bar', 'baz', 'eggs', 'foo', 'foobar', 'ham', 'quux', 'spam']
    >>> merge_sort_bottom_up([7, 6, 5, 4, 3, 2, 1])
    [1, 2, 3, 4, 5, 6, 7]
    >>> merge_sort_bottom_up([0.0, 0, False])  # It's a stable sort.
    [0.0, 0, False]
    """
    if not values:
        return []

    queue = collections.deque([x] for x in values)
    queue2 = collections.deque()

    while len(queue) > 1:
        queue, queue2 = queue2, queue

        while len(queue2) > 1:
            left = queue2.popleft()
            right = queue2.popleft()
            queue.append(merge(left, right))

        if queue2:
            queue.append(queue2.popleft())

    return queue[0]


# !!FIXME: When removing implementation bodies, erase "*, merge=merge_two" too.
def merge_many(sorted_lists, *, merge=merge_two):
    """
    Recursively stably merge any number of sorted lists into a new sorted list.

    With n total elements across k lists, the worst-case time is O(n log k).

    >>> merge_many([])
    []
    >>> merge_many(())
    []
    >>> merge_many([[3]])
    [3]
    >>> merge_many([x] for x in range(10, 0, -1))
    [1, 2, 3, 4, 5, 6, 7, 8, 9, 10]
    >>> ''.join(merge_many(collections.deque([
    ...     ['b', 'b'], ['a', 'c', 'd'], ['b', 'f'], ['a', 'b', 'c', 'd', 'e'],
    ...     [], ['c', 'f'], ['c', 'g'], ['f', 'h'], ['a', 'e'], ['b', 'h'], [],
    ...     ['b'], ['c', 'x'], ['a', 'b', 'c'], ['w' ,'y'], ['w', 'z'], ['v'],
    ... ])))  # Test with a deque, since it is a weird non-sliceable sequence.
    'aaaabbbbbbbccccccddeefffghhvwwxyz'
    >>> merge_many([[0.0, 1.0, 2.0, 3.0], [-1, 0, 1, 2, 3, 4], [False, True]])
    [-1, 0.0, 0, False, 1.0, 1, True, 2.0, 2, 3.0, 3, 4]
    """
    def helper(branches):
        match branches:
            case []:
                return []
            case [seq]:
                return list(seq)
            case _:
                half = len(branches) // 2
                return merge(helper(branches[:half]), helper(branches[half:]))

    return helper(list(sorted_lists))


# !!FIXME: When removing implementation bodies, erase "*, merge=merge_two" too.
def merge_many_bottom_up(sorted_lists, *, merge=merge_two):
    """
    Iteratively stably merge any number of sorted lists into a new sorted list.

    This is like merge_many, but that is top-down and recursive, while this is
    bottom-up and uses no recursion. Asymptotic time complexities are the same.

    >>> merge_many_bottom_up([])
    []
    >>> merge_many_bottom_up(())
    []
    >>> merge_many_bottom_up([[3]])
    [3]
    >>> merge_many_bottom_up([x] for x in range(10, 0, -1))
    [1, 2, 3, 4, 5, 6, 7, 8, 9, 10]
    >>> ''.join(merge_many_bottom_up(collections.deque([
    ...     ['b', 'b'], ['a', 'c', 'd'], ['b', 'f'], ['a', 'b', 'c', 'd', 'e'],
    ...     [], ['c', 'f'], ['c', 'g'], ['f', 'h'], ['a', 'e'], ['b', 'h'], [],
    ...     ['b'], ['c', 'x'], ['a', 'b', 'c'], ['w' ,'y'], ['w', 'z'], ['v'],
    ... ])))  # Test with a deque, since it is a weird non-sliceable sequence.
    'aaaabbbbbbbccccccddeefffghhvwwxyz'
    >>> merge_many_bottom_up([
    ...     [0.0, 1.0, 2.0, 3.0], [-1, 0, 1, 2, 3, 4], [False, True]
    ... ])
    [-1, 0.0, 0, False, 1.0, 1, True, 2.0, 2, 3.0, 3, 4]
    """
    if not sorted_lists:
        return []

    current = collections.deque(sorted_lists)
    previous = collections.deque()

    while len(current) > 1:
        current, previous = previous, current

        while len(previous) > 1:
            left = previous.popleft()
            right = previous.popleft()
            current.append(merge(left, right))

        if previous:
            current.append(previous.popleft())

    return current[0]


def _monotone_runs(values):  # FIXME: Simplify this implementation.
    """
    Split values into preserved nondecreasing and reversed decreasing runs.

    This divides input values into non-interleaved rising (non-decreasing) and
    falling (strictly decreasing) runs, reverses falling runs, and concatenates
    reversed falling runs with adjacent rising runs when correct to do so.

    >>> _monotone_runs([])
    []
    >>> _monotone_runs([42])
    [[42]]
    >>> _monotone_runs([13, 12, 9, 7, 3, 1, 5, 2, 4, 6, 8, 10, 11])
    [[1, 3, 7, 9, 12, 13], [2, 5], [4, 6, 8, 10, 11]]
    >>> _monotone_runs([3, 6, 2, 1, 3, 6, 0, 5, 5, 0, 1, 4, 2, 4])
    [[3, 6], [1, 2, 3, 6], [0, 5, 5], [0, 1, 4], [2, 4]]
    >>> _monotone_runs(['C', 'B', 'A', 'P', 'Q'])
    [['A', 'B', 'C', 'P', 'Q']]
    >>> _monotone_runs(['C', 'B', 'A', 'Q', 'P'])
    [['A', 'B', 'C', 'Q'], ['P']]
    >>> from fractions import Fraction as F
    >>> _monotone_runs([F(0, 1), True, 1, False, F(1, 1), 0, 1.0, 0.0])
    [[Fraction(0, 1), True, 1], [False, Fraction(1, 1)], [0, 1.0], [0.0]]
    >>> _monotone_runs([2, F(0, 1), True, 1, False, F(1, 1), 0, 1.0, 0.0])
    [[Fraction(0, 1), 2], [True, 1], [False, Fraction(1, 1)], [0, 1.0], [0.0]]
    """
    runs = []  # Rising (really, nondescending) runs.
    falling = []  # A falling (strictly descending) run.

    def process_falling():
        nonlocal falling

        if runs and not falling[-1] < runs[-1][-1]:
            # Extend the previous rising run.
            runs[-1].extend(reversed(falling))
            falling.clear()
        else:
            # Add a new rising run.
            falling.reverse()
            runs.append(falling)
            falling = []

    for val in values:
        if falling:
            if val < falling[-1]:
                # Continue the current falling run.
                falling.append(val)
                continue

            process_falling()

        if runs and not val < runs[-1][-1]:
            # Continue the current rising run.
            runs[-1].append(val)
        else:
            # Start a falling run.
            falling.append(val)

    if falling:
        process_falling()

    return runs


def merge_sort_adaptive(values, *, merge=merge_two):
    """
    Highly adaptive implementation of stable recursive top-down mergesort.

    Real-world input for sorting algorithms is often non-random. In particular,
    it is common that real data have much longer monotone runs than random
    data. "Monotone" means "not changing direction." Data are sometimes almost
    sorted or almost reverse-sorted, or have sorted and reverse-sorted pieces.

    Take advantage of this to design and implement an algorithm with worst and
    average case O(n log n) time but best-case O(n) time, so the best case,
    though rare among all possible inputs, is fairly common in practice. On
    data that seldom change direction, this will usually finish in near-linear
    time. Most real-world data will benefit some, even if not achieving O(n).

    See recursion-hints.ipynb for hints (if needed).

    [FIXME: State the running time in terms of both n and the number of
    direction changes in the input, or some related variable.]

    >>> merge_sort_adaptive([])
    []
    >>> merge_sort_adaptive(())
    []
    >>> merge_sort_adaptive((2,))
    [2]
    >>> merge_sort_adaptive([10, 20])
    [10, 20]
    >>> merge_sort_adaptive([20, 10])
    [10, 20]
    >>> merge_sort_adaptive([3, 3])
    [3, 3]
    >>> a = [5660, -6307, 5315, 389, 3446, 2673, 1555, -7225, 1597, -7129]
    >>> merge_sort_adaptive(a)
    [-7225, -7129, -6307, 389, 1555, 1597, 2673, 3446, 5315, 5660]
    >>> b = ['foo', 'bar', 'baz', 'quux', 'foobar', 'ham', 'spam', 'eggs']
    >>> merge_sort_adaptive(b)
    ['bar', 'baz', 'eggs', 'foo', 'foobar', 'ham', 'quux', 'spam']
    >>> merge_sort_adaptive([0.0, 0, False])  # It's a stable sort.
    [0.0, 0, False]
    """
    return merge_many(_monotone_runs(values), merge=merge)


def merge_sort_adaptive_bottom_up(values, *, merge=merge_two):
    """
    Highly adaptive implementation of stable iterative bottom-up mergesort.

    This is like merge_sort_adaptive, but that is top-down and recursive, while
    this is bottom-up and uses no recursion. Their asymptotic time complexities
    are the same, both in terms of n alone, and in terms of n and the number of
    direction changes or some related variable.

    FIXME: If the two implementations share substantial logic, factor that out
    into a module-level nonpublic function. You might also find it helpful to
    write tests for that function, to be confident these implementations work
    the way you intend and are as fully adaptive as you intend.

    >>> merge_sort_adaptive_bottom_up([])
    []
    >>> merge_sort_adaptive_bottom_up(())
    []
    >>> merge_sort_adaptive_bottom_up((2,))
    [2]
    >>> merge_sort_adaptive_bottom_up([10, 20])
    [10, 20]
    >>> merge_sort_adaptive_bottom_up([20, 10])
    [10, 20]
    >>> merge_sort_adaptive_bottom_up([3, 3])
    [3, 3]
    >>> a = [5660, -6307, 5315, 389, 3446, 2673, 1555, -7225, 1597, -7129]
    >>> merge_sort_adaptive_bottom_up(a)
    [-7225, -7129, -6307, 389, 1555, 1597, 2673, 3446, 5315, 5660]
    >>> b = ['foo', 'bar', 'baz', 'quux', 'foobar', 'ham', 'spam', 'eggs']
    >>> merge_sort_adaptive_bottom_up(b)
    ['bar', 'baz', 'eggs', 'foo', 'foobar', 'ham', 'quux', 'spam']
    >>> merge_sort_adaptive_bottom_up([0.0, 0, False])  # It's a stable sort.
    [0.0, 0, False]
    """
    return merge_many_bottom_up(_monotone_runs(values), merge=merge)


# FIXME: In the four mutating mergesorts below, extract logic to non-public
# module-level functions when doing so reduces duplication of logic, improves
# clarity, or achieves useful modularity. In this case, it is possible that you
# will choose to keep some of the logic duplicated, for conceptual clarity or
# readability. But most duplication should be avoided. If you choose to keep
# some code duplicated here, you should consider duplicating it across separate
# top-level helpers so as to still achieve modularity. Note that your initial
# implementations of the four mutating mergesorts may or may not follow any of
# this advice, but if not, then you should refactor them once they are working.
# Each of the four public mergesorts will likely end up with a one-line body.


def _merge_mut_simple(values, low, mid, high, aux):
    """
    Merge values[low:mid] and values[mid:high] in values.

    This implementation is not adaptive.
    """
    assert not aux, 'The auxiliary storage list must start empty.'

    left = low
    right = mid

    while left < mid and right < high:
        if values[right] < values[left]:
            aux.append(values[right])
            right += 1
        else:
            aux.append(values[left])
            left += 1

    # This un-Pythonic copying ensures all but O(1) auxiliary space is in aux.
    # That's an artificial exercise requirement. Usually don't do it this way.
    while left < mid:
        aux.append(values[left])
        left += 1
    while right < high:
        aux.append(values[right])
        right += 1

    values[low:high] = aux
    aux.clear()


def _merge_mut(values, low, mid, high, aux):
    """
    Merge values[low:mid] and values[mid:high] in values.

    This implementation is adaptive, though not aggressively so.
    """
    if not values[mid] < values[mid - 1]:
        return  # Already merged by trivial concatenation.

    assert not aux, 'The auxiliary storage list must start empty.'

    left = low
    right = mid

    while left < mid and right < high:
        if values[right] < values[left]:
            aux.append(values[right])
            right += 1
        else:
            aux.append(values[left])
            left += 1

    # This un-Pythonic copying ensures all but O(1) auxiliary space is in aux.
    # That's an artificial exercise requirement. Usually don't do it this way.
    while left < mid:
        aux.append(values[left])
        left += 1

    assert len(aux) == right - low, 'Miscount of copied elements in merge.'
    values[low:right] = aux
    aux.clear()


def _do_merge_sort_mut(values, low, high, aux, merge):
    """
    Top-down mergesort values[low:high] in values with the given 2-way merger.
    """
    if high - low < 2:
        return

    mid = (low + high) // 2
    _do_merge_sort_mut(values, low, mid, aux, merge)
    _do_merge_sort_mut(values, mid, high, aux, merge)
    merge(values, low, mid, high, aux)


def merge_sort_mut_simple(values):
    """
    Recursively stably mergesort values top-down, rearranging it. Nonadaptive.

    This uses a helper function whose parameters include low, mid, and high,
    that merges values[low:mid] and values[mid:high] into values[low:high]. It
    may or may not have other parameters. It need not be the only helper used.

    That opens the door for some straightforward adaptivity optimizations, but
    this function is not adaptive. See merge_sort_mut below.

    [FIXME: State the best, average, and worst-case time complexity.]

    O(n) auxiliary space is permitted. However, all but O(log n) auxiliary
    space used as a result of a call to merge_sort_mut_simple must be in the
    same list object, including space used in separate calls to the helper.
    (Such a list need not be pre-sized. Its length may fluctuate as you like.)

    That restriction may make this function faster or slower than otherwise,
    depending on the Python and standard library implementations. The reason
    this exercise insists on doing it that way is that it is closer to how you
    would usually implement mergesort in some other important languages like C.

    >>> def test(a): print(merge_sort_mut_simple(a), a, sep='; ')
    >>> test([])
    None; []
    >>> test([10, 20])
    None; [10, 20]
    >>> test([20, 10])
    None; [10, 20]
    >>> test([3, 3])
    None; [3, 3]
    >>> test([5660, -6307, 5315, 389, 3446, 2673, 1555, -7225, 1597, -7129])
    None; [-7225, -7129, -6307, 389, 1555, 1597, 2673, 3446, 5315, 5660]
    >>> test(['foo', 'bar', 'baz', 'quux', 'foobar', 'ham', 'spam', 'eggs'])
    None; ['bar', 'baz', 'eggs', 'foo', 'foobar', 'ham', 'quux', 'spam']
    >>> test([0.0, 0, False])  # It's a stable sort.
    None; [0.0, 0, False]
    """
    _do_merge_sort_mut(values, 0, len(values), [], _merge_mut_simple)


def merge_sort_mut(values):
    """
    Recursively stably mergesort values top-down, rearranging it. Adaptive.

    This uses a helper function whose parameters include low, mid, and high,
    that merges values[low:mid] and values[mid:high] into values[low:high]. It
    may or may not have other parameters. It need not be the only helper used.

    That opens the door for two straightforward forms of adaptivity. Ensure:

    (1) A merge that doesn't change the order of elements takes O(1) time.

    (2) When merging mid - low == m elements with high - mid == n elements, if
        the order of the rightmost k < n elements is unchanged, the merge takes
        O(m + n - k) time. [If k == n, optimization (1) is performed instead.]

    Taken together, this is still far less aggressively adaptive than the mixed
    run-detecting implementation in merge_sort_adaptive, but it can still help.

    [FIXME: State the best, average, and worst-case time complexity.]

    O(n) auxiliary space is permitted, but all but O(log n) of it must use the
    same list object. See merge_sort_mut_simple for more on this requirement.

    >>> def test(a): print(merge_sort_mut(a), a, sep='; ')
    >>> test([])
    None; []
    >>> test([10, 20])
    None; [10, 20]
    >>> test([20, 10])
    None; [10, 20]
    >>> test([3, 3])
    None; [3, 3]
    >>> test([5660, -6307, 5315, 389, 3446, 2673, 1555, -7225, 1597, -7129])
    None; [-7225, -7129, -6307, 389, 1555, 1597, 2673, 3446, 5315, 5660]
    >>> test(['foo', 'bar', 'baz', 'quux', 'foobar', 'ham', 'spam', 'eggs'])
    None; ['bar', 'baz', 'eggs', 'foo', 'foobar', 'ham', 'quux', 'spam']
    >>> test([0.0, 0, False])  # It's a stable sort.
    None; [0.0, 0, False]
    """
    _do_merge_sort_mut(values, 0, len(values), [], _merge_mut)


def _do_merge_sort_mut_bottom_up(values, merge):
    """
    Bottom-up mergesort values, rearranging it, with the given 2-way merger.
    """
    aux = []

    delta = 1
    while delta < len(values):
        for low in range(0, len(values) - delta, delta * 2):
            mid = low + delta
            high = min(mid + delta, len(values))
            merge(values, low, mid, high, aux)
        delta *= 2


def merge_sort_mut_bottom_up_simple(values):
    """
    Iteratively stably mergesort values bottom-up, rearranging it. Nonadaptive.

    This uses a helper function whose parameters include low, mid, and high,
    that merges values[low:mid] and values[mid:high] into values[low:high]. It
    may or may not have other parameters. It need not be the only helper used.

    That opens the door for some straightforward adaptivity optimizations, but
    this function is not adaptive. See merge_sort_mut_bottom_up below.

    [FIXME: State the best, average, and worst-case time complexity.]

    O(n) auxiliary space is permitted, but all but O(1) of it must use the same
    list object. See merge_sort_mut_simple for more on this requirement. Note
    that O(log n) was allowed outside the list there. Only O(1) is needed
    outside it here, because [FIXME: state the reason].

    >>> def test(a): print(merge_sort_mut_bottom_up_simple(a), a, sep='; ')
    >>> test([])
    None; []
    >>> test([10, 20])
    None; [10, 20]
    >>> test([20, 10])
    None; [10, 20]
    >>> test([3, 3])
    None; [3, 3]
    >>> test([5660, -6307, 5315, 389, 3446, 2673, 1555, -7225, 1597, -7129])
    None; [-7225, -7129, -6307, 389, 1555, 1597, 2673, 3446, 5315, 5660]
    >>> test(['foo', 'bar', 'baz', 'quux', 'foobar', 'ham', 'spam', 'eggs'])
    None; ['bar', 'baz', 'eggs', 'foo', 'foobar', 'ham', 'quux', 'spam']
    >>> test([0.0, 0, False])  # It's a stable sort.
    None; [0.0, 0, False]
    """
    _do_merge_sort_mut_bottom_up(values, _merge_mut_simple)


def merge_sort_mut_bottom_up(values):
    """
    Iteratively stably mergesort values bottom-up, rearranging it. Adaptive.

    This uses a helper function whose parameters include low, mid, and high,
    that merges values[low:mid] and values[mid:high] into values[low:high]. It
    may or may not have other parameters. It need not be the only helper used.

    This is somewhat adaptive. As in merge_sort_mut, ensure:

    (1) A merge that doesn't change the order of elements takes O(1) time.

    (2) When merging mid - low == m elements with high - mid == n elements, if
        the order of the rightmost k < n elements is unchanged, the merge takes
        O(m + n - k) time. [If k == n, optimization (1) is performed instead.]

    [FIXME: State the best, average, and worst-case time complexity.]

    O(n) auxiliary space is permitted, but all but O(1) of it must use the same
    list object. See merge_sort_mut_simple and merge_sort_mut_bottom_up_simple.

    >>> def test(a): print(merge_sort_mut_bottom_up(a), a, sep='; ')
    >>> test([])
    None; []
    >>> test([10, 20])
    None; [10, 20]
    >>> test([20, 10])
    None; [10, 20]
    >>> test([3, 3])
    None; [3, 3]
    >>> test([5660, -6307, 5315, 389, 3446, 2673, 1555, -7225, 1597, -7129])
    None; [-7225, -7129, -6307, 389, 1555, 1597, 2673, 3446, 5315, 5660]
    >>> test(['foo', 'bar', 'baz', 'quux', 'foobar', 'ham', 'spam', 'eggs'])
    None; ['bar', 'baz', 'eggs', 'foo', 'foobar', 'ham', 'quux', 'spam']
    >>> test([0.0, 0, False])  # It's a stable sort.
    None; [0.0, 0, False]
    >>> merge_sort_mut_bottom_up(range(1000))  # Works without special casing.
    """
    _do_merge_sort_mut_bottom_up(values, _merge_mut)


def partition_three(values, pivot):
    """
    Stable 3-way partition.

    Returns lists of values less than, similar to, and greater than the pivot.

    The asymptotic time complexity is the best possible for this problem.
    [FIXME: Note it here.]

    >>> partition_three([5, 3, -17, 1, 4, 8, 66, 2, 9, 5, -15, 1, -1, 8, 0], 4)
    ([3, -17, 1, 2, -15, 1, -1, 0], [4], [5, 8, 66, 9, 5, 8])
    >>> partition_three([5, 3, -17, 1, 4, 8, 66, 2, 9, 5, -15, 1, -1, 8, 0], 5)
    ([3, -17, 1, 4, 2, -15, 1, -1, 0], [5, 5], [8, 66, 9, 8])
    """
    lower = []
    similar = []
    higher = []

    for value in values:
        if value < pivot:
            lower.append(value)
        elif pivot < value:
            higher.append(value)
        else:
            similar.append(value)

    return lower, similar, higher


def similar_range(values, new_value):
    """
    Find the range of valid insertion points for new_value in sorted(values).

    (When new_value is already present in values, this is the same as the range
    of indices where new_value could appear in an arbitrary sorted permutation
    of values, i.e., in a sorting of values without any stability guarantee.)

    The asymptotic time complexity is the best possible for this problem:
    [FIXME: Note it here.]

    See also similar_range_alt below.

    >>> similar_range([5, 3, -17, 1, 4, 8, 66, 2, 9, 5, -15, 1, -1, 8, 0], 4)
    range(8, 9)
    >>> similar_range([5, 3, -17, 1, 4, 8, 66, 2, 9, 5, -15, 1, -1, 8, 0], 5)
    range(9, 11)
    """
    lower, similar, _ = partition_three(values, new_value)
    return range(len(lower), len(lower) + len(similar))


def similar_range_alt(values, new_value):
    """
    Find the range of valid insertion points for new_value in sorted(values).

    This is an alternate implementation of similar_range. One uses
    partition_three for all but O(1) of its work. The other uses O(1) auxiliary
    space. Both are single-pass. They have the same asymptotic time complexity.

    >>> similar_range_alt([5, 3, -17, 1, 4, 8, 66, 2, 9, 5, -15, 1, -1, 8, 0],
    ...                   4)
    range(8, 9)
    >>> similar_range_alt([5, 3, -17, 1, 4, 8, 66, 2, 9, 5, -15, 1, -1, 8, 0],
    ...                   5)
    range(9, 11)
    """
    lower = similar = 0

    for value in values:
        if value < new_value:
            lower += 1
        elif not new_value < value:
            similar += 1

    return range(lower, lower + similar)


# TODO: Rename the stable "select by partitioning" functions--this one and the
#       one after it--after the algorithm they both implement.
def select_by_partitioning(values, k):
    """
    Recursively find the stable kth order statistic or raise IndexError.

    This finds the item at nonnegative (0-based) index k in a stable sort. Thus

        select_by_partitioning(values, k) is sorted(values)[k]

    evaluates to True when possible, and otherwise raises IndexError.

    You can assume isinstance(k, int). If k is negative, raise IndexError.

    The technique used is partition-based, calling partition_three. Average
    time complexity is asymptotically optimal, but worst-case time complexity
    isn't. [FIXME: State best, average, and worst-case time complexities here.]

    >>> a = [50, 90, 60, 40, 10, 80, 20, 30, 70]
    >>> [select_by_partitioning(a, i) for i in range(9)]
    [10, 20, 30, 40, 50, 60, 70, 80, 90]
    >>> select_by_partitioning(a, -1)
    Traceback (most recent call last):
      ...
    IndexError: order statistic out of range
    >>> select_by_partitioning(a, 9)
    Traceback (most recent call last):
      ...
    IndexError: order statistic out of range
    >>> a
    [50, 90, 60, 40, 10, 80, 20, 30, 70]

    >>> b = [4.0, 1.0, 3, 2.0, True, 4, 1, 3.0]
    >>> [select_by_partitioning(b, i) for i in range(8)]
    [1.0, True, 1, 2.0, 3, 3.0, 4.0, 4]
    >>> b
    [4.0, 1.0, 3, 2.0, True, 4, 1, 3.0]
    """
    if not 0 <= k < len(values):
        raise IndexError('order statistic out of range')

    lower, similar, higher = partition_three(values, random.choice(values))

    if k < len(lower):
        return select_by_partitioning(lower, k)

    if k < len(lower) + len(similar):
        return similar[k - len(lower)]

    return select_by_partitioning(higher, k - (len(lower) + len(similar)))


def select_by_partitioning_iterative(values, k):
    """
    Nonrecursively find the stable kth order statistic or raise IndexError.

    This is like select_by_partitioning but iterative instead of recursive.

    >>> a = [50, 90, 60, 40, 10, 80, 20, 30, 70]
    >>> [select_by_partitioning_iterative(a, i) for i in range(9)]
    [10, 20, 30, 40, 50, 60, 70, 80, 90]
    >>> select_by_partitioning_iterative(a, -1)
    Traceback (most recent call last):
      ...
    IndexError: order statistic out of range
    >>> select_by_partitioning_iterative(a, 9)
    Traceback (most recent call last):
      ...
    IndexError: order statistic out of range
    >>> a
    [50, 90, 60, 40, 10, 80, 20, 30, 70]

    >>> b = [4.0, 1.0, 3, 2.0, True, 4, 1, 3.0]
    >>> [select_by_partitioning_iterative(b, i) for i in range(8)]
    [1.0, True, 1, 2.0, 3, 3.0, 4.0, 4]
    >>> b
    [4.0, 1.0, 3, 2.0, True, 4, 1, 3.0]
    """
    if not 0 <= k < len(values):
        raise IndexError('order statistic out of range')

    while True:
        lower, similar, higher = partition_three(values, random.choice(values))

        if len(lower) <= k < len(lower) + len(similar):
            return similar[k - len(lower)]

        if k < len(lower):
            values = lower
        else:
            values = higher
            k -= len(lower) + len(similar)


def _do_stable_quicksort(values, choose_pivot):
    """Stable quicksort taking a function to choose a pivot from a sequence."""
    if len(values) < 2:
        return values

    lower, similar, higher = partition_three(values, choose_pivot(values))
    sorted_lower = _do_stable_quicksort(lower, choose_pivot)
    sorted_higher = _do_stable_quicksort(higher, choose_pivot)
    return sorted_lower + similar + sorted_higher


# TODO: Rename all three of these "sort by partitioning" functions--this one
#       and the next two below it--after the algorithm they all implement.
def sort_by_partitioning_simple(values):
    """
    Stably sort values by a partition-based technique, creating a new list.

    This does most of its work in calls to partition_three. Average time
    complexity is asymptotically optimal. (What is the asymptotically optimal
    average-case time complexity for a comparison sort?) But worst-case time
    complexity isn't.
    [FIXME: State best, average, and worst-case time complexities here.]

    >>> sort_by_partitioning_simple([50, 90, 60, 40, 10, 80, 20, 30, 70])
    [10, 20, 30, 40, 50, 60, 70, 80, 90]
    >>> sort_by_partitioning_simple([4.0, 1.0, 3, 2.0, True, 4, 1, 3.0])
    [1.0, True, 1, 2.0, 3, 3.0, 4.0, 4]

    The average time complexity is good, but some common inputs may give
    worst-case time and/or fail with RecursionError. Ensure this doesn't happen
    for input that is all or almost all monotone in the same direction.
    FIXME: Then enable these tests:

    >>> r1 = range(50_000)
    >>> sort_by_partitioning_simple(r1) == list(r1)  # doctest: +SKIP
    True
    >>> r2 = range(49_999, -1, -1)
    >>> sort_by_partitioning_simple(r2) == list(r1)  # doctest: +SKIP
    True
    """
    return _do_stable_quicksort(list(values), lambda seq: seq[len(seq) // 2])


def sort_by_partitioning(values):
    """
    Stably sort untrusted values by a partition-based technique, creating a new
    list.

    This is like sort_by_partitioning_simple, but naturally occurring patterns
    in the input, including combinations of sorted and reverse-sorted runs, are
    unlikely to cause worst-case performance or RecursionError. Also, it should
    be challenging (albeit potentially feasible) even for an expert attacker
    with full knowledge of this code and all its dependencies to craft input
    that causes degraded performance or excessive recursion depth. (Code that
    fails to do this might still pass all the currently written tests.)

    Feel free to use any standard library facilities other than those that have
    to do with sorting. Make sure this is still fundamentally the same
    algorithm as in sort_by_partitioning_simple.

    FIXME: After completing this, take another look at select_by_partitioning
    and select_by_partitioning_iterative. Do they suffer the same weakness as
    sort_by_partitioning_simple? If so, fix them analogously to the way you
    fixed it here. If not, add a brief paragraph to select_by_partitioning's
    docstring explaining why not.

    >>> sort_by_partitioning([50, 90, 60, 40, 10, 80, 20, 30, 70])
    [10, 20, 30, 40, 50, 60, 70, 80, 90]
    >>> sort_by_partitioning([4.0, 1.0, 3, 2.0, True, 4, 1, 3.0])
    [1.0, True, 1, 2.0, 3, 3.0, 4.0, 4]
    >>> r1 = range(50_000)
    >>> sort_by_partitioning(r1) == list(r1)
    True
    >>> r2 = range(49_999, -1, -1)
    >>> sort_by_partitioning(r2) == list(r1)
    True
    """
    return _do_stable_quicksort(list(values), random.choice)


# FIXME: This is the third of three similar implementations. Extract most or
#        all of their shared logic to a module-level nonpublic function.
def sort_by_partitioning_hardened(values):
    """
    Stably sort seriously untrusted values by a partition-based technique,
    creating a new list.

    This is like sort_by_partitioning, but it should be infeasible even for a
    team of expert attackers with full knowledge of the code and all its
    dependencies and effectively unlimited time and money to craft input that
    causes degraded performance or excessive recursion depth--even though such
    input is guaranteed possible--except by exploiting a vulnerability in the
    platform. (Their best shot might be a vulnerability in the OS or hardware.)

    The hardening measures you take must leave best, average, and worst-case
    asymptotic time complexity unchanged. However, they will introduce
    substantial constant factors, so this implementation is likely ill-suited
    to real-world use, especially considering that anyone who wants these
    benefits can just use mergesort instead, which is worst-case O(n log n).

    [FIXME: Yet "sort by partitioning" is often preferred to mergesort! Briefly
    state, somewhere, the relevant difference between (a) our implementations
    of this algorithm, and (b) the way it's usually done in production. Hint:
    The variations used in production lack an often-desired feature ours have:
    stability. What does lifting the stability requirement buy them?]

    >>> sort_by_partitioning_hardened([50, 90, 60, 40, 10, 80, 20, 30, 70])
    [10, 20, 30, 40, 50, 60, 70, 80, 90]
    >>> sort_by_partitioning_hardened([4.0, 1.0, 3, 2.0, True, 4, 1, 3.0])
    [1.0, True, 1, 2.0, 3, 3.0, 4.0, 4]
    >>> r1 = range(50_000)
    >>> sort_by_partitioning_hardened(r1) == list(r1)
    True
    >>> r2 = range(49_999, -1, -1)
    >>> sort_by_partitioning_hardened(r2) == list(r1)
    True
    """
    return _do_stable_quicksort(list(values), secrets.choice)


def partition_two_in_place(values, low, high, predicate):
    """
    Partition values[low:high] in-place 2-ways, by a predicate. Unstable.

    Values that satisfy the predicate are moved before those that don't. The
    index to the first non-satisfying value is returned. If all values in
    values[low:high] satisfy the predicate, high is returned.

    This is like std::partition in C++.

    >>> def test(values, low, high, predicate):
    ...     p = partition_two_in_place(values, low, high, predicate)
    ...     return p, sorted(values[low:p]), sorted(values[p:high])

    >>> test([], 0, 0, lambda: True)
    (0, [], [])
    >>> test([], 0, 0, lambda: False)
    (0, [], [])
    >>> test(['a'], 0, 1, str.islower)
    (1, ['a'], [])
    >>> test(['a'], 0, 1, str.isupper)
    (0, [], ['a'])
    >>> test(list('AbRaCaDABrA'), 0, 11, str.islower)
    (4, ['a', 'a', 'b', 'r'], ['A', 'A', 'A', 'B', 'C', 'D', 'R'])
    >>> test(list('AbRaCaDABrA'), 0, 11, str.isupper)
    (7, ['A', 'A', 'A', 'B', 'C', 'D', 'R'], ['a', 'a', 'b', 'r'])
    >>> test(list(range(99, -1, -1)), 55, 65, lambda x: x % 2 == 0)
    (60, [36, 38, 40, 42, 44], [35, 37, 39, 41, 43])
    """
    # Hoare partition algorithm.
    # values[original_low:low] are the known satisfying elements.
    # values[low:high] are the not yet examined elements.
    # values[high:original_high] are the known non-satisfying elements.
    while low < high:
        if predicate(values[low]):
            low += 1
        elif predicate(values[high - 1]):
            values[low], values[high - 1] = values[high - 1], values[low]
            low += 1
            high -= 1
        else:
            high -= 1

    return high


def partition_three_in_place_rough(values, low, high, pivot):
    """
    Recursively rearrange values[low:high] to be 3-way partitioned by a pivot.

    See the description in partition_three_in_place below. These solve the same
    problem with the same asymptotic time complexity, both in O(1) auxiliary
    space. This should be a first working approach while that should be a more
    polished, different algorithm that may be faster by a constant factor. The
    algorithm here may seem clunky. Maybe it even feels a little bit cheaty.

    >>> def test(values, low, high, pivot):
    ...     p, q = partition_three_in_place_rough(values, low, high, pivot)
    ...     return sorted(values[low:p]), values[p:q], sorted(values[q:high])
    >>> test([], 0, 0, 'hi')
    ([], [], [])
    >>> test(['hj'], 0, 1, 'hi')
    ([], [], ['hj'])
    >>> test([7, 7, 1, 5, 6, 3, 6, 4, 2, 5, 9, 4, 8, 5, 3], 0, 15, 5)
    ([1, 2, 3, 3, 4, 4], [5, 5, 5], [6, 6, 7, 7, 8, 9])
    >>> test(['c', 'a', 'c', 'b', 'e', 'd'], 1, 4, 'c')
    (['a', 'b'], ['c'], [])
    """
    left = partition_two_in_place(values, low, high, lambda lhs: lhs < pivot)

    right = partition_two_in_place(values, left, high,
                                   lambda lhs: not lhs > pivot)

    return left, right


def partition_three_in_place(values, low, high, pivot):
    """
    Recursively rearrange values[low:high] to be 3-way partitioned by a pivot.

    This is like partition_three, but it mutates its input instead of returning
    a new list, and it is unstable. It returns (left, right), such that
    values[left:right] are the items neither less nor greater than the pivot.
    Auxiliary space complexity is O(1); this really is an in-place algorithm.

    The asymptotic time complexity is the best possible for this problem.
    [FIXME: Note it here. Does being in-place worsen the time complexity?]

    [TODO: This solves a famous computer science problem. State which one here.
    Make a class for that problem's objects. Add unit tests partitioning them.]

    That's all true of partition_three_in_place_simple, too. This is a more
    polished, different algorithm, which may be faster by a constant factor.

    >>> def test(values, low, high, pivot):
    ...     p, q = partition_three_in_place(values, low, high, pivot)
    ...     return sorted(values[low:p]), values[p:q], sorted(values[q:high])
    >>> test([], 0, 0, 'hi')
    ([], [], [])
    >>> test(['hj'], 0, 1, 'hi')
    ([], [], ['hj'])
    >>> test([7, 7, 1, 5, 6, 3, 6, 4, 2, 5, 9, 4, 8, 5, 3], 0, 15, 5)
    ([1, 2, 3, 3, 4, 4], [5, 5, 5], [6, 6, 7, 7, 8, 9])
    >>> test(['c', 'a', 'c', 'b', 'e', 'd'], 1, 4, 'c')
    (['a', 'b'], ['c'], [])
    """
    # values[original_low:low] are the known lesser elements.
    # values[low:current] are the known similar elements.
    # values[current:high] are the not yet examined elements.
    # values[high:original_high] are the known greater elements.
    current = low
    while current != high:
        if values[current] < pivot:
            values[low], values[current] = values[current], values[low]
            low += 1
            current += 1
        elif pivot < values[current]:
            high -= 1
            values[current], values[high] = values[high], values[current]
        else:
            current += 1

    return low, high


def _do_quickselect(values, low, high, k):
    """Recursively find a kth order statistic, looking in values[low:high]."""
    if not low <= k < high:
        raise IndexError('order statistic out of range')

    pivot = values[random.randrange(low, high)]
    left, right = partition_three_in_place(values, low, high, pivot)

    if k < left:
        return _do_quickselect(values, low, left, k)
    if k < right:
        return values[k]
    return _do_quickselect(values, right, high, k)


# TODO: Rename the in-place unstable "select by partitioning" functions--this
#       one and the one after it--after the algorithm they both implement.
def select_by_partitioning_in_place(values, k):
    """
    Rearrange values to be partitioned by the new values[k]. Return that value.

    This recursive implementation is like select_by_partitioning, but it
    mutates its input instead of returning a solution. It is unstable. It uses
    partition_three_in_place. This is in-place in the sense of average
    auxiliary space being asymptotically less then len(values). [FIXME: State
    the best, average, and worst-case time and auxiliary space complexities.]

    Like select_by_partitioning and sort_by_partitioning, this resists
    degrading to worst-case behavior for naturally data, and it would be
    challenging (albeit potentially feasible) for an expert attacker to craft
    such input.

    This is like std::nth_element in C++.

    >>> a = [50, 90, 60, 40, 10, 80, 20, 30, 70]
    >>> [select_by_partitioning_in_place(a[:], i) for i in range(9)]
    [10, 20, 30, 40, 50, 60, 70, 80, 90]

    >>> def test(values, k):
    ...     x = select_by_partitioning_in_place(values, k)
    ...     result = 'OK' if x is values[k] else f'{x!r} is not {values[k]!r}'
    ...     left = [(x if x < y else 'OK') for y in values[:k]]
    ...     right = [(z if z < x else 'OK') for z in values[k + 1:]]
    ...     print(f'{k=}, {result=!s}, {left=}, {right=}')

    >>> for k in range(8):
    ...     test([4.0, 1.0, 3, 2.0, True, 4, 1, 3.0], k)
    k=0, result=OK, left=[], right=['OK', 'OK', 'OK', 'OK', 'OK', 'OK', 'OK']
    k=1, result=OK, left=['OK'], right=['OK', 'OK', 'OK', 'OK', 'OK', 'OK']
    k=2, result=OK, left=['OK', 'OK'], right=['OK', 'OK', 'OK', 'OK', 'OK']
    k=3, result=OK, left=['OK', 'OK', 'OK'], right=['OK', 'OK', 'OK', 'OK']
    k=4, result=OK, left=['OK', 'OK', 'OK', 'OK'], right=['OK', 'OK', 'OK']
    k=5, result=OK, left=['OK', 'OK', 'OK', 'OK', 'OK'], right=['OK', 'OK']
    k=6, result=OK, left=['OK', 'OK', 'OK', 'OK', 'OK', 'OK'], right=['OK']
    k=7, result=OK, left=['OK', 'OK', 'OK', 'OK', 'OK', 'OK', 'OK'], right=[]
    """
    return _do_quickselect(values, 0, len(values), k)


def _do_quickselect_iterative(values, low, high, k):
    """Iteratively find a kth order statistic, looking for values[low:high]."""
    if not low <= k < high:
        raise IndexError('order statistic out of range')

    while True:
        pivot = values[random.randrange(low, high)]
        left, right = partition_three_in_place(values, low, high, pivot)

        if left <= k < right:
            return values[k]

        if k < left:
            high = left
        else:
            low = right


def select_by_partitioning_in_place_iterative(values, k):
    """
    Rearrange values to be partitioned by the new values[k]. Return that value.

    This is like select_by_partitioning_in_place, but no recursion is used.

    [FIXME: State the best, average, and worst-case time and auxiliary space
    complexities, and explain why they are, or are not, all the same as those
    of the recursive select_by_partitioning_in_place.]

    >>> a = [50, 90, 60, 40, 10, 80, 20, 30, 70]
    >>> [select_by_partitioning_in_place_iterative(a[:], i) for i in range(9)]
    [10, 20, 30, 40, 50, 60, 70, 80, 90]

    >>> def test(values, k):
    ...     x = select_by_partitioning_in_place_iterative(values, k)
    ...     result = 'OK' if x is values[k] else f'{x!r} is not {values[k]!r}'
    ...     left = [(x if x < y else 'OK') for y in values[:k]]
    ...     right = [(z if z < x else 'OK') for z in values[k + 1:]]
    ...     print(f'{k=}, {result=!s}, {left=}, {right=}')

    >>> for k in range(8):
    ...     test([4.0, 1.0, 3, 2.0, True, 4, 1, 3.0], k)
    k=0, result=OK, left=[], right=['OK', 'OK', 'OK', 'OK', 'OK', 'OK', 'OK']
    k=1, result=OK, left=['OK'], right=['OK', 'OK', 'OK', 'OK', 'OK', 'OK']
    k=2, result=OK, left=['OK', 'OK'], right=['OK', 'OK', 'OK', 'OK', 'OK']
    k=3, result=OK, left=['OK', 'OK', 'OK'], right=['OK', 'OK', 'OK', 'OK']
    k=4, result=OK, left=['OK', 'OK', 'OK', 'OK'], right=['OK', 'OK', 'OK']
    k=5, result=OK, left=['OK', 'OK', 'OK', 'OK', 'OK'], right=['OK', 'OK']
    k=6, result=OK, left=['OK', 'OK', 'OK', 'OK', 'OK', 'OK'], right=['OK']
    k=7, result=OK, left=['OK', 'OK', 'OK', 'OK', 'OK', 'OK', 'OK'], right=[]
    """
    return _do_quickselect_iterative(values, 0, len(values), k)


def median_by_sorting(values):
    """
    Given a sequence of numbers, find the median by sorting the values.

    This calls only builtins. It runs in best case O(n), average and worst case
    O(n log n) time. Do not modify the original input.

    >>> median_by_sorting([2, 11, 14, 10, 9, 3, 8, 5, 12, 0, 6, 13, 4, 7, 1])
    7
    >>> median_by_sorting([13, 0.2, 8, 5, 8.9, 6, 1, 11, 2, 3, 7, 12.4, 10, 3])
    6.5
    >>> median_by_sorting((4, 1.3, 8, 7, 9, 2, 0.5))
    4
    """
    dup = sorted(values)
    mid = len(dup) // 2
    return (dup[mid - 1] + dup[mid]) / 2 if len(dup) % 2 == 0 else dup[mid]


def median(values):
    """
    Given a sequence, find the median by [FIXME: briefly state how this works].

    Sorting is not used. Other than builtins, this may only call one of:

      - select_by_partitioning
      - select_by_partitioning_iterative
      - select_by_partitioning_in_place
      - select_by_partitioning_in_place_iterative

    Which one it uses does not differ across calls. It is not recursive, except
    indirectly if the selection function it calls is recursive. A single call
    to this function results in at most one call to the selection function. It
    runs in [FIXME: state the best, average, and worst case time complexity],
    so this algorithm is often a reasonable choice for finding medians. Do not
    modify the original input.

    >>> median([2, 11, 14, 10, 9, 3, 8, 5, 12, 0, 6, 13, 4, 7, 1])
    7
    >>> median([13, 0.2, 8, 5, 8.9, 6, 1, 11, 2, 3, 7, 12.4, 10, 3])
    6.5
    >>> median((4, 1.3, 8, 7, 9, 2, 0.5))
    4
    """
    dup = list(values)
    mid = len(dup) // 2
    val = select_by_partitioning_in_place_iterative(dup, mid)
    return (max(dup[:mid]) + val) / 2 if len(dup) % 2 == 0 else val


def _do_quicksort_in_place(values, low, high, choose_pivot_index):
    """In-place recursive quicksort taking a pivot-index choosing function."""
    if high - low < 2:
        return

    pivot = values[choose_pivot_index(low, high)]
    left, right = partition_three_in_place(values, low, high, pivot)
    _do_quicksort_in_place(values, low, left, choose_pivot_index)
    _do_quicksort_in_place(values, right, high, choose_pivot_index)


# TODO: Rename all three of the "sort by partitioning in place" functions--this
#       one and the next two below it--after the algorithm they all implement.
# FIXME: As with the non-in-place "sort by partitioning" functions above, there
#        are 3 of these. Put most or all of these 3 functions' shared logic to
#        a module-level nonpublic function (specific to the in-place versions).
def sort_by_partitioning_in_place_simple(values):
    """
    Sort values in place by a partition-based technique. Unstable.

    This does most of its work in calls to partition_three_in_place. Average
    time complexity as asymptotically optimal for a comparison sort. But worst
    case time complexity isn't. This is in-place in the sense of average
    auxiliary space being asymptotically less then len(values). [FIXME: State
    the best, average, and worst-case time and auxiliary space complexities.]

    As in sort_by_partitioning_simple, some common inputs may give worst-case
    time and/or fail with RecursionError, but rarely rising, or rarely falling,
    does not trigger this.

    >>> def test(a):
    ...     print(sort_by_partitioning_in_place_simple(a), a, sep='; ')
    >>> test([])
    None; []
    >>> test([10, 20])
    None; [10, 20]
    >>> test([20, 10])
    None; [10, 20]
    >>> test([3, 3])
    None; [3, 3]
    >>> test([5660, -6307, 5315, 389, 3446, 2673, 1555, -7225, 1597, -7129])
    None; [-7225, -7129, -6307, 389, 1555, 1597, 2673, 3446, 5315, 5660]
    >>> test(['foo', 'bar', 'baz', 'quux', 'foobar', 'ham', 'spam', 'eggs'])
    None; ['bar', 'baz', 'eggs', 'foo', 'foobar', 'ham', 'quux', 'spam']

    >>> b = list(range(50_000))
    >>> sort_by_partitioning_in_place_simple(b)
    >>> b == list(range(50_000))
    True
    >>> c = list(range(49_999, -1, -1))
    >>> sort_by_partitioning_in_place_simple(c)
    >>> c == list(range(50_000))
    True
    """
    _do_quicksort_in_place(values, 0, len(values),
                           lambda low, high: (low + high) // 2)


def sort_by_partitioning_in_place(values):
    """
    Sort untrusted values in place by a partition-based technique. Unstable.

    This is like sort_by_partitioning_simple, but naturally occurring patterns
    in the input, including combinations of sorted and reverse-sorted runs, are
    unlikely to cause worst-case performance or RecursionError. Also, it should
    be challenging (albeit potentially feasible) even for an expert attacker
    with full knowledge of this code and all its dependencies to craft input
    that causes degraded performance or excessive recursion depth.

    This has the same relation to sort_by_partitioning_in_place_simple that
    sort_by_partitioning has to sort_by_partitioning_simple.

    >>> def test(a): print(sort_by_partitioning_in_place(a), a, sep='; ')
    >>> test([])
    None; []
    >>> test([10, 20])
    None; [10, 20]
    >>> test([20, 10])
    None; [10, 20]
    >>> test([3, 3])
    None; [3, 3]
    >>> test([5660, -6307, 5315, 389, 3446, 2673, 1555, -7225, 1597, -7129])
    None; [-7225, -7129, -6307, 389, 1555, 1597, 2673, 3446, 5315, 5660]
    >>> test(['foo', 'bar', 'baz', 'quux', 'foobar', 'ham', 'spam', 'eggs'])
    None; ['bar', 'baz', 'eggs', 'foo', 'foobar', 'ham', 'quux', 'spam']

    >>> b = list(range(50_000))
    >>> sort_by_partitioning_in_place(b)
    >>> b == list(range(50_000))
    True
    >>> c = list(range(49_999, -1, -1))
    >>> sort_by_partitioning_in_place(c)
    >>> c == list(range(50_000))
    True
    """
    _do_quicksort_in_place(values, 0, len(values), random.randrange)


def sort_by_partitioning_in_place_hardened(values):
    """
    Sort seriously untrusted values in place by a partition-based technique.

    This is like sort_by_partitioning_in_place, but it should be as secure as
    possible against highly sophisticated deliberate crafting of input, so that
    nobody can deliberately cause it to degrade to worst-case performance,
    while still being "the same algorithm" as sort_by_partitioning_in_place.

    See sort_by_partitioning_hardened for a fuller description. This has the
    same relation to sort_by_partitioning_in_place that sort_by_partitioning
    has to sort_by_partitioning_hardened.

    >>> def test(a):
    ...     print(sort_by_partitioning_in_place_hardened(a), a, sep='; ')
    >>> test([])
    None; []
    >>> test([10, 20])
    None; [10, 20]
    >>> test([20, 10])
    None; [10, 20]
    >>> test([3, 3])
    None; [3, 3]
    >>> test([5660, -6307, 5315, 389, 3446, 2673, 1555, -7225, 1597, -7129])
    None; [-7225, -7129, -6307, 389, 1555, 1597, 2673, 3446, 5315, 5660]
    >>> test(['foo', 'bar', 'baz', 'quux', 'foobar', 'ham', 'spam', 'eggs'])
    None; ['bar', 'baz', 'eggs', 'foo', 'foobar', 'ham', 'quux', 'spam']

    >>> b = list(range(50_000))
    >>> sort_by_partitioning_in_place_hardened(b)
    >>> b == list(range(50_000))
    True
    >>> c = list(range(49_999, -1, -1))
    >>> sort_by_partitioning_in_place_hardened(c)
    >>> c == list(range(50_000))
    True
    """
    _do_quicksort_in_place(values, 0, len(values),
                           lambda low, high: secrets.choice(range(low, high)))


def sort_by_partitioning_in_place_iterative(values):
    """
    Iteratively sort values in place by a partition-based technique. Unstable.

    This is like sort_by_partitioning_in_place (and the input is "untrusted" to
    the same extent as there, but not more), but no recursion is used.

    [FIXME: State the best, average, and worst-case time and auxiliary space
    complexities, and explain why they are, or are not, all the same as those
    of the recursive sort_by_partitioning_in_place.]

    [FIXME: The in-place version of this algorithm, implemented iteratively
    here, is easier to make iterative than (a) the non-in-place version of this
    algorithm, or (b) any version of top-down mergesort. (Unlike bottom-up
    mergesort, but like this algorithm, top-down mergesort is usually done
    recursively.) State what's special here, contrasting to both (a) and (b).]

    >>> def test(a):
    ...     print(sort_by_partitioning_in_place_iterative(a), a, sep='; ')
    >>> test([])
    None; []
    >>> test([10, 20])
    None; [10, 20]
    >>> test([20, 10])
    None; [10, 20]
    >>> test([3, 3])
    None; [3, 3]
    >>> test([5660, -6307, 5315, 389, 3446, 2673, 1555, -7225, 1597, -7129])
    None; [-7225, -7129, -6307, 389, 1555, 1597, 2673, 3446, 5315, 5660]
    >>> test(['foo', 'bar', 'baz', 'quux', 'foobar', 'ham', 'spam', 'eggs'])
    None; ['bar', 'baz', 'eggs', 'foo', 'foobar', 'ham', 'quux', 'spam']

    >>> b = list(range(50_000))
    >>> sort_by_partitioning_in_place_iterative(b)
    >>> b == list(range(50_000))
    True
    >>> c = list(range(49_999, -1, -1))
    >>> sort_by_partitioning_in_place_iterative(c)
    >>> c == list(range(50_000))
    True
    """
    if len(values) < 2:
        return

    stack = [(0, len(values))]

    while stack:
        low, high = stack.pop()
        pivot = values[random.randrange(low, high)]
        left, right = partition_three_in_place(values, low, high, pivot)
        if high - right > 1:
            stack.append((right, high))
        if left - low > 1:
            stack.append((low, left))


def _do_safe_quicksort_in_place(values, low, high):
    """In-place stack-safe quicksort, recursing on just the short side."""
    while high - low > 1:
        pivot = values[random.randrange(low, high)]
        left, right = partition_three_in_place(values, low, high, pivot)

        if high - right < left - low:
            _do_safe_quicksort_in_place(values, right, high)
            high = left
        else:
            _do_safe_quicksort_in_place(values, low, left)
            low = right


def sort_by_partitioning_in_place_safe(values):
    """
    Sort in place by a partition-based technique in O(log n) auxiliary space.

    This is an unstable sort closely based on sort_by_partitioning_in_place and
    with the same best, average, and worst-case time complexity. (Its input is
    "untrusted" to the same extent as there, but not more.) But this improved
    version has O(log n) worst-case auxiliary space complexity. So it's "safe"
    in the sense that even worst-case input doesn't cause excessive call depth.
    Like recursive mergesort, it's not prone to raising RecursionError.

    Furthermore, this never instantiates and uses its own list or other data
    structure: no new collections are created and, at all times, every variable
    either refers to the original input sequence or to an object that takes
    O(1) space. (This also applies to any helper functions.) The input sequence
    is not resized and no object originally absent from it is ever put in it.

    This doesn't rely on introspection or other dynamic Python features. It
    easily translates to C code (which doesn't use malloc or anything related).

    >>> def test(a): print(sort_by_partitioning_in_place_safe(a), a, sep='; ')
    >>> test([])
    None; []
    >>> test([10, 20])
    None; [10, 20]
    >>> test([20, 10])
    None; [10, 20]
    >>> test([3, 3])
    None; [3, 3]
    >>> test([5660, -6307, 5315, 389, 3446, 2673, 1555, -7225, 1597, -7129])
    None; [-7225, -7129, -6307, 389, 1555, 1597, 2673, 3446, 5315, 5660]
    >>> test(['foo', 'bar', 'baz', 'quux', 'foobar', 'ham', 'spam', 'eggs'])
    None; ['bar', 'baz', 'eggs', 'foo', 'foobar', 'ham', 'quux', 'spam']

    >>> b = list(range(50_000))
    >>> sort_by_partitioning_in_place_safe(b)
    >>> b == list(range(50_000))
    True
    >>> c = list(range(49_999, -1, -1))
    >>> sort_by_partitioning_in_place_safe(c)
    >>> c == list(range(50_000))
    True
    """
    _do_safe_quicksort_in_place(values, 0, len(values))


def stabilize(unstable_sort, *, materialize=False):
    """
    Create a stable sort from an unstable sort. Assume total ordering.

    This higher-order function takes any sorting function, permitted to be
    unstable, that accepts an iterable of comparable items and returns a sorted
    list. It returns a sorting function based on the given function, using
    conceptually almost the same algorithm, yet guaranteed to be stable. The
    output function may assume total ordering, but it must not reorder
    different objects that compare equal. It need not accept key= or reverse=
    arguments.

    The input function is required to be correct. The output function will then
    be both correct and stable, for the same reason the input function is
    correct, whatever reason that is. This is to say both functions "work the
    same." Asymptotic best, average, and worst-case time complexity shall
    usually be preserved (if not, the input function is rather strange). The
    output function may be slower than the input function by a constant factor.

    The output function's asymptotic space complexity is at most that of the
    input function or O(n), whichever is greater. However, it avoids doing
    extra materialization unless materialize=True, in which case the input
    function is only required to accept lists.

    The output function should be given metadata so @stabilize is suitable to
    use as a decorator. (Copy the metadata no matter how stabilize is called.)

    >>> import fractions, random

    >>> stabilized_selection_sort = stabilize(selection_sort)
    >>> stabilized_selection_sort([7, 3, 4, 6, 13, 5, 12, 14, 9, 10, 11, 8])
    [3, 4, 5, 6, 7, 8, 9, 10, 11, 12, 13, 14]
    >>> stabilized_selection_sort([1, 1.0, True])
    [1, 1.0, True]
    >>> stabilized_selection_sort([1, 1.0, True, fractions.Fraction(1, 1)])
    [1, 1.0, True, Fraction(1, 1)]

    >>> @stabilize
    ... def restabilized_sorted(values):
    ...     dup = list(values)
    ...     random.shuffle(dup)  # Throw stability straight out the window.
    ...     dup.sort()
    ...     return dup
    >>> restabilized_sorted.__name__
    'restabilized_sorted'
    >>> restabilized_sorted([7, 3, 4, 6, 13, 5, 12, 14, 9, 10, 11, 8])
    [3, 4, 5, 6, 7, 8, 9, 10, 11, 12, 13, 14]
    >>> restabilized_sorted([1, 1.0, True])
    [1, 1.0, True]
    >>> restabilized_sorted([1, 1.0, True, fractions.Fraction(1, 1)])
    [1, 1.0, True, Fraction(1, 1)]

    >>> isort = stabilize(insertion_sort_recursive_alt, materialize=True)
    >>> isort([7, 3, 4, 6, 13, 5, 12, 14, 9, 10, 11, 8])
    [3, 4, 5, 6, 7, 8, 9, 10, 11, 12, 13, 14]
    >>> isort([1, 1.0, True])
    [1, 1.0, True]
    >>> isort([1, 1.0, True, fractions.Fraction(1, 1)])
    [1, 1.0, True, Fraction(1, 1)]
    """
    maybe_materialize = (list if materialize else lambda arg: arg)

    @functools.wraps(unstable_sort)
    def stabilized_sort(values):
        augmented_input = ((item, index) for index, item in enumerate(values))
        augmented_output = unstable_sort(maybe_materialize(augmented_input))
        return [item for item, _ in augmented_output]

    return stabilized_sort


def make_deep_tuple(depth):
    """Make a tuple of the specified depth."""
    tup = ()
    for _ in range(depth):
        tup = (tup,)
    return tup


def nest(seed, degree, height):
    """
    Create a nested tuple from a seed, branching degree, and height.

    The seed will be a leaf or subtree.

    >>> nest('hi', 2, 0)
    'hi'
    >>> nest('hi', 2, 1)
    ('hi', 'hi')
    >>> nest('hi', 2, 2)
    (('hi', 'hi'), ('hi', 'hi'))
    >>> nest('hi', 2, 3)
    ((('hi', 'hi'), ('hi', 'hi')), (('hi', 'hi'), ('hi', 'hi')))
    >>> from pprint import pprint
    >>> pprint(nest('hi', 3, 3))
    ((('hi', 'hi', 'hi'), ('hi', 'hi', 'hi'), ('hi', 'hi', 'hi')),
     (('hi', 'hi', 'hi'), ('hi', 'hi', 'hi'), ('hi', 'hi', 'hi')),
     (('hi', 'hi', 'hi'), ('hi', 'hi', 'hi'), ('hi', 'hi', 'hi')))
    """
    if degree < 0:
        raise ValueError('degree cannot be negative')
    if height < 0:
        raise ValueError('height cannot be negative')
    return seed if height == 0 else nest((seed,) * degree, degree, height - 1)


def observe_edge(parent, child):
    """
    Print a representation of an edge from parent to child in a tree.

    This is a simple edge observer. See the "..._observed" functions below.
    """
    print(f'{parent!r}  ->  {child!r}')


def flatten(root):
    """
    Recursively lazily flatten a nested tuple, yielding all non-tuple leaves.

    This returns an iterator that yields all leaves in the order the repr shows
    them. If root is not a tuple, it is considered to be the one and only leaf.

    >>> list(flatten(()))
    []
    >>> list(flatten(3))
    [3]
    >>> list(flatten([3]))
    [[3]]
    >>> list(flatten((3,)))
    [3]
    >>> list(flatten((2, 3, 7)))
    [2, 3, 7]
    >>> list(flatten((2, ((3,), 7))))
    [2, 3, 7]
    >>> root1 = (1, (2, (3, (4, (5, (6, (7, (8, (9,), (), 10)), 11))), 12)))
    >>> list(flatten(root1))
    [1, 2, 3, 4, 5, 6, 7, 8, 9, 10, 11, 12]
    >>> root2 = ('foo', ['bar'], ('baz', ['quux', ('foobar',)]))
    >>> list(flatten(root2))
    ['foo', ['bar'], 'baz', ['quux', ('foobar',)]]
    >>> list(flatten(nest('hi', 3, 3))) == ['hi'] * 27
    True
    """
    # base case: we are at a leaf
    if not isinstance(root, tuple):
        yield root
        return

    for element in root:
        yield from flatten(element)


def flatten_observed(root, observer):
    """
    Recursively lazily flatten a nested tuple. Call an observer for each edge.

    This is like flatten (above), but it also calls observer(parent, child) for
    each child found, in the order they are found.

    >>> list(flatten_observed((), observe_edge))
    []
    >>> list(flatten_observed(({()},), observe_edge))
    ({()},)  ->  {()}
    [{()}]
    >>> root3 = ((1, (2,), 3), (4, (5,), (), 6))
    >>> list(flatten_observed(root3, observe_edge))
    ((1, (2,), 3), (4, (5,), (), 6))  ->  (1, (2,), 3)
    (1, (2,), 3)  ->  1
    (1, (2,), 3)  ->  (2,)
    (2,)  ->  2
    (1, (2,), 3)  ->  3
    ((1, (2,), 3), (4, (5,), (), 6))  ->  (4, (5,), (), 6)
    (4, (5,), (), 6)  ->  4
    (4, (5,), (), 6)  ->  (5,)
    (5,)  ->  5
    (4, (5,), (), 6)  ->  ()
    (4, (5,), (), 6)  ->  6
    [1, 2, 3, 4, 5, 6]
    """
    # base case: we are at a leaf
    if not isinstance(root, tuple):
        yield root
        return

    for element in root:
        observer(root, element)
        yield from flatten_observed(element, observer)


def flatten_iterative(root):
    """
    Nonrecursively lazily flatten a tuple, yielding all non-tuple leaves.

    This is like flatten (above), but using a purely iterative algorithm.

    >>> list(flatten_iterative(()))
    []
    >>> list(flatten_iterative(3))
    [3]
    >>> list(flatten_iterative([3]))
    [[3]]
    >>> list(flatten_iterative((3,)))
    [3]
    >>> list(flatten_iterative((2, 3, 7)))
    [2, 3, 7]
    >>> list(flatten_iterative((2, ((3,), 7))))
    [2, 3, 7]
    >>> root1 = (1, (2, (3, (4, (5, (6, (7, (8, (9,), (), 10)), 11))), 12)))
    >>> list(flatten_iterative(root1))
    [1, 2, 3, 4, 5, 6, 7, 8, 9, 10, 11, 12]
    >>> root2 = ('foo', ['bar'], ('baz', ['quux', ('foobar',)]))
    >>> list(flatten_iterative(root2))
    ['foo', ['bar'], 'baz', ['quux', ('foobar',)]]
    >>> list(flatten_iterative(nest('hi', 3, 3))) == ['hi'] * 27
    True
    """
    stack = [root]

    while stack:
        element = stack.pop()
        if isinstance(element, tuple):
            stack.extend(reversed(element))
        else:
            yield element


def flatten_iterative_observed(root, observer):
    """
    Nonrecursively lazily flatten a tuple. Call an observer for each edge.

    This is like flatten_iterative (above), but it also calls
    observer(parent, child) for each child found, in the order the usual
    recursive algorithm (implemented in flatten, above) would find them.

    Various iterative algorithms discover nodes in different orders. There are
    no requirements on the order in which the algorithm used here discovers
    nodes, so long as the observer can't tell this apart from flatten_observed.

    [But you should also look at the order the nodes are really discovered in.]

    >>> list(flatten_iterative_observed((), observe_edge))
    []
    >>> list(flatten_iterative_observed(({()},), observe_edge))
    ({()},)  ->  {()}
    [{()}]
    >>> root3 = ((1, (2,), 3), (4, (5,), (), 6))
    >>> list(flatten_iterative_observed(root3, observe_edge))
    ((1, (2,), 3), (4, (5,), (), 6))  ->  (1, (2,), 3)
    (1, (2,), 3)  ->  1
    (1, (2,), 3)  ->  (2,)
    (2,)  ->  2
    (1, (2,), 3)  ->  3
    ((1, (2,), 3), (4, (5,), (), 6))  ->  (4, (5,), (), 6)
    (4, (5,), (), 6)  ->  4
    (4, (5,), (), 6)  ->  (5,)
    (5,)  ->  5
    (4, (5,), (), 6)  ->  ()
    (4, (5,), (), 6)  ->  6
    [1, 2, 3, 4, 5, 6]
    """
    stack = [(None, root)]

    while stack:
        parent, element = stack.pop()
        if parent is not None:
            observer(parent, element)

        if isinstance(element, tuple):
            stack.extend((element, child) for child in reversed(element))
        else:
            yield element


def flatten_levelorder(root):
    """
    Lazily flatten a tuple in breadth-first order (level order).

    This is like flatten and flatten_iterative (above), but those flatten in
    depth-first order. In contrast, this function yields leaves closer to the
    root before yielding leaves farther from the root. The same leaves are all
    eventually yielded, but often in a different order.

    Leaves at the same level are yielded in the same relative order flatten and
    flatten_iterative yields them: left to right.

    >>> list(flatten_levelorder(()))
    []
    >>> list(flatten_levelorder(3))
    [3]
    >>> list(flatten_levelorder([3]))
    [[3]]
    >>> list(flatten_levelorder((3,)))
    [3]
    >>> list(flatten_levelorder((2, 3, 7)))
    [2, 3, 7]
    >>> list(flatten_levelorder((2, ((3,), 7))))
    [2, 7, 3]
    >>> root1 = (1, (2, (3, (4, (5, (6, (7, (8, (9,), (), 10)), 11))), 12)))
    >>> list(flatten_levelorder(root1))
    [1, 2, 3, 12, 4, 5, 6, 11, 7, 8, 10, 9]
    >>> root2 = ('foo', ['bar'], ('baz', ['quux', ('foobar',)]))
    >>> list(flatten_levelorder(root2))
    ['foo', ['bar'], 'baz', ['quux', ('foobar',)]]
    >>> list(flatten_levelorder(nest('hi', 3, 3))) == ['hi'] * 27
    True
    """
    queue = collections.deque((root,))

    while queue:
        element = queue.popleft()
        if isinstance(element, tuple):
            queue.extend(element)
        else:
            yield element


def flatten_levelorder_observed(root, observer):
    """
    Lazily flatten a tuple breadth-first. Call an observer for each edge.

    This is like flatten_levelorder (above), but it also calls
    observer(parent, child) for each child found, in the order they are found.

    NOTE: The code here can be simpler than in flatten_iterative_observed.

    >>> list(flatten_levelorder_observed((), observe_edge))
    []
    >>> list(flatten_levelorder_observed(({()},), observe_edge))
    ({()},)  ->  {()}
    [{()}]
    >>> root3 = ((1, (2,), 3), (4, (5,), (), 6))
    >>> list(flatten_levelorder_observed(root3, observe_edge))
    ((1, (2,), 3), (4, (5,), (), 6))  ->  (1, (2,), 3)
    ((1, (2,), 3), (4, (5,), (), 6))  ->  (4, (5,), (), 6)
    (1, (2,), 3)  ->  1
    (1, (2,), 3)  ->  (2,)
    (1, (2,), 3)  ->  3
    (4, (5,), (), 6)  ->  4
    (4, (5,), (), 6)  ->  (5,)
    (4, (5,), (), 6)  ->  ()
    (4, (5,), (), 6)  ->  6
    (2,)  ->  2
    (5,)  ->  5
    [1, 3, 4, 6, 2, 5]
    """
    queue = collections.deque((root,))

    while queue:
        element = queue.popleft()
        if isinstance(element, tuple):
            for subelement in element:
                observer(element, subelement)
            queue.extend(element)
        else:
            yield element


def leaf_sum(root):
    """
    Using recursion, sum non-tuples accessible through nested tuples.

    Overlapping subproblems (the same tuple object in multiple places) are
    solved only once; the solution is cached and reused.

    >>> leaf_sum(3)
    3
    >>> leaf_sum(())
    0
    >>> root = ((2, 7, 1), (8, 6), (9, (4, 5)), ((((5, 4), 3), 2), 1))
    >>> leaf_sum(root)
    57
    >>> leaf_sum(nest(seed=1, degree=2, height=200))
    1606938044258990275541962092341162602522202993782792835301376
    >>> from fibonacci import fib, fib_nest
    >>> leaf_sum(fib_nest(10))
    55
    >>> all(leaf_sum(fib_nest(i)) == x for i, x in zip(range(401), fib()))
    True
    """
    cache = {}

    def traverse(parent):
        if not isinstance(parent, tuple):
            return parent

        if id(parent) not in cache:
            cache[id(parent)] = sum(traverse(child) for child in parent)

        return cache[id(parent)]

    return traverse(root)


def _traverse(parent, cache):
    """Traverse the tree for leaf_sum_alt."""
    if not isinstance(parent, tuple):
        return parent

    if id(parent) not in cache:
        cache[id(parent)] = sum(_traverse(child, cache) for child in parent)

    return cache[id(parent)]


def leaf_sum_alt(root):
    """
    Using recursion, sum non-tuples accessible through nested tuples.

    Overlapping subproblems (the same tuple object in multiple places) are
    solved only once; the solution is cached and reused.

    This is like leaf_sum except it does not use any local functions.

    >>> leaf_sum_alt(3)
    3
    >>> leaf_sum_alt(())
    0
    >>> root = ((2, 7, 1), (8, 6), (9, (4, 5)), ((((5, 4), 3), 2), 1))
    >>> leaf_sum_alt(root)
    57
    >>> leaf_sum_alt(nest(seed=1, degree=2, height=200))
    1606938044258990275541962092341162602522202993782792835301376
    >>> from fibonacci import fib, fib_nest
    >>> leaf_sum_alt(fib_nest(10))
    55
    >>> all(leaf_sum_alt(fib_nest(i)) == x for i, x in zip(range(401), fib()))
    True
    """
    cache = {}
    return _traverse(root, cache)


def leaf_sum_dec(root):
    """
    Using recursion, sum non-tuples accessible through nested tuples.

    Overlapping subproblems (the same tuple object in multiple places) are
    solved only once; the solution is cached and reused.

    This is like leaf_sum (and leaf_sum_alt), but @decorators.memoize_by is
    used for memoization, which is safe for the same reason the sums table
    works in leaf_sum: a tuple structure (i.e., one where only leaves are
    permitted to be non-tuples) is ineligible for garbage collection as long as
    its root is accessible. This holds even in the presence of concurrency
    considerations, since tuples are immutable.

    Note that it would not be safe to cache calls to the top-level function
    leaf_sum_dec by id. This must go on the helper function, since nothing can
    be assumed about lifetime of objects across top-level calls.

    >>> leaf_sum_dec(3)
    3
    >>> leaf_sum_dec(())
    0
    >>> root = ((2, 7, 1), (8, 6), (9, (4, 5)), ((((5, 4), 3), 2), 1))
    >>> leaf_sum_dec(root)
    57
    >>> leaf_sum_dec(nest(seed=1, degree=2, height=200))
    1606938044258990275541962092341162602522202993782792835301376
    >>> from fibonacci import fib, fib_nest
    >>> leaf_sum_dec(fib_nest(10))
    55
    >>> all(leaf_sum_dec(fib_nest(i)) == x for i, x in zip(range(401), fib()))
    True
    """
    @decorators.memoize_by(id)
    def traverse(parent):
        if not isinstance(parent, tuple):
            return parent

        return sum(traverse(child) for child in parent)

    return traverse(root)


if __name__ == '__main__':
    import doctest
    doctest.testmod()<|MERGE_RESOLUTION|>--- conflicted
+++ resolved
@@ -15,11 +15,8 @@
 import collections
 import functools
 import operator
-<<<<<<< HEAD
 import random
 import secrets
-=======
->>>>>>> 7689a18e
 
 import decorators
 import queues
