--- conflicted
+++ resolved
@@ -278,12 +278,7 @@
     If there are no occurrences of x in values, None is returned.
 
     This alternative implementation of binary_search uses high as an exclusive,
-<<<<<<< HEAD
-    rather than inclusive, endpoint. This is an implementation detail and does
-    not affect externally observable behavior.
-=======
     rather than inclusive, endpoint.
->>>>>>> 8f1fd14b
 
     >>> binary_search_alt([], 9)
     >>> binary_search_alt([2, 3], 2)
@@ -322,12 +317,7 @@
     If there are no occurrences of x in values, None is returned.
 
     This alternative implementation of binary_search_iterative uses high as an
-<<<<<<< HEAD
-    exclusive, rather than inclusive, endpoint. This is an implementation
-    detail and does not affect externally observable behavior.
-=======
     exclusive, rather than inclusive, endpoint.
->>>>>>> 8f1fd14b
 
     >>> binary_search_iterative_alt([], 9)
     >>> binary_search_iterative_alt([2, 3], 2)
