--- conflicted
+++ resolved
@@ -470,9 +470,6 @@
     >>> list(flatten(nest('hi', 3, 3))) == ['hi'] * 27
     True
     """
-<<<<<<< HEAD
-    ...  # FIXME: Implement this.
-=======
     # base case: we are at a leaf
     if not isinstance(root, tuple):
         yield root
@@ -480,7 +477,6 @@
 
     for element in root:
         yield from flatten(element)
->>>>>>> 6d6b2102
 
 
 def leaf_sum(root):
@@ -505,9 +501,6 @@
     >>> all(leaf_sum(fib_nest(i)) == x for i, x in zip(range(401), fib()))
     True
     """
-<<<<<<< HEAD
-    ...  # FIXME: Implement this.
-=======
     cache = {}
 
     def traverse(parent):
@@ -531,7 +524,6 @@
         cache[id(parent)] = sum(_traverse(child, cache) for child in parent)
 
     return cache[id(parent)]
->>>>>>> 6d6b2102
 
 
 def leaf_sum_alt(root):
@@ -558,12 +550,8 @@
     >>> all(leaf_sum_alt(fib_nest(i)) == x for i, x in zip(range(401), fib()))
     True
     """
-<<<<<<< HEAD
-    ...  # FIXME: Implement this.
-=======
     cache = {}
     return _traverse(root, cache)
->>>>>>> 6d6b2102
 
 
 def leaf_sum_dec(root):
