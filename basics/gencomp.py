#!/usr/bin/env python

"""
Generators and comprehensions.

See also fibonacci.py.
"""


def my_enumerate(iterable, start=0):
    """
    Pair up items in an iterable with indices. Like the built-in enumerate.

    >>> men = my_enumerate(range(3,10000))
    >>> next(men)
    (0, 3)
    >>> next(men)
    (1, 4)
    >>> next(men)
    (2, 5)
    >>> next(men)
    (3, 6)
    >>> list(my_enumerate(['ham', 'spam', 'eggs']))
    [(0, 'ham'), (1, 'spam'), (2, 'eggs')]
    >>> men = my_enumerate(range(3,10000), 3)
    >>> next(men)
    (3, 3)
    >>> next(men)
    (4, 4)
    >>> next(men)
    (5, 5)
    >>> next(men)
    (6, 6)
    >>> list(my_enumerate(['ham', 'spam', 'eggs'], 10))
    [(10, 'ham'), (11, 'spam'), (12, 'eggs')]
    """
    for x in iterable:
        yield (start, x)
        start += 1


def print_enumerated(*, start=0): # start is now a keyword only argument, meaning that user MUST use in the form print_enumerated(start=n)
    """
    Show the effect of my_enumerate on a sequence of 5, ..., 9 (inclusive).

    >>> print_enumerated()
    index = 0, value = 5
    index = 1, value = 6
    index = 2, value = 7
    index = 3, value = 8
    index = 4, value = 9
    >>> print_enumerated(start=7)
    index = 7, value = 5
    index = 8, value = 6
    index = 9, value = 7
    index = 10, value = 8
    index = 11, value = 9
    """
    for index, value in my_enumerate(range(5, 10), start):
        print (f'{index = }, {value = }')


def print_enumerated_alt(*, start=0):
    """
    Alternative implementation of print_enumerated.

    This uses a generator expression.

    >>> print_enumerated_alt()
    index = 0, value = 5
    index = 1, value = 6
    index = 2, value = 7
    index = 3, value = 8
    index = 4, value = 9
    >>> print_enumerated_alt(start=7)
    index = 7, value = 5
    index = 8, value = 6
    index = 9, value = 7
    index = 10, value = 8
    index = 11, value = 9
    """
    lines = (f'{index = }, {value = }'
             for index, value
             in my_enumerate(range(5, 10), start))

    for line in lines:
        print(line)


def my_any(iterable):
    """
    Test if any element of an iterable is truthy.

    >>> my_any([])
    False
    >>> my_any([17, 4, 9, 0, 3, 5, 0])
    True
    >>> my_any(x % 17 == 0 for x in range(100))
    True
    >>> my_any(x > 100 for x in range(100))
    False
    """
    for element in iterable:
        if element: return True
    return False


def my_all(iterable):
    """
    Tell if all elements of an iterable are truthy.

    >>> my_all([])
    True
    >>> my_all([17, 4, 9, 0, 3, 5, 0])
    False
    >>> my_all(x % 17 == 0 for x in range(100))
    False
    >>> my_all(x > 100 for x in range(100))
    False
    >>> my_all(x % 17 == 0 for x in range(0, 100, 17))
    True
    >>> my_all([1])
    True
    >>> my_all([1, 1, 1, 6, 7])
    True
    """
    for element in iterable:
        if not element: return False
    return True


def zip_two(first, second):
    """
    Zips two iterables.

    Zips shortest, like the built-in zip, but must take exactly 2 arguments.

    >>> list(zip_two([], []))
    []
    >>> list(zip_two([10, 20], []))
    []
    >>> list(zip_two([], [30, 40]))
    []

    >>> ordered = ['gaming mouse', 'mechanical keyboard', '4k monitor']
    >>> received = ['bobcat', 'larger bobcat', 'gigantic bobcat']
    >>> for order, got in zip_two(ordered, received):
    ...     print(f'I ordered a {order} but I got a {got} instead!')
    I ordered a gaming mouse but I got a bobcat instead!
    I ordered a mechanical keyboard but I got a larger bobcat instead!
    I ordered a 4k monitor but I got a gigantic bobcat instead!

    >>> ordered = ['gaming mouse', 'mechanical keyboard', '4k monitor']
    >>> received = ['bobcat', 'larger bobcat']
    >>> for order, got in zip_two(ordered, received):
    ...     print(f'I ordered a {order} but I got a {got} instead!')
    I ordered a gaming mouse but I got a bobcat instead!
    I ordered a mechanical keyboard but I got a larger bobcat instead!

    >>> ordered = ['gaming mouse', 'mechanical keyboard']
    >>> received = ['bobcat', 'larger bobcat', 'gigantic bobcat']
    >>> for order, got in zip_two(ordered, received):
    ...     print(f'I ordered a {order} but I got a {got} instead!')
    I ordered a gaming mouse but I got a bobcat instead!
    I ordered a mechanical keyboard but I got a larger bobcat instead!

    >>> ordered = ['gaming mouse', 'mechanical keyboard', '4k monitor']
    >>> bobcats = ['bobcat', 'larger bobcat', 'gigantic bobcat']
    >>> received = (cat.upper() for cat in bobcats)
    >>> for order, got in zip_two(ordered, received):
    ...     print(f'I ordered a {order} but I got a {got} instead!')
    I ordered a gaming mouse but I got a BOBCAT instead!
    I ordered a mechanical keyboard but I got a LARGER BOBCAT instead!
    I ordered a 4k monitor but I got a GIGANTIC BOBCAT instead!
    """
    f = iter(first)
    s = iter(second)
    while True:
        try:
            yield (next(f), next(s))
        except StopIteration:
            return


def my_zip(*iterables):
    """
    Zips two iterables. Like the built-in zip, but with no "strict" argument.

    >>> list(my_zip([], []))
    []
    >>> list(my_zip([10, 20], []))
    []
    >>> list(my_zip([], [30, 40]))
    []
    >>> list(my_zip([]))
    []
    >>> list(my_zip(()))
    []
    >>> list(my_zip([10]))
    [(10,)]
    >>> list(my_zip())
    []

    >>> ordered = ['gaming mouse', 'mechanical keyboard', '4k monitor']
    >>> received = ['bobcat', 'larger bobcat', 'gigantic bobcat']
    >>> for order, got in my_zip(ordered, received):
    ...     print(f'I ordered a {order} but I got a {got} instead!')
    I ordered a gaming mouse but I got a bobcat instead!
    I ordered a mechanical keyboard but I got a larger bobcat instead!
    I ordered a 4k monitor but I got a gigantic bobcat instead!

    >>> ordered = ['gaming mouse', 'mechanical keyboard', '4k monitor']
    >>> received = ['bobcat', 'larger bobcat']
    >>> for order, got in my_zip(ordered, received):
    ...     print(f'I ordered a {order} but I got a {got} instead!')
    I ordered a gaming mouse but I got a bobcat instead!
    I ordered a mechanical keyboard but I got a larger bobcat instead!

    >>> ordered = ['gaming mouse', 'mechanical keyboard']
    >>> received = ['bobcat', 'larger bobcat', 'gigantic bobcat']
    >>> for order, got in my_zip(ordered, received):
    ...     print(f'I ordered a {order} but I got a {got} instead!')
    I ordered a gaming mouse but I got a bobcat instead!
    I ordered a mechanical keyboard but I got a larger bobcat instead!

    >>> ordered = ['gaming mouse', 'mechanical keyboard', '4k monitor']
    >>> bobcats = ['bobcat', 'larger bobcat', 'gigantic bobcat']
    >>> received = (cat.upper() for cat in bobcats)
    >>> for order, got in my_zip(ordered, received):
    ...     print(f'I ordered a {order} but I got a {got} instead!')
    I ordered a gaming mouse but I got a BOBCAT instead!
    I ordered a mechanical keyboard but I got a LARGER BOBCAT instead!
    I ordered a 4k monitor but I got a GIGANTIC BOBCAT instead!

    >>> ordered = ['gaming mouse', 'mechanical keyboard', '4k monitor']
    >>> received = (cat.upper() for cat in bobcats)
    >>> grunts = ['Doh!', 'Ow!', 'OOF!']
    >>> for grunt, order, got in my_zip(grunts, ordered, received):
    ...     print(f'{grunt} I ordered a {order} but I got a {got} instead!')
    Doh! I ordered a gaming mouse but I got a BOBCAT instead!
    Ow! I ordered a mechanical keyboard but I got a LARGER BOBCAT instead!
    OOF! I ordered a 4k monitor but I got a GIGANTIC BOBCAT instead!

    >>> ordered = ['gaming mouse', 'mechanical keyboard']
    >>> received = (cat.upper() for cat in bobcats)
    >>> grunts = ['Doh!', 'Ow!', 'OOF!']
    >>> for grunt, order, got in my_zip(grunts, ordered, received):
    ...     print(f'{grunt} I ordered a {order} but I got a {got} instead!')
    Doh! I ordered a gaming mouse but I got a BOBCAT instead!
    Ow! I ordered a mechanical keyboard but I got a LARGER BOBCAT instead!
    """
    if not iterables: # check if there are no arguments
        return

    iterators = [iter(arg) for arg in iterables]

    while True:
        try:
            # Use a list comprehension so we can catch StopIteration from it.
            yield tuple([next(it) for it in iterators])
        except StopIteration:
            return


def print_zipped():
    """
    Zip two enumerated things with my_enumerate and zip_two and print elements.

    >>> print_zipped()
    word_index=1, word='bat', number_index=100, number=1.5
    word_index=2, word='dog', number_index=101, number=2.5
    word_index=3, word='cat', number_index=102, number=3.5
    word_index=4, word='horse', number_index=103, number=4.5
    """
    words = ['bat', 'dog', 'cat', 'horse']
    numbers = [1.5, 2.5, 3.5, 4.5]
    zipped = zip_two(my_enumerate(words, 1), my_enumerate(numbers, 100))

    for (word_index, word), (number_index, number) in zipped:
        print(f'{word_index=}, {word=}, {number_index=}, {number=}')


def take(iterable, n):
    """
    Yield the first n elements of iterable, or all if there are fewer than n.

    This behaves like itertools.islice when given no stop or step arguments:

        itertools.islice(iterable, n)

    >>> next(take(range(3), 0))
    Traceback (most recent call last):
      ...
    StopIteration
    >>> list(take(range(3), 1))
    [0]
    >>> list(take(range(3), 2))
    [0, 1]
    >>> list(take(range(3), 3))
    [0, 1, 2]
    >>> list(take(range(3), 4))
    [0, 1, 2]
    >>> list(take(range(3), 1_000_000))
    [0, 1, 2]
    >>> import itertools
    >>> it = take((x**2 for x in itertools.count(2)), 2)
    >>> next(it)
    4
    >>> next(it)
    9
    >>> next(it)
    Traceback (most recent call last):
      ...
    StopIteration
    >>> take(range(5), -1.0)
    Traceback (most recent call last):
      ...
    TypeError: n must be an int
    >>> take(range(5), -1)
    Traceback (most recent call last):
      ...
    ValueError: can't yield negatively many items
    >>> list(take('pqr', True))  # OK, since bool is a subclass of int.
    ['p']
    >>> it = (x**2 for x in range(1, 6))
    >>> list(take(it, 2))
    [1, 4]
    >>> list(it)  # Make sure we didn't consume too much.
    [9, 16, 25]
    """
<<<<<<< HEAD
    ...  # FIXME: Implement this.
=======
    if not isinstance(n, int):
        raise TypeError('n must be an int')
    if n < 0:
        raise ValueError("can't yield negatively many items")

    def generate():
        for _, value in zip(range(n), iterable):
            yield value

    return generate()
>>>>>>> 26d26011


def drop(iterable, n):
    """
    Skip the first n elements of iterable (or all if there are fewer).
    Yield the rest.

    This behaves like itertools.islice with a start of n and a stop of None:

        itertools.islice(iterable, n, None)

    >>> list(drop(range(5), 0))
    [0, 1, 2, 3, 4]
    >>> list(drop(range(5), 1))
    [1, 2, 3, 4]
    >>> list(drop(range(5), 2))
    [2, 3, 4]
    >>> list(drop(range(5), 4))
    [4]
    >>> list(drop(range(5), 5))
    []
    >>> list(drop(range(5), 6))
    []
    >>> list(drop(range(5), 1_000_000))
    []
    >>> import itertools
    >>> it = take(drop(itertools.count(1), 1000), 2)
    >>> next(it)
    1001
    >>> next(it)
    1002
    >>> next(it)
    Traceback (most recent call last):
      ...
    StopIteration
    >>> drop(range(5), -1.0)
    Traceback (most recent call last):
      ...
    TypeError: n must be an int
    >>> drop(range(5), -1)
    Traceback (most recent call last):
      ...
    ValueError: can't skip negatively many items
    >>> list(drop('pqr', True))  # OK, since bool is a subclass of int.
    ['q', 'r']
    """
    ...  # FIXME: Implement this.


def map_one(func, iterable):
    """
    Map values from the given interable through the unary function func.

    This is like the builtin map, except it doesn't accept multiple iterables.

    That is, map accepts an n-ary function and n iterable arguments, but
    map_one requires a unary function and exactly one iterable argument.

    >>> list(map_one(lambda x: x**2, range(1, 11)))
    [1, 4, 9, 16, 25, 36, 49, 64, 81, 100]
    >>> next(map_one(lambda x: x**2, range(0)))
    Traceback (most recent call last):
      ...
    StopIteration
    >>> list(map_one(len, ['foobar', (10, 20), range(1000)]))
    [6, 2, 1000]
    >>> list(map_one(lambda x: x + 1, (x**2 for x in range(1, 6))))
    [2, 5, 10, 17, 26]
    """
    ...  # FIXME: Implement this.


def map_one_alt(func, iterable):
    """
    Map values from the given interable through the unary function func.

    This behaves the same as map_one (above) but is implemented differently.

    >>> list(map_one_alt(lambda x: x**2, range(1, 11)))
    [1, 4, 9, 16, 25, 36, 49, 64, 81, 100]
    >>> next(map_one_alt(lambda x: x**2, range(0)))
    Traceback (most recent call last):
      ...
    StopIteration
    >>> list(map_one_alt(len, ['foobar', (10, 20), range(1000)]))
    [6, 2, 1000]
    >>> list(map_one_alt(lambda x: x + 1, (x**2 for x in range(1, 6))))
    [2, 5, 10, 17, 26]
    """
    ...  # FIXME: Implement this.


def my_filter(predicate, iterable):
    """
    Return an iterator of the values in an iterable that satisfy the predicate.

    If the predicate is None instead of a function, the iterator will yield the
    values of the iterable that are truthy.

    This is the same behavior as the builtin filter.

    >>> next(my_filter(lambda n: n < 0, (0, 1, 2)))
    Traceback (most recent call last):
      ...
    StopIteration
    >>> list(my_filter(lambda x: len(x) == 3, ['ham', 'spam', 'foo', 'eggs']))
    ['ham', 'foo']
    >>> mixed = ('p', 'xy', [3], (1, 2, 3), 'c')
    >>> list(my_filter(None, (a[1:] for a in mixed)))
    ['y', (2, 3)]
    """
    ...  # FIXME: Implement this.


def my_filter_alt(predicate, iterable):
    """
    Return an iterator of the values in an iterable that satisfy the predicate.

    If the predicate is None instead of a function, the iterator will yield the
    values of the iterable that are truthy.

    This behaves the same as my_filter (above) and the builtin filter, but its
    implementation differs from that of my_filter.

    >>> next(my_filter_alt(lambda n: n < 0, (0, 1, 2)))
    Traceback (most recent call last):
      ...
    StopIteration
    >>> list(my_filter_alt(lambda x: len(x) == 3, ['ham', 'spam', 'foo', 'eggs']))
    ['ham', 'foo']
    >>> mixed = ('p', 'xy', [3], (1, 2, 3), 'c')
    >>> list(my_filter_alt(None, (a[1:] for a in mixed)))
    ['y', (2, 3)]
    """
    ...  # FIXME: Implement this.


def length_of(iterable):
    """
    Count the number of items in an iterable, which need not support len.

    >>> length_of(range(1000))
    1000
    >>> length_of(iter(range(1000)))
    1000
    >>> length_of(x for x in range(1000))
    1000
    >>> length_of(x for x in ())
    0
    >>> length_of(x for x in ['ham', 'spam', 'foo', 'eggs', ''] if len(x) == 3)
    2
    >>> length_of(set(object() for _ in range(100_000)))
    100000
    """
    ...  # FIXME: Implement this.


def length_of_opt(iterable):
    """
    Count the number of items in any iterable, but use len if it is supported.

    This may be viewed as an optimized implementation of length_of.

    >>> length_of_opt(range(1000))
    1000
    >>> length_of_opt(iter(range(1000)))
    1000
    >>> length_of_opt(x for x in range(1000))
    1000
    >>> length_of_opt(x for x in ())
    0
    >>> length_of_opt(x for x in ['ham', 'sp', 'foo', 'eg', ''] if len(x) == 3)
    2
    >>> length_of_opt(set(object() for _ in range(100_000)))
    100000
    >>> length_of_opt(range(2_000_000_000))
    2000000000
    >>> set(length_of_opt(range(2_000_000_000)) for _ in range(100_000))
    {2000000000}
    """
    ...  # FIXME: Implement this.


def how_many(predicate, iterable):
    """
    Count the number of items in an iterable that satisfy a predicate.

    If predicate is None instead of a unary function, count truthy items.

    >>> how_many(lambda n: n % 3 == 0, range(1, 12))
    3
    >>> how_many(lambda n: n % 3 == 0, range(1, 13))
    4
    >>> how_many(lambda s: len(s) == 4,
    ...          (t * 2 for t in ['a', 'bc', 'de', 'f', 'ghi', 'jk']))
    3
    >>> how_many(None, iter([(), [], '', 'a', {}, set(), [0], None]))
    2
    >>> how_many(lambda _: True, [0, 1] * 100_000)
    200000
    >>> o = object()
    >>> how_many(lambda x: x == o, (object() for _ in range(100_000)))
    0
    """
    ...  # FIXME: Implement this.


def invert(dictionary):
    """
    Given an injective (that is, one-to-one) dictionary, return its inverse.

    When a dictionary never maps unequal keys to equal values, it is possible
    to produce an inverse of it: a dictionary that maps the values back to the
    keys.

    This also needs the dictionary's values (not just its keys) to be hashable.

    TODO: Document the behavior of invert when given a noninjective dictionary.

    >>> invert({})
    {}
    >>> invert({'a': 10, 'b': 20, 'cd': 30, 'efg': 40})
    {10: 'a', 20: 'b', 30: 'cd', 40: 'efg'}
    >>> r = range(100_000)
    >>> invert({x: x**2 for x in r}) == {x**2: x for x in r}
    True
    >>> invert({x: x for x in r}) == {x: x for x in r}
    True
    >>> import random
    >>> a = list(range(-50_000, 50_001))
    >>> random.shuffle(a)
    >>> b = [x**3 for x in a]
    >>> random.shuffle(b)
    >>> d = {k: v for k, v in zip(a, b)}
    >>> invert(d) == d
    False
    >>> invert(invert(d)) == d
    True
    """
    ...  # FIXME: Implement this.


def distinct_simple(iterable):
    """
    Yield only first occurrences of equal items.

    It is permitted to assume all values of the input iterable are hashable.

    >>> next(distinct_simple([]))
    Traceback (most recent call last):
      ...
    StopIteration
    >>> list(distinct_simple({3}))
    [3]
    >>> list(distinct_simple(('foo', 'foo')))
    ['foo']
    >>> list(distinct_simple(x**2 for x in range(-3, 6)))
    [9, 4, 1, 0, 16, 25]
    >>> it = distinct_simple([2, 1, 2, 4, 1, 7] * 100_000)
    >>> next(it)
    2
    >>> list(it)
    [1, 4, 7]
    """
    ...  # FIXME: Implement this.


def distinct(iterable, *, key=None):
    """
    Yield only first occurrences of values whose associated keys are equal.

    The key parameter is a unary function serving as a key selector. When
    calling this function with a value from the iterable gives the same result
    as calling it with an earlier value from the iterable, don't yield the new
    value.

    The key parameter may also be None instead of a function, in which case
    values in the iterable are considered to be their own keys. Another way of
    saying this is that calling distinct without passing a key selector has the
    same behavior as calling distinct_simple.

    It is permitted to assume the key selector returns only hashable objects,
    and that it is consistent, i.e., when x is y, key(x) == key(y).

    Assume distinct_simple's implementation may change in the future to simply
    forward its argument to distinct (so this shouldn't call distinct_simple).

    >>> next(distinct([]))
    Traceback (most recent call last):
      ...
    StopIteration
    >>> list(distinct({3}))
    [3]
    >>> list(distinct(('foo', 'foo')))
    ['foo']
    >>> list(distinct(x**2 for x in range(-3, 6)))
    [9, 4, 1, 0, 16, 25]
    >>> it = distinct([2, 1, 2, 4, 1, 7] * 100_000)
    >>> next(it)
    2
    >>> list(it)
    [1, 4, 7]

    >>> list(distinct(('foo', 'bar', 'foobar', 'baz', 'quux', 'wq'), key=len))
    ['foo', 'foobar', 'quux', 'wq']
    >>> list(distinct(range(-3, 6), key=lambda x: x**2))
    [-3, -2, -1, 0, 4, 5]
    >>> list(distinct([[1, 2, 3], [1, 3, 2], [1, 2, 3], [2, 1, 3]], key=tuple))
    [[1, 2, 3], [1, 3, 2], [2, 1, 3]]
    >>> middle = [[], []] * 100_000
    >>> list(distinct([3, *middle, 4], key=id))
    [3, [], [], 4]
    """
    ...  # FIXME: Implement this.


def distinct_dicts_by_single_key(dicts, subject_key):
    """
    Yield dictionaries from dicts that differ from each previously seen
    dictionary in their treatment of the subject key.

    dicts is an iterable of dictionaries whose values (not just their keys) are
    hashable.

    subject_key (which I call the "subject key") is some hashable object.

    Consider two dictionaries to agree on the subject key if they cannot be
    distinguished by subscripting with it. That is, dictionaries d1 and d2
    agree on the subject key when either d1 and d2 both have subject_key as a
    key and map it to the same value, or neither d1 nor d2 has it as a key.

    Stated in those terms, yield each dictionary in dicts that does not agree
    on the subject key with any preceding dictionary in dicts.

    >>> next(distinct_dicts_by_single_key([], 'p'))
    Traceback (most recent call last):
      ...
    StopIteration
    >>> d1 = {'p': 'x', 'q': 'y', 'r': 'z'}
    >>> d2 = {'q': 'y', 'r': 'z', 's': 'w'}
    >>> d3 = {'o': 'z', 'p': 'y', 'q': 'u'}
    >>> d4 = {'o': 'z', 'p': 'x', 'q': 'x', 'r': 'w'}
    >>> ds = [d1, d2, d3, d4]
    >>> list(distinct_dicts_by_single_key(ds, 'o')) == [d1, d3]
    True
    >>> list(distinct_dicts_by_single_key(ds, 'p')) == [d1, d2, d3]
    True
    >>> list(distinct_dicts_by_single_key(ds, 'q')) == [d1, d3, d4]
    True
    >>> list(distinct_dicts_by_single_key(ds, 'r')) == [d1, d3, d4]
    True
    >>> list(distinct_dicts_by_single_key(ds, 's')) == [d1, d2]
    True
    >>> list(distinct_dicts_by_single_key(iter(ds), 's')) == [d1, d2]
    True
    >>> it = distinct_dicts_by_single_key(ds, 't')
    >>> next(it)
    {'p': 'x', 'q': 'y', 'r': 'z'}
    >>> next(it)
    Traceback (most recent call last):
      ...
    StopIteration
    >>> d1['p'] = d4['p'] = d4['q'] = object()              # Change 'x'.
    >>> d1['q'] = d2['q'] = d3['p'] = None                  # Change 'y'.
    >>> d1['r'] = d2['r'] = d3['o'] = d4['o'] = object()    # Change 'z'.
    >>> def f(sk): return list(distinct_dicts_by_single_key(ds, sk))
    >>> [f(sk) for sk in ('o', 'p', 'q', 'r', 's', 't')] == [
    ...     [d1, d3], [d1, d2, d3], [d1, d3, d4], [d1, d3, d4], [d1, d2], [d1]]
    True
    """
    ...  # FIXME: Implement this.


def distinct_dicts_by_keys(dicts, subject_keys):
    """
    Yield dictionaries from dicts that differ from each previously seen
    dictionary in their treatment of (at least one of) the subject keys.

    dicts is an iterable of dictionaries whose values (not just their keys) are
    hashable.

    subject_keys ("the subject keys") is an iterable of hashable objects.

    Consider two dictionaries to agree on the subject keys if the dictionaries
    cannot be distinguished by subscripting with any object in subject_keys.
    That is, dictionaries d1 and d2 agree on the subject keys when, for each k
    in subject_keys, either d1 and d2 both have k as a key and map it to the
    same value, or neither d1 nor d2 has k as a key.

    For example, {'a': 1, 'b': 2, 'c': 3} and {'a': 1, 'b': 1, 'c': 3, 'd': 4}
    agree on ('a', 'c'), disagree on ('a', 'c', 'd'), agree on ('a', 'c', 'e'),
    disagree on ('c',), and agree on ().

    Stated in those terms, yield each dictionary in dicts that does not agree
    on the subject keys with any preceding dictionary in dicts.

    The number of subject keys is expected to be small compared to the number
    and size of the dicts. Assume there will often be millions of dictionaries,
    most of which have millions of key-value entries, but there will only be
    hundreds of subject keys.

    >>> ds1 = [{'a': 1, 'b': 2, 'c': 3, 'd': 4, 'e': 5},
    ...        {'e': 6, 'd': 4, 'c': 7, 'b': 2, 'a': 8},
    ...        {'a': 1, 'b': 2, 'c': 3, 'e': 5}]
    >>> it = distinct_dicts_by_keys(ds1, ['d', 'f'])
    >>> next(it)
    {'a': 1, 'b': 2, 'c': 3, 'd': 4, 'e': 5}
    >>> next(it)
    {'a': 1, 'b': 2, 'c': 3, 'e': 5}
    >>> next(it)
    Traceback (most recent call last):
      ...
    StopIteration
    >>> ds2 = [{1.2: 'j', 7.1: 't', 3.6: 'u', 4.4: 'k', 9.0: 'n', -2.7: 'q'},
    ...        {1.2: 'j', 7.1: 'u', 3.6: 'v', 4.4: 'j', 9.0: 'o', -2.7: 't'},
    ...        {1.2: 'j', 7.1: 'v', 3.6: 'w', 4.4: 'k', 9.0: 'p', -2.7: 'u'},
    ...        {1.2: 'l', 7.1: 'v', 3.6: 'x', 4.4: 'l', 9.0: 'q', -2.7: 'v'},
    ...        {1.2: 'j', 7.1: 'w', 3.6: 'x', 4.4: 'k', 9.0: 'r', -2.7: 't'},
    ...        {7.1: 'x', 3.6: 'y', 4.4: 'l', 9.0: 's', -2.7: 't'}]
    >>> it = distinct_dicts_by_keys(ds2, (x for x in (1.2, 5.8, 4.4)))
    >>> for d in it: print(d)
    {1.2: 'j', 7.1: 't', 3.6: 'u', 4.4: 'k', 9.0: 'n', -2.7: 'q'}
    {1.2: 'j', 7.1: 'u', 3.6: 'v', 4.4: 'j', 9.0: 'o', -2.7: 't'}
    {1.2: 'l', 7.1: 'v', 3.6: 'x', 4.4: 'l', 9.0: 'q', -2.7: 'v'}
    {7.1: 'x', 3.6: 'y', 4.4: 'l', 9.0: 's', -2.7: 't'}
    >>> list(it)  # Show that it was an iterator (and thus exhausted).
    []
    >>> list(distinct_dicts_by_keys(ds2, ()))  # Make disagreement impossible.
    [{1.2: 'j', 7.1: 't', 3.6: 'u', 4.4: 'k', 9.0: 'n', -2.7: 'q'}]
    >>> x = object()
    >>> y = object()
    >>> ds2 = [{'p': x, 'q': y, 'r': object()} for _ in range(2)]
    >>> sum(1 for _ in distinct_dicts_by_keys(ds2, ('p', 'q')))
    1
    >>> sum(1 for _ in distinct_dicts_by_keys(ds2, ('q', 'r')))
    2
    >>> cipher = {normal: object() for normal in range(1, 9)}
    >>> cipher[4] = None
    >>> decipher = {weird: normal for normal, weird in cipher.items()}
    >>> ds3 = [{k: cipher[v] for k, v in d.items()} for d in ds1]
    >>> for d in distinct_dicts_by_keys(ds3, ['d', 'f']):
    ...     print({k: decipher[weird] for k, weird in d.items()})
    {'a': 1, 'b': 2, 'c': 3, 'd': 4, 'e': 5}
    {'a': 1, 'b': 2, 'c': 3, 'e': 5}
    """
    ...  # FIXME: Implement this.


if __name__ == '__main__':
    import doctest
    doctest.testmod()<|MERGE_RESOLUTION|>--- conflicted
+++ resolved
@@ -328,20 +328,7 @@
     >>> list(it)  # Make sure we didn't consume too much.
     [9, 16, 25]
     """
-<<<<<<< HEAD
-    ...  # FIXME: Implement this.
-=======
-    if not isinstance(n, int):
-        raise TypeError('n must be an int')
-    if n < 0:
-        raise ValueError("can't yield negatively many items")
-
-    def generate():
-        for _, value in zip(range(n), iterable):
-            yield value
-
-    return generate()
->>>>>>> 26d26011
+    ...  # FIXME: Implement this.
 
 
 def drop(iterable, n):
