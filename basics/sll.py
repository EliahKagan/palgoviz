--- conflicted
+++ resolved
@@ -117,9 +117,6 @@
 import graphviz
 
 
-<<<<<<< HEAD
-class HashNode:
-=======
 class _Box:
     """
     Immutable weak-referenceable wrapper for the value held by a node.
@@ -158,8 +155,7 @@
         return self._value
 
 
-class Node:
->>>>>>> f3a2f83c
+class HashNode:
     """
     Immutable singly linked list node, using hash consing. Thread-safe.
 
@@ -208,7 +204,7 @@
     aren't properly handled.) test_sll.py and test_sll.txt have tests for this.
     """
 
-    __slots__ = ('__weakref__', '_value', '_next_node')
+    __slots__ = ('__weakref__', '_box', '_next_node')
 
     _lock = threading.RLock()
     _already_locked = False
@@ -242,12 +238,9 @@
             raise TypeError(f'next_node must be a {cls.__name__} or None, not '
                             + type(next_node).__name__)
 
-<<<<<<< HEAD
-=======
         box = _Box(value)
         key = (weakref.ref(box), next_node and weakref.ref(next_node))
 
->>>>>>> f3a2f83c
         with cls._lock:
             if cls._already_locked:
                 name = f'{cls.__name__}.__new__'
@@ -256,12 +249,12 @@
 
             cls._already_locked = True
             try:
-                return cls._table[value, next_node]
+                return cls._table[key]
             except KeyError:
                 node = super().__new__(cls)
-                node._value = value
+                node._box = box
                 node._next_node = next_node
-                cls._table[value, next_node] = node
+                cls._table[key] = node
                 return node
             finally:
                 cls._already_locked = False
@@ -281,7 +274,7 @@
     @property
     def value(self):
         """The value held by this node."""
-        return self._value
+        return self._box.value
 
     @property
     def next_node(self):
