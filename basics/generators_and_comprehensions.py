--- conflicted
+++ resolved
@@ -280,83 +280,6 @@
         print(f'{word_index=}, {word=}, {number_index=}, {number=}')
 
 
-<<<<<<< HEAD
-# TODO: When we do unittest and pytest, translate these doctests and observe
-#       how much clearer (and easier to get right) they are.
-def fib_n(n):
-    """
-    Return an iterator that yields the first n Fibonacci numbers.
-
-    >>> next(fib_n(0))
-    Traceback (most recent call last):
-      ...
-    StopIteration
-    >>> it = fib_n(1)
-    >>> next(it)
-    0
-    >>> next(it)
-    Traceback (most recent call last):
-      ...
-    StopIteration
-    >>> it = fib_n(2)
-    >>> next(it)
-    0
-    >>> next(it)
-    1
-    >>> next(it)
-    Traceback (most recent call last):
-      ...
-    StopIteration
-    >>> list(fib_n(1))
-    [0]
-    >>> list(fib_n(3))
-    [0, 1, 1]
-    >>> list(fib_n(4))
-    [0, 1, 1, 2]
-    >>> list(fib_n(7))
-    [0, 1, 1, 2, 3, 5, 8]
-    >>> list(fib_n(16))
-    [0, 1, 1, 2, 3, 5, 8, 13, 21, 34, 55, 89, 144, 233, 377, 610]
-    >>> list(fib_n(101))[-1]
-    354224848179261915075
-    >>> fib_n(-1)
-    Traceback (most recent call last):
-      ...
-    ValueError: can't yield negatively many Fibonacci numbers
-    >>> fib_n(1.0)
-    Traceback (most recent call last):
-      ...
-    TypeError: n must be an int
-    >>> list(fib_n(True))  # OK, since bool is a subclass of int.
-    [0]
-    """
-    if n < 0:
-        raise ValueError(f"can't yield negatively many Fibonacci numbers")
-
-    if not isinstance(n, int):
-        raise TypeError('n must be an int')
-
-    def generate():
-        if n == 0:
-            return
-
-        a = 0
-        yield a
-        if n == 1:
-            return
-
-        b = 1
-        yield b
-        if n == 2:
-            return
-
-        for _ in range(n - 2):
-            a, b = b, a + b
-            yield b
-
-    return generate()
-
-
 def take(iterable, n):
     """
     Yield the first n elements of iterable, or all if there are fewer than n.
@@ -903,8 +826,8 @@
     keys = list(subject_keys)
     dummy = object()
     return distinct(dicts, key=lambda d: tuple(d.get(k, dummy) for k in keys))
-=======
+
+
 if __name__ == '__main__':
     import doctest
-    doctest.testmod()
->>>>>>> 8bd417f5
+    doctest.testmod()