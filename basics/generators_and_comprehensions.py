--- conflicted
+++ resolved
@@ -771,15 +771,9 @@
     {'a': 1, 'b': 2, 'c': 3, 'd': 4, 'e': 5}
     {'a': 1, 'b': 2, 'c': 3, 'e': 5}
     """
-<<<<<<< HEAD
-    ...  # FIXME: Implement this.
-=======
-    keys = list(subject_keys)
-    dummy = object()
-    return distinct(dicts, key=lambda d: tuple(d.get(k, dummy) for k in keys))
+    ...  # FIXME: Implement this.
 
 
 if __name__ == '__main__':
     import doctest
-    doctest.testmod()
->>>>>>> b528c80f
+    doctest.testmod()