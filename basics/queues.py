--- conflicted
+++ resolved
@@ -9,47 +9,7 @@
 """
 
 
-<<<<<<< HEAD
 class Queue:
-=======
-
-class _Node:
-    """A singly linked list node."""
-
-    __slots__ = ('_element', 'next')
-
-    def __init__(self, /, element, next_node=None):
-        """Create a new node with the given element and optional next node."""
-        self._element = element
-        self.next = next_node
-
-    def __repr__(self):
-        typename = type(self).__name__
-        if self.next is None:
-            return f'{typename}({self.element!r})'
-        return f'{typename}({self.element!r}, {self.next!r})'
-
-    @property
-    def element(self):
-        """The element ("payload") held in this node."""
-        return self._element
-
-
-def _indexed_max(iterable):
-    """
-    Find the maximum of enumerate(iterable), comparing by value (not index).
-
-    If iterable is empty, IndexError is raised. This differs from max, which
-    raises ValueError when passed an empty iterable.
-    """
-    try:
-        return max(enumerate(iterable), key=operator.itemgetter(1))
-    except ValueError as error:
-        raise IndexError("can't get indexed min of empty iterable") from error
-
-
-class Queue(ABC):
->>>>>>> 845b8ed7
     """Abstract class representing a generalized queue."""
 
 
@@ -85,56 +45,11 @@
     """A FIFO queue (i.e., a "queue") based on two lists used as stacks."""
 
 
-<<<<<<< HEAD
-class ListLifoQueue:
-=======
-    def dequeue(self):
-        if not self._out:
-            while self._in:
-                self._out.append(self._in.pop())
-
-        return self._out.pop()
-
-    def peek(self):
-        return self._out[-1] if self._out else self._in[0]
+class SinglyLinkedListFifoQueue:
+    """A FIFO queue (i.e., a "queue") based on a singly linked list."""
 
 
-class SinglyLinkedListFifoQueue(FifoQueue):
-    """A FIFO queue (i.e., a "queue") based on a singly linked list."""
-
-    __slots__ = ('_front_sentinel', '_back', '_size')
-
-    def __init__(self):
-        """Create a new empty singly-linked-list-based FIFO queue."""
-        self._front_sentinel = self._back = _Node(None)  # Sentinel node.
-        self._size = 0
-
-    def __bool__(self):
-        return self._size != 0
-
-    def __len__(self):
-        return self._size
-
-    def enqueue(self, item):
-        self._back.next = _Node(item)
-        self._back = self._back.next
-        self._size += 1
-
-    def dequeue(self):
-        item = self.peek()
-        self._front_sentinel.next = self._front_sentinel.next.next
-        self._size -= 1
-        return item
-
-    def peek(self):
-        if not self:
-            raise LookupError('empty queue has no first element')
-
-        return self._front_sentinel.next.element
-
-
-class ListLifoQueue(LifoQueue):
->>>>>>> 845b8ed7
+class ListLifoQueue:
     """A LIFO queue (i.e., a stack) based on a list."""
 
 
@@ -150,48 +65,11 @@
     """
 
 
-<<<<<<< HEAD
-class FastEnqueueMaxPriorityQueue:
-=======
-    def peek(self):
-        return self._items[0]
+class SinglyLinkedListLifoQueue:
+    """A LIFO queue (i.e., a stack) based on a singly linked list."""
 
 
-class SinglyLinkedListLifoQueue(LifoQueue):
-    """A LIFO queue (i.e., a stack) based on a singly linked list."""
-
-    __slots__ = ('_top', '_size')
-
-    def __init__(self):
-        """Create a new empty singly-linked-list-based LIFO queue."""
-        self._top = None
-        self._size = 0
-
-    def __bool__(self):
-        return self._top is not None
-
-    def __len__(self):
-        return self._size
-
-    def enqueue(self, item):
-        self._top = _Node(item, self._top)
-        self._size += 1
-
-    def dequeue(self):
-        item = self.peek()
-        self._top = self._top.next
-        self._size -= 1
-        return item
-
-    def peek(self):
-        if self._top is None:
-            raise LookupError('empty queue has no first element')
-
-        return self._top.element
-
-
-class FastEnqueueMaxPriorityQueue(PriorityQueue):
->>>>>>> 845b8ed7
+class FastEnqueueMaxPriorityQueue:
     """A max priority queue with O(1) enqueue, O(n) dequeue, and O(n) peek."""
 
 
