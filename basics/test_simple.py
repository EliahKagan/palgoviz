--- conflicted
+++ resolved
@@ -2,7 +2,6 @@
 
 """Tests for the simple code in simple.py."""
 
-from abc import ABC, abstractmethod
 from fractions import Fraction
 import io
 from numbers import Number
@@ -17,15 +16,12 @@
     MulSquarer,
     PowSquarer,
     Squarer,
-    Toggle,
     Widget,
     alert,
     answer,
     bail_if,
     is_sorted,
     make_squarer,
-    make_toggle,
-    make_toggle_alt,
 )
 
 
@@ -285,193 +281,6 @@
         self.assertEqual(hash(squarer1), hash(squarer2))
 
 
-<<<<<<< HEAD
-=======
-class _TestToggleBase(ABC, unittest.TestCase):
-    """Shared tests for the make_toggle{,_alt} functions and Toggle class."""
-
-    @property
-    @abstractmethod
-    def implementation(self):
-        """The toggle-factory implementation being tested."""
-
-    def test_zero_arguments_not_accepted(self):
-        with self.assertRaises(TypeError):
-            self.implementation()
-
-    def test_multiple_arguments_not_accepted(self):
-        for args in ((True, False),
-                     (False, True, False),
-                     (True, False, True, False),
-                     (False, True, False, True, False)):
-            with self.subTest(args=args):
-                with self.assertRaises(TypeError):
-                    self.implementation(*args)
-
-    def test_argument_must_be_bool(self):
-        for arg in 0, 1, '', 'a', [], [42], None, object():
-            with self.subTest(arg=arg):
-                with self.assertRaises(TypeError):
-                    self.implementation(arg)
-
-    def test_true_start_alternates_bool_objects_true_false(self):
-        expected_results = [True, False, True, False, True, False]
-        toggle = self.implementation(True)
-
-        for change_count, expected in enumerate(expected_results, 1):
-            with self.subTest(changes=change_count):
-                self.assertIs(toggle(), expected)
-
-    def test_false_start_alternates_bool_objects_false_true(self):
-        expected_results = [False, True, False, True, False, True]
-        toggle = self.implementation(False)
-
-        for change_count, expected in enumerate(expected_results, 1):
-            with self.subTest(changes=change_count):
-                self.assertIs(toggle(), expected)
-
-    def test_true_start_cycles_true_false_indefinitely(self):
-        toggle = self.implementation(True)
-        results = [toggle() for _ in range(1000)]
-        self.assertListEqual(results, [True, False] * 500)
-
-    def test_false_start_cycles_false_true_indefinitely(self):
-        toggle = self.implementation(False)
-        results = [toggle() for _ in range(1000)]
-        self.assertListEqual(results, [False, True] * 500)
-
-    def test_separate_toggles_maintain_independent_state(self):
-        tf1 = self.implementation(True)
-        ft1 = self.implementation(False)
-
-        with self.subTest(exist='tf1,ft1', toggle='tf1', changes=1):
-            self.assertIs(tf1(), True)
-        with self.subTest(exist='tf1,ft1', toggle='ft1', changes=1):
-            self.assertIs(ft1(), False)
-        with self.subTest(exist='tf1,ft1', toggle='tf1', changes=2):
-            self.assertIs(tf1(), False)
-        with self.subTest(exist='tf1,ft1', toggle='tf1', changes=3):
-            self.assertIs(tf1(), True)
-        with self.subTest(exist='tf1,ft1', toggle='ft1', changes=2):
-            self.assertIs(ft1(), True)
-        with self.subTest(exist='tf1,ft1', toggle='ft1', changes=3):
-            self.assertIs(ft1(), False)
-
-        ft2 = self.implementation(False)
-
-        with self.subTest(exist='tf1,ft1,ft2', toggle='ft1', changes=4):
-            self.assertIs(ft1(), True)
-        with self.subTest(exist='tf1,ft1,ft2', toggle='ft2', changes=1):
-            self.assertIs(ft2(), False)
-
-        tf2 = self.implementation(True)
-
-        with self.subTest(exist='tf1,ft1,ft2,tf2', toggle='tf2', changes=1):
-            self.assertIs(tf2(), True)
-        with self.subTest(exist='tf1,ft1,ft2,tf2', toggle='tf1', changes=4):
-            self.assertIs(tf1(), False)
-        with self.subTest(exist='tf1,ft1,ft2,tf2', toggle='ft2', changes=2):
-            self.assertIs(ft2(), True)
-        with self.subTest(exist='tf1,ft1,ft2,tf2', toggle='ft1', changes=5):
-            self.assertIs(ft1(), False)
-
-class TestMakeToggle(_TestToggleBase):
-    """Tests for the make_toggle function."""
-
-    @property
-    def implementation(self):
-        return make_toggle
-
-
-class TestMakeToggleAlt(_TestToggleBase):
-    """Tests for the make_toggle_alt function."""
-
-    @property
-    def implementation(self):
-        return make_toggle_alt
-
-
-class TestToggleClass(_TestToggleBase):
-    """Tests for the Toggle class."""
-
-    @property
-    def implementation(self):
-        return Toggle  # So inherited tests test the Toggle class.
-
-    @parameterized.expand([
-        ('True', True, 'Toggle(True)'),
-        ('False', False, 'Toggle(False)'),
-    ])
-    def test_repr_on_creation_is_code_with_state(self, _name, start, expected):
-        toggle = Toggle(start)
-        actual = repr(toggle)
-        self.assertEqual(actual, expected)
-
-    @parameterized.expand([
-        ('True', True, ['Toggle(False)', 'Toggle(True)', 'Toggle(False)',
-                        'Toggle(True)', 'Toggle(False)', 'Toggle(True)']),
-        ('False', False, ['Toggle(True)', 'Toggle(False)', 'Toggle(True)',
-                          'Toggle(False)', 'Toggle(True)', 'Toggle(False)']),
-    ])
-    def test_repr_changes_with_state(self, _name, start, expected_changed):
-        toggle = Toggle(start)
-
-        for change_count, expected in enumerate(expected_changed, 1):
-            with self.subTest(changes=change_count):
-                toggle()
-                actual = repr(toggle)
-                self.assertEqual(actual, expected)
-
-    @parameterized.expand([
-        ('True', True, True),
-        ('False', False, False),
-    ])
-    def test_equal_on_creation_with_same_start(self, _name, start1, start2):
-        toggle1 = Toggle(start1)
-        toggle2 = Toggle(start2)
-        self.assertEqual(toggle1, toggle2)
-
-    @parameterized.expand([
-        ('True, False', True, False),
-        ('False, True', False, True),
-    ])
-    def test_not_equal_on_creation_with_different_start(self, _name,
-                                                        start1, start2):
-        toggle1 = Toggle(start1)
-        toggle2 = Toggle(start2)
-        self.assertNotEqual(toggle1, toggle2)
-
-    @parameterized.expand([
-        ('True, True', True, True, ['ne', 'eq', 'ne', 'eq', 'ne', 'eq']),
-        ('True, False', True, False, ['eq', 'ne', 'eq', 'ne', 'eq', 'ne']),
-        ('False, True', False, True, ['eq', 'ne', 'eq', 'ne', 'eq', 'ne']),
-        ('False, False', False, False, ['ne', 'eq', 'ne', 'eq', 'ne', 'eq']),
-    ])
-    def test_equality_changes_with_state(self, _name, start_fixed,
-                                         start_varying, assertions):
-        assert_methods = {'eq': self.assertEqual, 'ne': self.assertNotEqual}
-        fixed = Toggle(start_fixed)
-        varying = Toggle(start_varying)
-
-        for change_count, assertion in enumerate(assertions, 1):
-            varying()
-            with self.subTest(changes=change_count, compare='fixed,varying'):
-                assert_methods[assertion](fixed, varying)
-            with self.subTest(changes=change_count, compare='varying,fixed'):
-                assert_methods[assertion](varying, fixed)
-
-    @parameterized.expand([('True', True), ('False', False)])
-    def test_not_hashable(self, _name, start):
-        """Toggle is a mutable type, so its instances shouldn't be hashable."""
-        toggle = Toggle(start)
-        with self.assertRaises(TypeError):
-            hash(toggle)
-
-
-del _TestToggleBase
-
-
->>>>>>> eae05e4a
 class TestBearBowl(unittest.TestCase):
     """
     Tests for the BearBowl class.
