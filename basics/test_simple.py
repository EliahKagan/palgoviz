#!/usr/bin/env python

"""Tests for the simple code in simple.py."""

from fractions import Fraction
import io
from numbers import Number
import sys
import unittest

from parameterized import parameterized, parameterized_class

from simple import (
    BearBowl,
    MY_NONE,
<<<<<<< HEAD
=======
    Squarer,
    Toggle,
    make_squarer,
>>>>>>> 217b4a60
    MulSquarer,
    PowSquarer,
    Squarer,
    Widget,
    alert,
    answer,
    bail_if,
    is_sorted,
<<<<<<< HEAD
    make_squarer,
)
=======
    alert,
    bail_if,
    make_toggle,
    make_toggle_alt)
>>>>>>> 217b4a60


class TestMyNone(unittest.TestCase):
    """The MY_NONE constant doesn't need any tests. Here's one anyway."""

    def test_my_none_is_none(self):
        self.assertIsNone(MY_NONE)


class TestWidget(unittest.TestCase):
    """Tests for the Widget class."""

    def setUp(self):
        """Make a Widget for testing."""
        self.widget = Widget('vast', 'mauve')  # Arrange

    def test_size_attribute_has_size(self):
        self.assertEqual(self.widget.size, 'vast')

    def test_color_attribute_has_color(self):
        self.assertEqual(self.widget.color, 'mauve')

    def test_size_can_be_changed(self):
        self.widget.size = 'just barely visible'
        self.assertEqual(self.widget.size, 'just barely visible')

    def test_color_can_be_changed(self):
        self.widget.color = 'royal purple'  # Act.
        self.assertEqual(self.widget.color, 'royal purple')  # Assert.

    def test_new_attributes_cannot_be_added(self):
        with self.assertRaises(AttributeError):
            self.widget.favorite_desert = 'Sahara'


class TestAnswer(unittest.TestCase):
    """Test the answer() function."""

    def test_the_answer_is_42(self):
        answer_to_the_question = answer()
        self.assertEqual(answer_to_the_question, 42)

    def test_the_answer_is_an_int(self):
        answer_to_the_question = answer()
        self.assertIsInstance(answer_to_the_question, int)


class TestIsSorted(unittest.TestCase):
    """Tests for the is_sorted function."""

    def test_empty_list_is_sorted(self):
        items = []
        self.assertTrue(is_sorted(items))

    def test_empty_generator_is_sorted(self):
        items = (x for x in ())
        self.assertTrue(is_sorted(items))

    def test_one_element_list_is_sorted(self):
        items = [76]
        self.assertTrue(is_sorted(items))

    def test_one_element_generator_is_sorted(self):
        items = (x for x in (76,))
        self.assertTrue(is_sorted(items))

    def test_ascending_two_element_list_is_sorted(self):
        items = ['a', 'b']
        self.assertTrue(is_sorted(items))

    def test_descending_two_element_list_is_not_sorted(self):
        with self.subTest(kind='strings'):
            items = ['b', 'a']
            self.assertFalse(is_sorted(items))

        with self.subTest(kind='integers'):
            items = [3, 2]
            self.assertFalse(is_sorted(items))

    def test_descending_two_element_generator_is_not_sorted(self):
        with self.subTest(kind='strings'):
            items = (x for x in ('b', 'a'))
            self.assertFalse(is_sorted(items))

        with self.subTest(kind='integers'):
            items = (x for x in (3, 2))
            self.assertFalse(is_sorted(items))

    def test_ascending_two_element_generator_is_sorted(self):
        items = (ch for ch in 'ab')
        self.assertTrue(is_sorted(items))

    def test_equal_two_element_list_is_sorted(self):
        items = ['a', 'a']
        self.assertTrue(is_sorted(items))

    def test_equal_two_element_generator_is_sorted(self):
        items = (ch for ch in 'aa')
        self.assertTrue(is_sorted(items))

    def test_sorted_short_but_nontrivial_list_is_sorted(self):
        items = ['bar', 'baz', 'eggs', 'foo', 'foobar', 'ham', 'quux', 'spam']
        self.assertTrue(is_sorted(items))

    def test_unsorted_short_but_nontrivial_is_unsorted(self):
        items = ['bar', 'eggs', 'foo', 'ham', 'foobar', 'quux', 'baz', 'spam']
        self.assertFalse(is_sorted(items))


class TestAlert(unittest.TestCase):
    """Tests for the alert function."""

    def setUp(self):
        """Redirect standard error."""
        self._old_err = sys.stderr
        self._my_stderr = sys.stderr = io.StringIO()

    def tearDown(self):
        """Restore original standard error."""
        sys.stderr = self._old_err

    @parameterized.expand([
        ("Wall is still up.", "alert: Wall is still up.\n"),
        ("in your base.", "alert: in your base.\n"),
        ("killing your dudes.", "alert: killing your dudes.\n"),
        ('refusing to say hello', 'alert: refusing to say hello\n'),
        ('3609 squirrels complained', 'alert: 3609 squirrels complained\n'),
        ('boycott whalebone skis', 'alert: boycott whalebone skis\n'),
    ])
    def test_alert_and_newline_are_printed_with_string(self, message, expected):
        alert(message)
        self.assertEqual(self._actual, expected)

    def test_alert_with_nonstring_message_prints_str_of_message(self):
        message = Fraction(2, 3)
        expected = "alert: 2/3\n"
        alert(message)
        self.assertEqual(self._actual, expected)

    @property
    def _actual(self):
        """Result printed by alert()."""
        return self._my_stderr.getvalue()


class TestBailIf(unittest.TestCase):
    """Tests for the bail_if function."""

    def test_bails_if_truthy(self):
        for value in (True, 1, 1.1, 'hello', object()):
            with self.subTest(value=value):
                with self.assertRaises(SystemExit) as cm:
                    bail_if(value)
                self.assertEqual(cm.exception.code, 1)

    def test_does_not_bail_if_falsey(self):
        for value in (False, 0, 0.0, '', None):
            with self.subTest(value=value):
                try:
                    bail_if(value)
                except SystemExit:
                    self.fail("Bailed although condition was falsey.")


@parameterized_class(('name', 'implementation'), [
    ('Mul', MulSquarer),
    ('Pow', PowSquarer),
    ('func', staticmethod(make_squarer)),
])
class TestAllSquarers(unittest.TestCase):
    """Tests for any kind of Squarer."""

    @parameterized.expand([
        ('pos_0', 0, 0),
        ('pos_1', 1, 1),
        ('pos_2', 2, 4),
        ('pos_3', 3, 9),
    ])
    def test_positive_ints_are_squared(self, _name, num, expected):
        squarer = self.implementation()
        self.assertEqual(squarer(num), expected)

    @parameterized.expand([
        ('pos_0.0', 0.0, 0.0),
        ('pos_1.0', 1.0, 1.0),
        ('pos_2.2', 2.2, 4.84),
        ('pos_3.1', 3.1, 9.61),
    ])
    def test_positive_floats_are_squared(self, _name, num, expected):
        squarer = self.implementation()
        self.assertAlmostEqual(squarer(num), expected)

    @parameterized.expand([
        ('neg_1', -1, 1),
        ('neg_2', -2, 4),
        ('neg_3', -3, 9),
        ('neg_4', -4, 16),
    ])
    def test_negative_ints_are_squared(self, _name, num, expected):
        squarer = self.implementation()
        self.assertEqual(squarer(num), expected)

    @parameterized.expand([
        ('neg_1.2', -1.2, 1.44),
        ('neg_1.0', -1.0, 1.0),
        ('neg_2.2', -2.2, 4.84),
        ('neg_3.1', -3.1, 9.61),
    ])
    def test_negative_floats_are_squared(self, _name, num, expected):
        squarer = self.implementation()
        self.assertAlmostEqual(squarer(num), expected)


class TestSquarerClasses(unittest.TestCase):
    """Tests for the custom Squarer classes."""

    _SQUARERS = [
        ('Mul', MulSquarer),
        ('Pow', PowSquarer),
    ]

    @parameterized.expand([
        ('Mul', MulSquarer, 'MulSquarer()'),
        ('Pow', PowSquarer, 'PowSquarer()'),
    ])
    def test_repr(self, _name, impl, expected):
        """repr shows type and looks like Python code."""
        squarer = impl()
        self.assertEqual(repr(squarer), expected)

    @parameterized.expand(_SQUARERS)
    def test_squarer_is_a_squarer(self, _name, impl):
        squarer = impl()
        self.assertIsInstance(squarer, Squarer)

    @parameterized.expand(_SQUARERS)
    def test_squarers_of_same_type_are_equal(self, _name, impl):
        squarer1 = impl()
        squarer2 = impl()
        self.assertEqual(squarer1, squarer2)

    @parameterized.expand([
        ('Mul, Pow', MulSquarer, PowSquarer),
        ('Pow, Mul', PowSquarer, MulSquarer),
    ])
    def test_squarers_of_different_types_are_not_equal(self, _name,
                                                       impl1, impl2):
        squarer1 = impl1()
        squarer2 = impl2()
        self.assertNotEqual(squarer1, squarer2)

    @parameterized.expand(_SQUARERS)
    def test_squarers_of_same_type_hash_equal(self, _name, impl):
        squarer1 = impl()
        squarer2 = impl()
        self.assertEqual(hash(squarer1), hash(squarer2))


<<<<<<< HEAD
class TestBearBowl(unittest.TestCase):
    """
    Tests for the BearBowl class.

    TODO: I have separated most test methods below into groups, each described
    by a comment. This suggests that the groups should be written as individual
    methods, with parameterization. Decide whether to do this and, if so, how.
    """

    # The three bowls really are bowls:

    def test_too_cold_is_a_bowl(self):
        self.assertIsInstance(BearBowl.TOO_COLD, BearBowl)

    def test_just_right_is_a_bowl(self):
        self.assertIsInstance(BearBowl.JUST_RIGHT, BearBowl)

    def test_too_hot_is_a_bowl(self):
        self.assertIsInstance(BearBowl.TOO_HOT, BearBowl)

    # They are not numbers:

    def test_too_cold_is_not_a_number(self):
        self.assertNotIsInstance(BearBowl.TOO_COLD, Number)

    def test_just_right_is_not_a_number(self):
        self.assertNotIsInstance(BearBowl.JUST_RIGHT, Number)

    def test_too_hot_is_not_a_number(self):
        self.assertNotIsInstance(BearBowl.TOO_HOT, Number)

    # Their reprs are code that evaluates to them (if BearBowl is in scope):

    def test_too_cold_repr_shows_attribute_access_from_class(self):
        self.assertEqual(repr(BearBowl.TOO_COLD), 'BearBowl.TOO_COLD')

    def test_just_right_repr_shows_attribute_access_from_class(self):
        self.assertEqual(repr(BearBowl.JUST_RIGHT), 'BearBowl.JUST_RIGHT')

    def test_too_hot_repr_shows_attribute_access_from_class(self):
        self.assertEqual(repr(BearBowl.TOO_HOT), 'BearBowl.TOO_HOT')

    # Their strs are that same code that evaluates to them:

    def test_too_cold_str_shows_attribute_access_from_class(self):
        self.assertEqual(str(BearBowl.TOO_COLD), 'BearBowl.TOO_COLD')

    def test_just_right_str_shows_attribute_access_from_class(self):
        self.assertEqual(str(BearBowl.JUST_RIGHT), 'BearBowl.JUST_RIGHT')

    def test_too_hot_str_shows_attribute_access_from_class(self):
        self.assertEqual(str(BearBowl.TOO_HOT), 'BearBowl.TOO_HOT')

    # They know their names, accessible through the name attribute:

    def test_too_cold_name_attribute_is_too_cold(self):
        self.assertEqual(BearBowl.TOO_COLD.name, 'TOO_COLD')

    def test_just_right_name_attribute_is_just_right(self):
        self.assertEqual(BearBowl.JUST_RIGHT.name, 'JUST_RIGHT')

    def test_too_hot_name_attribute_is_too_hot(self):
        self.assertEqual(BearBowl.TOO_HOT.name, 'TOO_HOT')

    # They are, as one would expect, equal to themselves:

    def test_too_cold_equals_too_cold(self):
        self.assertEqual(BearBowl.TOO_COLD, BearBowl.TOO_COLD)

    def test_just_right_equals_just_right(self):
        self.assertEqual(BearBowl.JUST_RIGHT, BearBowl.JUST_RIGHT)

    def test_too_hot_equals_too_hot(self):
        self.assertEqual(BearBowl.TOO_HOT, BearBowl.TOO_HOT)

    # They (i.e., differently named bowls) are not equal to each other:

    def test_too_cold_not_equal_to_just_right(self):
        with self.subTest(lhs=BearBowl.TOO_COLD, rhs=BearBowl.JUST_RIGHT):
            self.assertNotEqual(BearBowl.TOO_COLD, BearBowl.JUST_RIGHT)
        with self.subTest(lhs=BearBowl.JUST_RIGHT, rhs=BearBowl.TOO_COLD):
            self.assertNotEqual(BearBowl.JUST_RIGHT, BearBowl.TOO_COLD)

    def test_too_cold_not_equal_to_too_hot(self):
        with self.subTest(lhs=BearBowl.TOO_COLD, rhs=BearBowl.TOO_HOT):
            self.assertNotEqual(BearBowl.TOO_COLD, BearBowl.TOO_HOT)
        with self.subTest(lhs=BearBowl.TOO_HOT, rhs=BearBowl.TOO_COLD):
            self.assertNotEqual(BearBowl.TOO_HOT, BearBowl.TOO_COLD)

    def test_just_right_not_equal_to_too_hot(self):
        with self.subTest(lhs=BearBowl.JUST_RIGHT, rhs=BearBowl.TOO_HOT):
            self.assertNotEqual(BearBowl.JUST_RIGHT, BearBowl.TOO_HOT)
        with self.subTest(lhs=BearBowl.TOO_HOT, rhs=BearBowl.JUST_RIGHT):
            self.assertNotEqual(BearBowl.TOO_HOT, BearBowl.JUST_RIGHT)

    # Cooler bowls compare less than warmer bowls:

    def test_too_cold_less_than_just_right(self):
        self.assertLess(BearBowl.TOO_COLD, BearBowl.JUST_RIGHT)

    def test_too_cold_less_than_too_hot(self):
        self.assertLess(BearBowl.TOO_COLD, BearBowl.TOO_HOT)

    def test_just_right_less_than_too_hot(self):
        self.assertLess(BearBowl.JUST_RIGHT, BearBowl.TOO_HOT)

    # Warmer bowls compare greater than cooler bowls:

    def test_just_right_greater_than_too_cold(self):
        self.assertGreater(BearBowl.JUST_RIGHT, BearBowl.TOO_COLD)

    def test_too_hot_greater_than_too_cold(self):
        self.assertGreater(BearBowl.TOO_HOT, BearBowl.TOO_COLD)

    def test_too_hot_greater_than_just_right(self):
        self.assertGreater(BearBowl.TOO_HOT, BearBowl.JUST_RIGHT)

    # Bowls compare less than or equal to bowls that are no warmer:

    def test_too_cold_less_than_or_equal_to_itself(self):
        self.assertLessEqual(BearBowl.TOO_COLD, BearBowl.TOO_COLD)

    def test_too_cold_less_than_or_equal_to_just_right(self):
        self.assertLessEqual(BearBowl.TOO_COLD, BearBowl.JUST_RIGHT)

    def test_too_cold_less_than_or_equal_to_too_hot(self):
        self.assertLessEqual(BearBowl.TOO_COLD, BearBowl.TOO_HOT)

    def test_just_right_less_than_or_equal_to_itself(self):
        self.assertLessEqual(BearBowl.JUST_RIGHT, BearBowl.JUST_RIGHT)

    def test_just_right_less_than_or_equal_to_too_hot(self):
        self.assertLessEqual(BearBowl.JUST_RIGHT, BearBowl.TOO_HOT)

    def test_too_hot_less_than_or_equal_to_itself(self):
        self.assertLessEqual(BearBowl.TOO_HOT, BearBowl.TOO_HOT)

    # Bowls compare greater than or equal to bowls that are no cooler:

    def test_too_cold_greater_than_or_equal_to_itself(self):
        self.assertGreaterEqual(BearBowl.TOO_COLD, BearBowl.TOO_COLD)

    def test_just_right_greater_than_or_equal_to_too_cold(self):
        self.assertGreaterEqual(BearBowl.JUST_RIGHT, BearBowl.TOO_COLD)

    def test_just_right_greater_than_or_equal_to_itself(self):
        self.assertGreaterEqual(BearBowl.JUST_RIGHT, BearBowl.JUST_RIGHT)

    def test_too_hot_greater_than_or_equal_to_too_cold(self):
        self.assertGreaterEqual(BearBowl.TOO_HOT, BearBowl.TOO_COLD)

    def test_too_hot_greater_than_or_equal_to_just_right(self):
        self.assertGreaterEqual(BearBowl.TOO_HOT, BearBowl.JUST_RIGHT)

    def test_too_hot_greater_than_or_equal_to_itself(self):
        self.assertGreaterEqual(BearBowl.TOO_HOT, BearBowl.TOO_HOT)
=======
# TODO: Reorganize these tests to all inherit from a common abstract base class.
class TestMakeToggle(unittest.TestCase):
    """Tests for the make_toggle function."""

    impl = staticmethod(make_toggle)

    def test_start_true_returns_true_on_first_call(self):
        tf = self.impl(True)
        self.assertIs(tf(), True)

    def test_start_false_returns_false_on_first_call(self):
        ft = self.impl(False)
        self.assertIs(ft(), False)

    def test_start_true_cycles_true_false(self):
        expected_results = [True, False] * 5
        tf = self.impl(True)

        for call_number, expected in enumerate(expected_results, 1):
            with self.subTest(call=call_number):
                self.assertIs(tf(), expected)

    def test_start_false_cycles_false_true(self):
        expected_results = [False, True] * 5
        ft = self.impl(False)

        for call_number, expected in enumerate(expected_results, 1):
            with self.subTest(call=call_number):
                self.assertIs(ft(), expected)

    def test_raises_TypeError_if_nonbool_is_passed(self):
        for value in (0, 1, 0.0, 1.1, '', 'j3j', None, object()):
            with self.subTest(value=value):
                with self.assertRaises(TypeError):
                    self.impl(value)

    def test_separate_toggles_maintain_independent_state(self):
        tf1 = self.impl(True)
        ft1 = self.impl(False)

        with self.subTest(exist='tf1,ft1', toggle='tf1', changes=1):
            self.assertIs(tf1(), True)
        with self.subTest(exist='tf1,ft1', toggle='ft1', changes=1):
            self.assertIs(ft1(), False)
        with self.subTest(exist='tf1,ft1', toggle='tf1', changes=2):
            self.assertIs(tf1(), False)
        with self.subTest(exist='tf1,ft1', toggle='tf1', changes=3):
            self.assertIs(tf1(), True)
        with self.subTest(exist='tf1,ft1', toggle='ft1', changes=2):
            self.assertIs(ft1(), True)
        with self.subTest(exist='tf1,ft1', toggle='ft1', changes=3):
            self.assertIs(ft1(), False)

        ft2 = self.impl(False)

        with self.subTest(exist='tf1,ft1,ft2', toggle='ft1', changes=4):
            self.assertIs(ft1(), True)
        with self.subTest(exist='tf1,ft1,ft2', toggle='ft2', changes=1):
            self.assertIs(ft2(), False)

        tf2 = self.impl(True)

        with self.subTest(exist='tf1,ft1,ft2,tf2', toggle='tf2', changes=1):
            self.assertIs(tf2(), True)
        with self.subTest(exist='tf1,ft1,ft2,tf2', toggle='tf1', changes=4):
            self.assertIs(tf1(), False)
        with self.subTest(exist='tf1,ft1,ft2,tf2', toggle='ft2', changes=2):
            self.assertIs(ft2(), True)
        with self.subTest(exist='tf1,ft1,ft2,tf2', toggle='ft1', changes=5):
            self.assertIs(ft1(), False)


class TestMakeToggleAlt(TestMakeToggle):
    """Tests for the make_toggle_alt function."""

    impl = staticmethod(make_toggle_alt)


class TestToggleClass(TestMakeToggle):
    """Tests for the Toggle class."""

    impl = Toggle  # So inherited tests test the Toggle class.

    def test_repr_true(self):
        """repr shows True and looks like Python code."""
        tf = Toggle(True)
        self.assertEqual(repr(tf), 'Toggle(True)')

    def test_repr_false(self):
        """repr shows False and looks like Python code."""
        ft = Toggle(False)
        self.assertEqual(repr(ft), 'Toggle(False)')

    @parameterized.expand([
        ('true', True, ['Toggle(False)', 'Toggle(True)'] * 5),
        ('false', False, ['Toggle(True)', 'Toggle(False)'] * 5),
    ])
    def test_repr_cycles(self, _name, start, expected_results):
        """bool literal in repr changes with each call to the object."""
        toggle = Toggle(start)

        for call_number, expected in enumerate(expected_results, 1):
            with self.subTest(call=call_number):
                toggle()
                self.assertEqual(repr(toggle), expected)

    def test_toggle_objects_with_same_state_are_equal(self):
        for start in (True, False):
            with self.subTest(start=start):
                self.assertEqual(Toggle(start), Toggle(start))

    def test_toggle_objects_with_different_state_are_not_equal(self):
        for lhs_start, rhs_start in ((True, False), (False, True)):
            with self.subTest(lhs_start=lhs_start, rhs_start=rhs_start):
                self.assertNotEqual(Toggle(lhs_start), Toggle(rhs_start))

    @parameterized.expand([
        ('odd small', 1, 'eq'),
        ('even small', 2, 'ne'),
        ('odd big', 11, 'eq'),
        ('even big', 12, 'ne'),
    ])
    def test_toggle_equality_is_correct_after_state_changes(self, _name,
                                                            calls, assertion):
        assert_methods = {'eq': self.assertEqual, 'ne': self.assertNotEqual}
        fixed = Toggle(True)
        varying = Toggle(False)
        for _ in range(calls):
            varying()
        with self.subTest(compare='fixed,varying'):
            assert_methods[assertion](fixed, varying)
        with self.subTest(compare='varying,fixed'):
            assert_methods[assertion](varying, fixed)

    @parameterized.expand([('true', True), ('false', False)])
    def test_hashing_toggle_raises_TypeError(self, _name, start):
        toggle = Toggle(start)
        with self.assertRaises(TypeError):
            hash(toggle)
>>>>>>> 217b4a60


if __name__ == '__main__':
    unittest.main()<|MERGE_RESOLUTION|>--- conflicted
+++ resolved
@@ -13,12 +13,8 @@
 from simple import (
     BearBowl,
     MY_NONE,
-<<<<<<< HEAD
-=======
     Squarer,
     Toggle,
-    make_squarer,
->>>>>>> 217b4a60
     MulSquarer,
     PowSquarer,
     Squarer,
@@ -27,15 +23,10 @@
     answer,
     bail_if,
     is_sorted,
-<<<<<<< HEAD
     make_squarer,
+    make_toggle,
+    make_toggle_alt,
 )
-=======
-    alert,
-    bail_if,
-    make_toggle,
-    make_toggle_alt)
->>>>>>> 217b4a60
 
 
 class TestMyNone(unittest.TestCase):
@@ -294,164 +285,6 @@
         self.assertEqual(hash(squarer1), hash(squarer2))
 
 
-<<<<<<< HEAD
-class TestBearBowl(unittest.TestCase):
-    """
-    Tests for the BearBowl class.
-
-    TODO: I have separated most test methods below into groups, each described
-    by a comment. This suggests that the groups should be written as individual
-    methods, with parameterization. Decide whether to do this and, if so, how.
-    """
-
-    # The three bowls really are bowls:
-
-    def test_too_cold_is_a_bowl(self):
-        self.assertIsInstance(BearBowl.TOO_COLD, BearBowl)
-
-    def test_just_right_is_a_bowl(self):
-        self.assertIsInstance(BearBowl.JUST_RIGHT, BearBowl)
-
-    def test_too_hot_is_a_bowl(self):
-        self.assertIsInstance(BearBowl.TOO_HOT, BearBowl)
-
-    # They are not numbers:
-
-    def test_too_cold_is_not_a_number(self):
-        self.assertNotIsInstance(BearBowl.TOO_COLD, Number)
-
-    def test_just_right_is_not_a_number(self):
-        self.assertNotIsInstance(BearBowl.JUST_RIGHT, Number)
-
-    def test_too_hot_is_not_a_number(self):
-        self.assertNotIsInstance(BearBowl.TOO_HOT, Number)
-
-    # Their reprs are code that evaluates to them (if BearBowl is in scope):
-
-    def test_too_cold_repr_shows_attribute_access_from_class(self):
-        self.assertEqual(repr(BearBowl.TOO_COLD), 'BearBowl.TOO_COLD')
-
-    def test_just_right_repr_shows_attribute_access_from_class(self):
-        self.assertEqual(repr(BearBowl.JUST_RIGHT), 'BearBowl.JUST_RIGHT')
-
-    def test_too_hot_repr_shows_attribute_access_from_class(self):
-        self.assertEqual(repr(BearBowl.TOO_HOT), 'BearBowl.TOO_HOT')
-
-    # Their strs are that same code that evaluates to them:
-
-    def test_too_cold_str_shows_attribute_access_from_class(self):
-        self.assertEqual(str(BearBowl.TOO_COLD), 'BearBowl.TOO_COLD')
-
-    def test_just_right_str_shows_attribute_access_from_class(self):
-        self.assertEqual(str(BearBowl.JUST_RIGHT), 'BearBowl.JUST_RIGHT')
-
-    def test_too_hot_str_shows_attribute_access_from_class(self):
-        self.assertEqual(str(BearBowl.TOO_HOT), 'BearBowl.TOO_HOT')
-
-    # They know their names, accessible through the name attribute:
-
-    def test_too_cold_name_attribute_is_too_cold(self):
-        self.assertEqual(BearBowl.TOO_COLD.name, 'TOO_COLD')
-
-    def test_just_right_name_attribute_is_just_right(self):
-        self.assertEqual(BearBowl.JUST_RIGHT.name, 'JUST_RIGHT')
-
-    def test_too_hot_name_attribute_is_too_hot(self):
-        self.assertEqual(BearBowl.TOO_HOT.name, 'TOO_HOT')
-
-    # They are, as one would expect, equal to themselves:
-
-    def test_too_cold_equals_too_cold(self):
-        self.assertEqual(BearBowl.TOO_COLD, BearBowl.TOO_COLD)
-
-    def test_just_right_equals_just_right(self):
-        self.assertEqual(BearBowl.JUST_RIGHT, BearBowl.JUST_RIGHT)
-
-    def test_too_hot_equals_too_hot(self):
-        self.assertEqual(BearBowl.TOO_HOT, BearBowl.TOO_HOT)
-
-    # They (i.e., differently named bowls) are not equal to each other:
-
-    def test_too_cold_not_equal_to_just_right(self):
-        with self.subTest(lhs=BearBowl.TOO_COLD, rhs=BearBowl.JUST_RIGHT):
-            self.assertNotEqual(BearBowl.TOO_COLD, BearBowl.JUST_RIGHT)
-        with self.subTest(lhs=BearBowl.JUST_RIGHT, rhs=BearBowl.TOO_COLD):
-            self.assertNotEqual(BearBowl.JUST_RIGHT, BearBowl.TOO_COLD)
-
-    def test_too_cold_not_equal_to_too_hot(self):
-        with self.subTest(lhs=BearBowl.TOO_COLD, rhs=BearBowl.TOO_HOT):
-            self.assertNotEqual(BearBowl.TOO_COLD, BearBowl.TOO_HOT)
-        with self.subTest(lhs=BearBowl.TOO_HOT, rhs=BearBowl.TOO_COLD):
-            self.assertNotEqual(BearBowl.TOO_HOT, BearBowl.TOO_COLD)
-
-    def test_just_right_not_equal_to_too_hot(self):
-        with self.subTest(lhs=BearBowl.JUST_RIGHT, rhs=BearBowl.TOO_HOT):
-            self.assertNotEqual(BearBowl.JUST_RIGHT, BearBowl.TOO_HOT)
-        with self.subTest(lhs=BearBowl.TOO_HOT, rhs=BearBowl.JUST_RIGHT):
-            self.assertNotEqual(BearBowl.TOO_HOT, BearBowl.JUST_RIGHT)
-
-    # Cooler bowls compare less than warmer bowls:
-
-    def test_too_cold_less_than_just_right(self):
-        self.assertLess(BearBowl.TOO_COLD, BearBowl.JUST_RIGHT)
-
-    def test_too_cold_less_than_too_hot(self):
-        self.assertLess(BearBowl.TOO_COLD, BearBowl.TOO_HOT)
-
-    def test_just_right_less_than_too_hot(self):
-        self.assertLess(BearBowl.JUST_RIGHT, BearBowl.TOO_HOT)
-
-    # Warmer bowls compare greater than cooler bowls:
-
-    def test_just_right_greater_than_too_cold(self):
-        self.assertGreater(BearBowl.JUST_RIGHT, BearBowl.TOO_COLD)
-
-    def test_too_hot_greater_than_too_cold(self):
-        self.assertGreater(BearBowl.TOO_HOT, BearBowl.TOO_COLD)
-
-    def test_too_hot_greater_than_just_right(self):
-        self.assertGreater(BearBowl.TOO_HOT, BearBowl.JUST_RIGHT)
-
-    # Bowls compare less than or equal to bowls that are no warmer:
-
-    def test_too_cold_less_than_or_equal_to_itself(self):
-        self.assertLessEqual(BearBowl.TOO_COLD, BearBowl.TOO_COLD)
-
-    def test_too_cold_less_than_or_equal_to_just_right(self):
-        self.assertLessEqual(BearBowl.TOO_COLD, BearBowl.JUST_RIGHT)
-
-    def test_too_cold_less_than_or_equal_to_too_hot(self):
-        self.assertLessEqual(BearBowl.TOO_COLD, BearBowl.TOO_HOT)
-
-    def test_just_right_less_than_or_equal_to_itself(self):
-        self.assertLessEqual(BearBowl.JUST_RIGHT, BearBowl.JUST_RIGHT)
-
-    def test_just_right_less_than_or_equal_to_too_hot(self):
-        self.assertLessEqual(BearBowl.JUST_RIGHT, BearBowl.TOO_HOT)
-
-    def test_too_hot_less_than_or_equal_to_itself(self):
-        self.assertLessEqual(BearBowl.TOO_HOT, BearBowl.TOO_HOT)
-
-    # Bowls compare greater than or equal to bowls that are no cooler:
-
-    def test_too_cold_greater_than_or_equal_to_itself(self):
-        self.assertGreaterEqual(BearBowl.TOO_COLD, BearBowl.TOO_COLD)
-
-    def test_just_right_greater_than_or_equal_to_too_cold(self):
-        self.assertGreaterEqual(BearBowl.JUST_RIGHT, BearBowl.TOO_COLD)
-
-    def test_just_right_greater_than_or_equal_to_itself(self):
-        self.assertGreaterEqual(BearBowl.JUST_RIGHT, BearBowl.JUST_RIGHT)
-
-    def test_too_hot_greater_than_or_equal_to_too_cold(self):
-        self.assertGreaterEqual(BearBowl.TOO_HOT, BearBowl.TOO_COLD)
-
-    def test_too_hot_greater_than_or_equal_to_just_right(self):
-        self.assertGreaterEqual(BearBowl.TOO_HOT, BearBowl.JUST_RIGHT)
-
-    def test_too_hot_greater_than_or_equal_to_itself(self):
-        self.assertGreaterEqual(BearBowl.TOO_HOT, BearBowl.TOO_HOT)
-=======
 # TODO: Reorganize these tests to all inherit from a common abstract base class.
 class TestMakeToggle(unittest.TestCase):
     """Tests for the make_toggle function."""
@@ -591,7 +424,164 @@
         toggle = Toggle(start)
         with self.assertRaises(TypeError):
             hash(toggle)
->>>>>>> 217b4a60
+
+
+class TestBearBowl(unittest.TestCase):
+    """
+    Tests for the BearBowl class.
+
+    TODO: I have separated most test methods below into groups, each described
+    by a comment. This suggests that the groups should be written as individual
+    methods, with parameterization. Decide whether to do this and, if so, how.
+    """
+
+    # The three bowls really are bowls:
+
+    def test_too_cold_is_a_bowl(self):
+        self.assertIsInstance(BearBowl.TOO_COLD, BearBowl)
+
+    def test_just_right_is_a_bowl(self):
+        self.assertIsInstance(BearBowl.JUST_RIGHT, BearBowl)
+
+    def test_too_hot_is_a_bowl(self):
+        self.assertIsInstance(BearBowl.TOO_HOT, BearBowl)
+
+    # They are not numbers:
+
+    def test_too_cold_is_not_a_number(self):
+        self.assertNotIsInstance(BearBowl.TOO_COLD, Number)
+
+    def test_just_right_is_not_a_number(self):
+        self.assertNotIsInstance(BearBowl.JUST_RIGHT, Number)
+
+    def test_too_hot_is_not_a_number(self):
+        self.assertNotIsInstance(BearBowl.TOO_HOT, Number)
+
+    # Their reprs are code that evaluates to them (if BearBowl is in scope):
+
+    def test_too_cold_repr_shows_attribute_access_from_class(self):
+        self.assertEqual(repr(BearBowl.TOO_COLD), 'BearBowl.TOO_COLD')
+
+    def test_just_right_repr_shows_attribute_access_from_class(self):
+        self.assertEqual(repr(BearBowl.JUST_RIGHT), 'BearBowl.JUST_RIGHT')
+
+    def test_too_hot_repr_shows_attribute_access_from_class(self):
+        self.assertEqual(repr(BearBowl.TOO_HOT), 'BearBowl.TOO_HOT')
+
+    # Their strs are that same code that evaluates to them:
+
+    def test_too_cold_str_shows_attribute_access_from_class(self):
+        self.assertEqual(str(BearBowl.TOO_COLD), 'BearBowl.TOO_COLD')
+
+    def test_just_right_str_shows_attribute_access_from_class(self):
+        self.assertEqual(str(BearBowl.JUST_RIGHT), 'BearBowl.JUST_RIGHT')
+
+    def test_too_hot_str_shows_attribute_access_from_class(self):
+        self.assertEqual(str(BearBowl.TOO_HOT), 'BearBowl.TOO_HOT')
+
+    # They know their names, accessible through the name attribute:
+
+    def test_too_cold_name_attribute_is_too_cold(self):
+        self.assertEqual(BearBowl.TOO_COLD.name, 'TOO_COLD')
+
+    def test_just_right_name_attribute_is_just_right(self):
+        self.assertEqual(BearBowl.JUST_RIGHT.name, 'JUST_RIGHT')
+
+    def test_too_hot_name_attribute_is_too_hot(self):
+        self.assertEqual(BearBowl.TOO_HOT.name, 'TOO_HOT')
+
+    # They are, as one would expect, equal to themselves:
+
+    def test_too_cold_equals_too_cold(self):
+        self.assertEqual(BearBowl.TOO_COLD, BearBowl.TOO_COLD)
+
+    def test_just_right_equals_just_right(self):
+        self.assertEqual(BearBowl.JUST_RIGHT, BearBowl.JUST_RIGHT)
+
+    def test_too_hot_equals_too_hot(self):
+        self.assertEqual(BearBowl.TOO_HOT, BearBowl.TOO_HOT)
+
+    # They (i.e., differently named bowls) are not equal to each other:
+
+    def test_too_cold_not_equal_to_just_right(self):
+        with self.subTest(lhs=BearBowl.TOO_COLD, rhs=BearBowl.JUST_RIGHT):
+            self.assertNotEqual(BearBowl.TOO_COLD, BearBowl.JUST_RIGHT)
+        with self.subTest(lhs=BearBowl.JUST_RIGHT, rhs=BearBowl.TOO_COLD):
+            self.assertNotEqual(BearBowl.JUST_RIGHT, BearBowl.TOO_COLD)
+
+    def test_too_cold_not_equal_to_too_hot(self):
+        with self.subTest(lhs=BearBowl.TOO_COLD, rhs=BearBowl.TOO_HOT):
+            self.assertNotEqual(BearBowl.TOO_COLD, BearBowl.TOO_HOT)
+        with self.subTest(lhs=BearBowl.TOO_HOT, rhs=BearBowl.TOO_COLD):
+            self.assertNotEqual(BearBowl.TOO_HOT, BearBowl.TOO_COLD)
+
+    def test_just_right_not_equal_to_too_hot(self):
+        with self.subTest(lhs=BearBowl.JUST_RIGHT, rhs=BearBowl.TOO_HOT):
+            self.assertNotEqual(BearBowl.JUST_RIGHT, BearBowl.TOO_HOT)
+        with self.subTest(lhs=BearBowl.TOO_HOT, rhs=BearBowl.JUST_RIGHT):
+            self.assertNotEqual(BearBowl.TOO_HOT, BearBowl.JUST_RIGHT)
+
+    # Cooler bowls compare less than warmer bowls:
+
+    def test_too_cold_less_than_just_right(self):
+        self.assertLess(BearBowl.TOO_COLD, BearBowl.JUST_RIGHT)
+
+    def test_too_cold_less_than_too_hot(self):
+        self.assertLess(BearBowl.TOO_COLD, BearBowl.TOO_HOT)
+
+    def test_just_right_less_than_too_hot(self):
+        self.assertLess(BearBowl.JUST_RIGHT, BearBowl.TOO_HOT)
+
+    # Warmer bowls compare greater than cooler bowls:
+
+    def test_just_right_greater_than_too_cold(self):
+        self.assertGreater(BearBowl.JUST_RIGHT, BearBowl.TOO_COLD)
+
+    def test_too_hot_greater_than_too_cold(self):
+        self.assertGreater(BearBowl.TOO_HOT, BearBowl.TOO_COLD)
+
+    def test_too_hot_greater_than_just_right(self):
+        self.assertGreater(BearBowl.TOO_HOT, BearBowl.JUST_RIGHT)
+
+    # Bowls compare less than or equal to bowls that are no warmer:
+
+    def test_too_cold_less_than_or_equal_to_itself(self):
+        self.assertLessEqual(BearBowl.TOO_COLD, BearBowl.TOO_COLD)
+
+    def test_too_cold_less_than_or_equal_to_just_right(self):
+        self.assertLessEqual(BearBowl.TOO_COLD, BearBowl.JUST_RIGHT)
+
+    def test_too_cold_less_than_or_equal_to_too_hot(self):
+        self.assertLessEqual(BearBowl.TOO_COLD, BearBowl.TOO_HOT)
+
+    def test_just_right_less_than_or_equal_to_itself(self):
+        self.assertLessEqual(BearBowl.JUST_RIGHT, BearBowl.JUST_RIGHT)
+
+    def test_just_right_less_than_or_equal_to_too_hot(self):
+        self.assertLessEqual(BearBowl.JUST_RIGHT, BearBowl.TOO_HOT)
+
+    def test_too_hot_less_than_or_equal_to_itself(self):
+        self.assertLessEqual(BearBowl.TOO_HOT, BearBowl.TOO_HOT)
+
+    # Bowls compare greater than or equal to bowls that are no cooler:
+
+    def test_too_cold_greater_than_or_equal_to_itself(self):
+        self.assertGreaterEqual(BearBowl.TOO_COLD, BearBowl.TOO_COLD)
+
+    def test_just_right_greater_than_or_equal_to_too_cold(self):
+        self.assertGreaterEqual(BearBowl.JUST_RIGHT, BearBowl.TOO_COLD)
+
+    def test_just_right_greater_than_or_equal_to_itself(self):
+        self.assertGreaterEqual(BearBowl.JUST_RIGHT, BearBowl.JUST_RIGHT)
+
+    def test_too_hot_greater_than_or_equal_to_too_cold(self):
+        self.assertGreaterEqual(BearBowl.TOO_HOT, BearBowl.TOO_COLD)
+
+    def test_too_hot_greater_than_or_equal_to_just_right(self):
+        self.assertGreaterEqual(BearBowl.TOO_HOT, BearBowl.JUST_RIGHT)
+
+    def test_too_hot_greater_than_or_equal_to_itself(self):
+        self.assertGreaterEqual(BearBowl.TOO_HOT, BearBowl.TOO_HOT)
 
 
 if __name__ == '__main__':
