#!/usr/bin/env python

"""Tests for the simple code in simple.py."""

from abc import ABC, abstractmethod
from fractions import Fraction
import io
from numbers import Number
import sys
import unittest

from parameterized import parameterized, parameterized_class

from simple import (
    BearBowl,
    MY_NONE,
    Squarer,
    Toggle,
    MulSquarer,
    PowSquarer,
    Squarer,
    Widget,
    alert,
    answer,
    bail_if,
    is_sorted,
    make_squarer,
    make_toggle,
    make_toggle_alt,
)


class TestMyNone(unittest.TestCase):
    """The MY_NONE constant doesn't need any tests. Here's one anyway."""

    def test_my_none_is_none(self):
        self.assertIsNone(MY_NONE)


class TestWidget(unittest.TestCase):
    """Tests for the Widget class."""

    def setUp(self):
        """Make a Widget for testing."""
        self.widget = Widget('vast', 'mauve')  # Arrange

    def test_size_attribute_has_size(self):
        self.assertEqual(self.widget.size, 'vast')

    def test_color_attribute_has_color(self):
        self.assertEqual(self.widget.color, 'mauve')

    def test_size_can_be_changed(self):
        self.widget.size = 'just barely visible'
        self.assertEqual(self.widget.size, 'just barely visible')

    def test_color_can_be_changed(self):
        self.widget.color = 'royal purple'  # Act.
        self.assertEqual(self.widget.color, 'royal purple')  # Assert.

    def test_new_attributes_cannot_be_added(self):
        with self.assertRaises(AttributeError):
            self.widget.favorite_desert = 'Sahara'


class TestAnswer(unittest.TestCase):
    """Test the answer() function."""

    def test_the_answer_is_42(self):
        answer_to_the_question = answer()
        self.assertEqual(answer_to_the_question, 42)

    def test_the_answer_is_an_int(self):
        answer_to_the_question = answer()
        self.assertIsInstance(answer_to_the_question, int)


class TestIsSorted(unittest.TestCase):
    """Tests for the is_sorted function."""

    def test_empty_list_is_sorted(self):
        items = []
        self.assertTrue(is_sorted(items))

    def test_empty_generator_is_sorted(self):
        items = (x for x in ())
        self.assertTrue(is_sorted(items))

    def test_one_element_list_is_sorted(self):
        items = [76]
        self.assertTrue(is_sorted(items))

    def test_one_element_generator_is_sorted(self):
        items = (x for x in (76,))
        self.assertTrue(is_sorted(items))

    def test_ascending_two_element_list_is_sorted(self):
        items = ['a', 'b']
        self.assertTrue(is_sorted(items))

    def test_descending_two_element_list_is_not_sorted(self):
        with self.subTest(kind='strings'):
            items = ['b', 'a']
            self.assertFalse(is_sorted(items))

        with self.subTest(kind='integers'):
            items = [3, 2]
            self.assertFalse(is_sorted(items))

    def test_descending_two_element_generator_is_not_sorted(self):
        with self.subTest(kind='strings'):
            items = (x for x in ('b', 'a'))
            self.assertFalse(is_sorted(items))

        with self.subTest(kind='integers'):
            items = (x for x in (3, 2))
            self.assertFalse(is_sorted(items))

    def test_ascending_two_element_generator_is_sorted(self):
        items = (ch for ch in 'ab')
        self.assertTrue(is_sorted(items))

    def test_equal_two_element_list_is_sorted(self):
        items = ['a', 'a']
        self.assertTrue(is_sorted(items))

    def test_equal_two_element_generator_is_sorted(self):
        items = (ch for ch in 'aa')
        self.assertTrue(is_sorted(items))

    def test_sorted_short_but_nontrivial_list_is_sorted(self):
        items = ['bar', 'baz', 'eggs', 'foo', 'foobar', 'ham', 'quux', 'spam']
        self.assertTrue(is_sorted(items))

    def test_unsorted_short_but_nontrivial_is_unsorted(self):
        items = ['bar', 'eggs', 'foo', 'ham', 'foobar', 'quux', 'baz', 'spam']
        self.assertFalse(is_sorted(items))


class TestAlert(unittest.TestCase):
    """Tests for the alert function."""

    def setUp(self):
        """Redirect standard error."""
        self._old_err = sys.stderr
        self._my_stderr = sys.stderr = io.StringIO()

    def tearDown(self):
        """Restore original standard error."""
        sys.stderr = self._old_err

    @parameterized.expand([
        ("Wall is still up.", "alert: Wall is still up.\n"),
        ("in your base.", "alert: in your base.\n"),
        ("killing your dudes.", "alert: killing your dudes.\n"),
        ('refusing to say hello', 'alert: refusing to say hello\n'),
        ('3609 squirrels complained', 'alert: 3609 squirrels complained\n'),
        ('boycott whalebone skis', 'alert: boycott whalebone skis\n'),
    ])
    def test_alert_and_newline_are_printed_with_string(self, message, expected):
        alert(message)
        self.assertEqual(self._actual, expected)

    def test_alert_with_nonstring_message_prints_str_of_message(self):
        message = Fraction(2, 3)
        expected = "alert: 2/3\n"
        alert(message)
        self.assertEqual(self._actual, expected)

    @property
    def _actual(self):
        """Result printed by alert()."""
        return self._my_stderr.getvalue()


class TestBailIf(unittest.TestCase):
    """Tests for the bail_if function."""

    def test_bails_if_truthy(self):
        for value in (True, 1, 1.1, 'hello', object()):
            with self.subTest(value=value):
                with self.assertRaises(SystemExit) as cm:
                    bail_if(value)
                self.assertEqual(cm.exception.code, 1)

    def test_does_not_bail_if_falsey(self):
        for value in (False, 0, 0.0, '', None):
            with self.subTest(value=value):
                try:
                    bail_if(value)
                except SystemExit:
                    self.fail("Bailed although condition was falsey.")


@parameterized_class(('name', 'implementation'), [
    ('Mul', MulSquarer),
    ('Pow', PowSquarer),
    ('func', staticmethod(make_squarer)),
])
class TestAllSquarers(unittest.TestCase):
    """Tests for any kind of Squarer."""

    @parameterized.expand([
        ('pos_0', 0, 0),
        ('pos_1', 1, 1),
        ('pos_2', 2, 4),
        ('pos_3', 3, 9),
    ])
    def test_positive_ints_are_squared(self, _name, num, expected):
        squarer = self.implementation()
        self.assertEqual(squarer(num), expected)

    @parameterized.expand([
        ('pos_0.0', 0.0, 0.0),
        ('pos_1.0', 1.0, 1.0),
        ('pos_2.2', 2.2, 4.84),
        ('pos_3.1', 3.1, 9.61),
    ])
    def test_positive_floats_are_squared(self, _name, num, expected):
        squarer = self.implementation()
        self.assertAlmostEqual(squarer(num), expected)

    @parameterized.expand([
        ('neg_1', -1, 1),
        ('neg_2', -2, 4),
        ('neg_3', -3, 9),
        ('neg_4', -4, 16),
    ])
    def test_negative_ints_are_squared(self, _name, num, expected):
        squarer = self.implementation()
        self.assertEqual(squarer(num), expected)

    @parameterized.expand([
        ('neg_1.2', -1.2, 1.44),
        ('neg_1.0', -1.0, 1.0),
        ('neg_2.2', -2.2, 4.84),
        ('neg_3.1', -3.1, 9.61),
    ])
    def test_negative_floats_are_squared(self, _name, num, expected):
        squarer = self.implementation()
        self.assertAlmostEqual(squarer(num), expected)


class TestSquarerClasses(unittest.TestCase):
    """Tests for the custom Squarer classes."""

    _SQUARERS = [
        ('Mul', MulSquarer),
        ('Pow', PowSquarer),
    ]

    @parameterized.expand([
        ('Mul', MulSquarer, 'MulSquarer()'),
        ('Pow', PowSquarer, 'PowSquarer()'),
    ])
    def test_repr(self, _name, impl, expected):
        """repr shows type and looks like Python code."""
        squarer = impl()
        self.assertEqual(repr(squarer), expected)

    @parameterized.expand(_SQUARERS)
    def test_squarer_is_a_squarer(self, _name, impl):
        squarer = impl()
        self.assertIsInstance(squarer, Squarer)

    @parameterized.expand(_SQUARERS)
    def test_squarers_of_same_type_are_equal(self, _name, impl):
        squarer1 = impl()
        squarer2 = impl()
        self.assertEqual(squarer1, squarer2)

    @parameterized.expand([
        ('Mul, Pow', MulSquarer, PowSquarer),
        ('Pow, Mul', PowSquarer, MulSquarer),
    ])
    def test_squarers_of_different_types_are_not_equal(self, _name,
                                                       impl1, impl2):
        squarer1 = impl1()
        squarer2 = impl2()
        self.assertNotEqual(squarer1, squarer2)

    @parameterized.expand(_SQUARERS)
    def test_squarers_of_same_type_hash_equal(self, _name, impl):
        squarer1 = impl()
        squarer2 = impl()
        self.assertEqual(hash(squarer1), hash(squarer2))


class _TestToggleAbstract(ABC, unittest.TestCase):
    """Abstract class for tests for different kinds of toggle."""

    @property
    @abstractmethod
    def impl(self):
        """The toggle factory implementation being tested."""

    def test_start_true_returns_true_on_first_call(self):
        tf = self.impl(True)
        self.assertIs(tf(), True)

    def test_start_false_returns_false_on_first_call(self):
        ft = self.impl(False)
        self.assertIs(ft(), False)

    def test_start_true_cycles_true_false(self):
        expected_results = [True, False] * 5
        tf = self.impl(True)

        for call_number, expected in enumerate(expected_results, 1):
            with self.subTest(call=call_number):
                self.assertIs(tf(), expected)

    def test_start_false_cycles_false_true(self):
        expected_results = [False, True] * 5
        ft = self.impl(False)

        for call_number, expected in enumerate(expected_results, 1):
            with self.subTest(call=call_number):
                self.assertIs(ft(), expected)

    def test_raises_TypeError_if_nonbool_is_passed(self):
        for value in (0, 1, 0.0, 1.1, '', 'j3j', None, object()):
            with self.subTest(value=value):
                with self.assertRaises(TypeError):
                    self.impl(value)

    def test_separate_toggles_maintain_independent_state(self):
        tf1 = self.impl(True)
        ft1 = self.impl(False)

        with self.subTest(exist='tf1,ft1', toggle='tf1', changes=1):
            self.assertIs(tf1(), True)
        with self.subTest(exist='tf1,ft1', toggle='ft1', changes=1):
            self.assertIs(ft1(), False)
        with self.subTest(exist='tf1,ft1', toggle='tf1', changes=2):
            self.assertIs(tf1(), False)
        with self.subTest(exist='tf1,ft1', toggle='tf1', changes=3):
            self.assertIs(tf1(), True)
        with self.subTest(exist='tf1,ft1', toggle='ft1', changes=2):
            self.assertIs(ft1(), True)
        with self.subTest(exist='tf1,ft1', toggle='ft1', changes=3):
            self.assertIs(ft1(), False)

        ft2 = self.impl(False)

        with self.subTest(exist='tf1,ft1,ft2', toggle='ft1', changes=4):
            self.assertIs(ft1(), True)
        with self.subTest(exist='tf1,ft1,ft2', toggle='ft2', changes=1):
            self.assertIs(ft2(), False)

        tf2 = self.impl(True)

        with self.subTest(exist='tf1,ft1,ft2,tf2', toggle='tf2', changes=1):
            self.assertIs(tf2(), True)
        with self.subTest(exist='tf1,ft1,ft2,tf2', toggle='tf1', changes=4):
            self.assertIs(tf1(), False)
        with self.subTest(exist='tf1,ft1,ft2,tf2', toggle='ft2', changes=2):
            self.assertIs(ft2(), True)
        with self.subTest(exist='tf1,ft1,ft2,tf2', toggle='ft1', changes=5):
            self.assertIs(ft1(), False)


class TestMakeToggle(_TestToggleAbstract):
    """Tests for the make_toggle function."""

    @property
    def impl(self):
        return make_toggle

class TestMakeToggleAlt(_TestToggleAbstract):
    """Tests for the make_toggle_alt function."""

    @property
    def impl(self):
        return make_toggle_alt


class TestToggleClass(_TestToggleAbstract):
    """Tests for the Toggle class."""

    @property
    def impl(self):
        return Toggle

    def test_repr_true(self):
        """repr shows True and looks like Python code."""
        tf = Toggle(True)
        self.assertEqual(repr(tf), 'Toggle(True)')

    def test_repr_false(self):
        """repr shows False and looks like Python code."""
        ft = Toggle(False)
        self.assertEqual(repr(ft), 'Toggle(False)')

    @parameterized.expand([
        ('true', True, ['Toggle(False)', 'Toggle(True)'] * 5),
        ('false', False, ['Toggle(True)', 'Toggle(False)'] * 5),
    ])
    def test_repr_cycles(self, _name, start, expected_results):
        """bool literal in repr changes with each call to the object."""
        toggle = Toggle(start)

        for call_number, expected in enumerate(expected_results, 1):
            with self.subTest(call=call_number):
                toggle()
                self.assertEqual(repr(toggle), expected)

    def test_toggle_objects_with_same_state_are_equal(self):
        for start in (True, False):
            with self.subTest(start=start):
                self.assertEqual(Toggle(start), Toggle(start))

    def test_toggle_objects_with_different_state_are_not_equal(self):
        for lhs_start, rhs_start in ((True, False), (False, True)):
            with self.subTest(lhs_start=lhs_start, rhs_start=rhs_start):
                self.assertNotEqual(Toggle(lhs_start), Toggle(rhs_start))

    @parameterized.expand([
        ('odd small', 1, 'eq'),
        ('even small', 2, 'ne'),
        ('odd big', 11, 'eq'),
        ('even big', 12, 'ne'),
    ])
    def test_toggle_equality_is_correct_after_state_changes(self, _name,
                                                            calls, assertion):
        assert_methods = {'eq': self.assertEqual, 'ne': self.assertNotEqual}
        fixed = Toggle(True)
        varying = Toggle(False)
        for _ in range(calls):
            varying()
        with self.subTest(compare='fixed,varying'):
            assert_methods[assertion](fixed, varying)
        with self.subTest(compare='varying,fixed'):
            assert_methods[assertion](varying, fixed)

    @parameterized.expand([('true', True), ('false', False)])
    def test_hashing_toggle_raises_TypeError(self, _name, start):
        toggle = Toggle(start)
        with self.assertRaises(TypeError):
            hash(toggle)


<<<<<<< HEAD
class TestBearBowl(unittest.TestCase):
    """
    Tests for the BearBowl class.

    TODO: I have separated most test methods below into groups, each described
    by a comment. This suggests that the groups should be written as individual
    methods, with parameterization. Decide whether to do this and, if so, how.
    """

    # The three bowls really are bowls:

    def test_too_cold_is_a_bowl(self):
        self.assertIsInstance(BearBowl.TOO_COLD, BearBowl)

    def test_just_right_is_a_bowl(self):
        self.assertIsInstance(BearBowl.JUST_RIGHT, BearBowl)

    def test_too_hot_is_a_bowl(self):
        self.assertIsInstance(BearBowl.TOO_HOT, BearBowl)

    # They are not numbers:

    def test_too_cold_is_not_a_number(self):
        self.assertNotIsInstance(BearBowl.TOO_COLD, Number)

    def test_just_right_is_not_a_number(self):
        self.assertNotIsInstance(BearBowl.JUST_RIGHT, Number)

    def test_too_hot_is_not_a_number(self):
        self.assertNotIsInstance(BearBowl.TOO_HOT, Number)

    # Their reprs are code that evaluates to them (if BearBowl is in scope):

    def test_too_cold_repr_shows_attribute_access_from_class(self):
        self.assertEqual(repr(BearBowl.TOO_COLD), 'BearBowl.TOO_COLD')

    def test_just_right_repr_shows_attribute_access_from_class(self):
        self.assertEqual(repr(BearBowl.JUST_RIGHT), 'BearBowl.JUST_RIGHT')

    def test_too_hot_repr_shows_attribute_access_from_class(self):
        self.assertEqual(repr(BearBowl.TOO_HOT), 'BearBowl.TOO_HOT')

    # Their strs are that same code that evaluates to them:

    def test_too_cold_str_shows_attribute_access_from_class(self):
        self.assertEqual(str(BearBowl.TOO_COLD), 'BearBowl.TOO_COLD')

    def test_just_right_str_shows_attribute_access_from_class(self):
        self.assertEqual(str(BearBowl.JUST_RIGHT), 'BearBowl.JUST_RIGHT')

    def test_too_hot_str_shows_attribute_access_from_class(self):
        self.assertEqual(str(BearBowl.TOO_HOT), 'BearBowl.TOO_HOT')

    # They know their names, accessible through the name attribute:

    def test_too_cold_name_attribute_is_too_cold(self):
        self.assertEqual(BearBowl.TOO_COLD.name, 'TOO_COLD')

    def test_just_right_name_attribute_is_just_right(self):
        self.assertEqual(BearBowl.JUST_RIGHT.name, 'JUST_RIGHT')

    def test_too_hot_name_attribute_is_too_hot(self):
        self.assertEqual(BearBowl.TOO_HOT.name, 'TOO_HOT')

    # They are, as one would expect, equal to themselves:

    def test_too_cold_equals_too_cold(self):
        self.assertEqual(BearBowl.TOO_COLD, BearBowl.TOO_COLD)

    def test_just_right_equals_just_right(self):
        self.assertEqual(BearBowl.JUST_RIGHT, BearBowl.JUST_RIGHT)

    def test_too_hot_equals_too_hot(self):
        self.assertEqual(BearBowl.TOO_HOT, BearBowl.TOO_HOT)

    # They (i.e., differently named bowls) are not equal to each other:

    def test_too_cold_not_equal_to_just_right(self):
        with self.subTest(lhs=BearBowl.TOO_COLD, rhs=BearBowl.JUST_RIGHT):
            self.assertNotEqual(BearBowl.TOO_COLD, BearBowl.JUST_RIGHT)
        with self.subTest(lhs=BearBowl.JUST_RIGHT, rhs=BearBowl.TOO_COLD):
            self.assertNotEqual(BearBowl.JUST_RIGHT, BearBowl.TOO_COLD)

    def test_too_cold_not_equal_to_too_hot(self):
        with self.subTest(lhs=BearBowl.TOO_COLD, rhs=BearBowl.TOO_HOT):
            self.assertNotEqual(BearBowl.TOO_COLD, BearBowl.TOO_HOT)
        with self.subTest(lhs=BearBowl.TOO_HOT, rhs=BearBowl.TOO_COLD):
            self.assertNotEqual(BearBowl.TOO_HOT, BearBowl.TOO_COLD)

    def test_just_right_not_equal_to_too_hot(self):
        with self.subTest(lhs=BearBowl.JUST_RIGHT, rhs=BearBowl.TOO_HOT):
            self.assertNotEqual(BearBowl.JUST_RIGHT, BearBowl.TOO_HOT)
        with self.subTest(lhs=BearBowl.TOO_HOT, rhs=BearBowl.JUST_RIGHT):
            self.assertNotEqual(BearBowl.TOO_HOT, BearBowl.JUST_RIGHT)

    # Cooler bowls compare less than warmer bowls:

    def test_too_cold_less_than_just_right(self):
        self.assertLess(BearBowl.TOO_COLD, BearBowl.JUST_RIGHT)

    def test_too_cold_less_than_too_hot(self):
        self.assertLess(BearBowl.TOO_COLD, BearBowl.TOO_HOT)

    def test_just_right_less_than_too_hot(self):
        self.assertLess(BearBowl.JUST_RIGHT, BearBowl.TOO_HOT)

    # Warmer bowls compare greater than cooler bowls:

    def test_just_right_greater_than_too_cold(self):
        self.assertGreater(BearBowl.JUST_RIGHT, BearBowl.TOO_COLD)

    def test_too_hot_greater_than_too_cold(self):
        self.assertGreater(BearBowl.TOO_HOT, BearBowl.TOO_COLD)

    def test_too_hot_greater_than_just_right(self):
        self.assertGreater(BearBowl.TOO_HOT, BearBowl.JUST_RIGHT)

    # Bowls compare less than or equal to bowls that are no warmer:

    def test_too_cold_less_than_or_equal_to_itself(self):
        self.assertLessEqual(BearBowl.TOO_COLD, BearBowl.TOO_COLD)

    def test_too_cold_less_than_or_equal_to_just_right(self):
        self.assertLessEqual(BearBowl.TOO_COLD, BearBowl.JUST_RIGHT)

    def test_too_cold_less_than_or_equal_to_too_hot(self):
        self.assertLessEqual(BearBowl.TOO_COLD, BearBowl.TOO_HOT)

    def test_just_right_less_than_or_equal_to_itself(self):
        self.assertLessEqual(BearBowl.JUST_RIGHT, BearBowl.JUST_RIGHT)

    def test_just_right_less_than_or_equal_to_too_hot(self):
        self.assertLessEqual(BearBowl.JUST_RIGHT, BearBowl.TOO_HOT)

    def test_too_hot_less_than_or_equal_to_itself(self):
        self.assertLessEqual(BearBowl.TOO_HOT, BearBowl.TOO_HOT)

    # Bowls compare greater than or equal to bowls that are no cooler:

    def test_too_cold_greater_than_or_equal_to_itself(self):
        self.assertGreaterEqual(BearBowl.TOO_COLD, BearBowl.TOO_COLD)

    def test_just_right_greater_than_or_equal_to_too_cold(self):
        self.assertGreaterEqual(BearBowl.JUST_RIGHT, BearBowl.TOO_COLD)

    def test_just_right_greater_than_or_equal_to_itself(self):
        self.assertGreaterEqual(BearBowl.JUST_RIGHT, BearBowl.JUST_RIGHT)

    def test_too_hot_greater_than_or_equal_to_too_cold(self):
        self.assertGreaterEqual(BearBowl.TOO_HOT, BearBowl.TOO_COLD)

    def test_too_hot_greater_than_or_equal_to_just_right(self):
        self.assertGreaterEqual(BearBowl.TOO_HOT, BearBowl.JUST_RIGHT)

    def test_too_hot_greater_than_or_equal_to_itself(self):
        self.assertGreaterEqual(BearBowl.TOO_HOT, BearBowl.TOO_HOT)

=======
del _TestToggleAbstract
>>>>>>> 16b24ced

if __name__ == '__main__':
    unittest.main()<|MERGE_RESOLUTION|>--- conflicted
+++ resolved
@@ -440,7 +440,9 @@
             hash(toggle)
 
 
-<<<<<<< HEAD
+del _TestToggleAbstract
+
+
 class TestBearBowl(unittest.TestCase):
     """
     Tests for the BearBowl class.
@@ -598,9 +600,6 @@
     def test_too_hot_greater_than_or_equal_to_itself(self):
         self.assertGreaterEqual(BearBowl.TOO_HOT, BearBowl.TOO_HOT)
 
-=======
-del _TestToggleAbstract
->>>>>>> 16b24ced
 
 if __name__ == '__main__':
     unittest.main()