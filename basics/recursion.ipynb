--- conflicted
+++ resolved
@@ -10,11 +10,7 @@
   },
   {
    "cell_type": "markdown",
-<<<<<<< HEAD
    "id": "56bb1060",
-=======
-   "id": "0f90ab9a",
->>>>>>> 2d757c3c
    "metadata": {},
    "source": [
     "# Recursion notes"
@@ -104,9 +100,6 @@
        " 'binary_search_good',\n",
        " 'binary_search_iterative',\n",
        " 'binary_search_iterative_alt',\n",
-       " 'bisect',\n",
-       " 'caching',\n",
-       " 'collections',\n",
        " 'countdown',\n",
        " 'exit',\n",
        " 'flatten',\n",
@@ -1096,7 +1089,7 @@
   },
   {
    "cell_type": "code",
-   "execution_count": 19,
+   "execution_count": 55,
    "id": "9d36d0b1-ec62-4166-a61d-6279a4d0b78e",
    "metadata": {},
    "outputs": [],
@@ -1116,7 +1109,7 @@
   },
   {
    "cell_type": "code",
-   "execution_count": 22,
+   "execution_count": 56,
    "id": "b8ca1801-e810-4767-910c-dcb391fc2d46",
    "metadata": {},
    "outputs": [
@@ -1136,7 +1129,7 @@
        "1"
       ]
      },
-     "execution_count": 22,
+     "execution_count": 56,
      "metadata": {},
      "output_type": "execute_result"
     }
