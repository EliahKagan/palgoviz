{
 "cells": [
  {
   "cell_type": "markdown",
   "id": "3a1e484a-6ee3-4030-b209-15d840ec4bd0",
   "metadata": {},
   "source": [
<<<<<<< HEAD
    "# Recursion scratchwork and notes\n",
    "\n",
    "See `recursion.py`.\n",
    "\n",
    "Due to its relationship to other algorithms that, so far, are in `recursion.py`, the function `my_shuffle` is in `recursion.py`. Code for manual testing of `recursion.my_shuffle` is in another notebook, `permutations.ipynb`."
=======
    "# Recursion notes"
   ]
  },
  {
   "cell_type": "markdown",
   "id": "0f90ab9a",
   "metadata": {},
   "source": [
    "# Recursion notes"
>>>>>>> fb87b819
   ]
  },
  {
   "cell_type": "code",
   "execution_count": 1,
   "id": "b23f5ee4-1e48-4e3f-9c4f-3cf412d4fd7b",
   "metadata": {},
   "outputs": [],
   "source": [
    "from recursion import *"
   ]
  },
  {
   "cell_type": "code",
   "execution_count": 2,
   "id": "65ae601c-4764-4d8a-b986-6d6b5ef63c31",
   "metadata": {},
   "outputs": [
    {
     "data": {
      "text/plain": [
       "0"
      ]
     },
     "execution_count": 2,
     "metadata": {},
     "output_type": "execute_result"
    }
   ],
   "source": [
    "add_all([])"
   ]
  },
  {
   "cell_type": "code",
   "execution_count": 3,
   "id": "d0d5a100-a577-499d-919b-1d8e09ba38b9",
   "metadata": {},
   "outputs": [],
   "source": [
    "# _helpadd(2,[1,2])"
   ]
  },
  {
   "cell_type": "code",
   "execution_count": 4,
   "id": "c46054bc-45e3-41a0-8b14-eb25d224492f",
   "metadata": {},
   "outputs": [
    {
     "data": {
      "text/plain": [
       "['In',\n",
       " 'Out',\n",
       " '_',\n",
       " '_2',\n",
       " '__',\n",
       " '___',\n",
       " '__builtin__',\n",
       " '__builtins__',\n",
       " '__doc__',\n",
       " '__loader__',\n",
       " '__name__',\n",
       " '__package__',\n",
       " '__spec__',\n",
       " '_dh',\n",
       " '_i',\n",
       " '_i1',\n",
       " '_i2',\n",
       " '_i3',\n",
       " '_i4',\n",
       " '_ih',\n",
       " '_ii',\n",
       " '_iii',\n",
       " '_oh',\n",
       " 'add_all',\n",
       " 'add_all_iterative',\n",
       " 'add_all_slow',\n",
       " 'binary_insertion_sort',\n",
       " 'binary_insertion_sort_recursive',\n",
       " 'binary_insertion_sort_recursive_alt',\n",
       " 'binary_search',\n",
       " 'binary_search_alt',\n",
       " 'binary_search_good',\n",
       " 'binary_search_iterative',\n",
       " 'binary_search_iterative_alt',\n",
       " 'bisect',\n",
       " 'caching',\n",
       " 'collections',\n",
       " 'countdown',\n",
       " 'exit',\n",
       " 'flatten',\n",
       " 'flatten_iterative',\n",
       " 'flatten_iterative_observed',\n",
       " 'flatten_levelorder',\n",
       " 'flatten_levelorder_observed',\n",
       " 'flatten_observed',\n",
       " 'get_ipython',\n",
       " 'insertion_sort',\n",
       " 'insertion_sort_recursive',\n",
       " 'insertion_sort_recursive_alt',\n",
       " 'insort_left_linear',\n",
       " 'insort_right_linear',\n",
       " 'leaf_sum',\n",
       " 'leaf_sum_alt',\n",
       " 'leaf_sum_dec',\n",
       " 'linear_search',\n",
       " 'linear_search_good',\n",
       " 'linear_search_iterative',\n",
       " 'linear_search_iterative_alt',\n",
       " 'make_deep_tuple',\n",
       " 'merge_sort',\n",
       " 'merge_sort_bottom_up',\n",
       " 'merge_sort_bottom_up_unstable',\n",
       " 'merge_two',\n",
       " 'merge_two_alt',\n",
       " 'merge_two_slow',\n",
       " 'nest',\n",
       " 'observe_edge',\n",
       " 'quit']"
      ]
     },
     "execution_count": 4,
     "metadata": {},
     "output_type": "execute_result"
    }
   ],
   "source": [
    "dir()"
   ]
  },
  {
   "cell_type": "code",
   "execution_count": 5,
   "id": "473428d0-69b0-42e7-ac3a-bdee58ebbae1",
   "metadata": {},
   "outputs": [
    {
     "name": "stdout",
     "output_type": "stream",
     "text": [
      "['x']\n"
     ]
    }
   ],
   "source": [
    "def f():\n",
    "    x = 10\n",
    "    print(dir())\n",
    "\n",
    "f()"
   ]
  },
  {
   "cell_type": "code",
   "execution_count": 6,
   "id": "c115766e-484b-4327-964d-8ae9cbbee4bd",
   "metadata": {},
   "outputs": [],
   "source": [
    "# recursion"
   ]
  },
  {
   "cell_type": "code",
   "execution_count": 7,
   "id": "3b2332dc-7546-4dc4-b032-b3112a840459",
   "metadata": {},
   "outputs": [
    {
     "data": {
      "text/plain": [
       "0"
      ]
     },
     "execution_count": 7,
     "metadata": {},
     "output_type": "execute_result"
    }
   ],
   "source": [
    "add_all([])"
   ]
  },
  {
   "cell_type": "code",
   "execution_count": 8,
   "id": "50303c38-3935-41be-ad8a-0bca0d1aabfe",
   "metadata": {},
   "outputs": [
    {
     "data": {
      "text/plain": [
       "7"
      ]
     },
     "execution_count": 8,
     "metadata": {},
     "output_type": "execute_result"
    }
   ],
   "source": [
    "add_all([7])"
   ]
  },
  {
   "cell_type": "code",
   "execution_count": 9,
   "id": "63c0f4b1-0e35-449b-a1d9-bf6f8ba7da4d",
   "metadata": {},
   "outputs": [
    {
     "data": {
      "text/plain": [
       "8"
      ]
     },
     "execution_count": 9,
     "metadata": {},
     "output_type": "execute_result"
    }
   ],
   "source": [
    "add_all([7, 1])"
   ]
  },
  {
   "cell_type": "code",
   "execution_count": 10,
   "id": "a7181a51-18b8-46ac-a60e-3777d88f2d97",
   "metadata": {},
   "outputs": [
    {
     "data": {
      "text/plain": [
       "10"
      ]
     },
     "execution_count": 10,
     "metadata": {},
     "output_type": "execute_result"
    }
   ],
   "source": [
    "add_all((3, 6, 1))"
   ]
  },
  {
   "cell_type": "code",
   "execution_count": 11,
   "id": "53eab643-5675-4cb2-90a4-b01cee0ff858",
   "metadata": {},
   "outputs": [
    {
     "data": {
      "text/plain": [
       "0"
      ]
     },
     "execution_count": 11,
     "metadata": {},
     "output_type": "execute_result"
    }
   ],
   "source": [
    "add_all(())"
   ]
  },
  {
   "cell_type": "code",
   "execution_count": 12,
   "id": "d87e5acc-994a-4e8a-8d87-a079e1425bc4",
   "metadata": {},
   "outputs": [],
   "source": [
    "a = (4, 5, 6)"
   ]
  },
  {
   "cell_type": "code",
   "execution_count": 13,
   "id": "026328c7-3cc3-498b-bbeb-4dbb7cf36eed",
   "metadata": {},
   "outputs": [
    {
     "data": {
      "text/plain": [
       "1"
      ]
     },
     "execution_count": 13,
     "metadata": {},
     "output_type": "execute_result"
    }
   ],
   "source": [
    "a.index(5)"
   ]
  },
  {
   "cell_type": "code",
   "execution_count": 14,
   "id": "6b2bbaa9-210b-4326-999f-e3253d29fb8c",
   "metadata": {},
   "outputs": [],
   "source": [
    "# a.index(7)"
   ]
  },
  {
   "cell_type": "code",
   "execution_count": 15,
   "id": "36822482-f74e-4e19-86c9-170e582e0b54",
   "metadata": {},
   "outputs": [
    {
     "data": {
      "text/plain": [
       "[]"
      ]
     },
     "execution_count": 15,
     "metadata": {},
     "output_type": "execute_result"
    }
   ],
   "source": [
    "list(range(0))"
   ]
  },
  {
   "cell_type": "code",
   "execution_count": 16,
   "id": "ec47a6db-7763-4c43-b14f-8893a3a49a2d",
   "metadata": {},
   "outputs": [
    {
     "data": {
      "text/plain": [
       "[(0, 2), (1, 3), (2, 4), (3, 5)]"
      ]
     },
     "execution_count": 16,
     "metadata": {},
     "output_type": "execute_result"
    }
   ],
   "source": [
    "list(enumerate([2,3,4,5]))"
   ]
  },
  {
   "cell_type": "code",
   "execution_count": 17,
   "id": "484454fb-2366-462b-a258-a2f6c2b8b2c3",
   "metadata": {},
   "outputs": [
    {
     "data": {
      "text/plain": [
       "0"
      ]
     },
     "execution_count": 17,
     "metadata": {},
     "output_type": "execute_result"
    }
   ],
   "source": [
    "len([])"
   ]
  },
  {
   "cell_type": "code",
   "execution_count": 18,
   "id": "5cad29ed-f74f-45b6-93a7-6579f48f869c",
   "metadata": {},
   "outputs": [
    {
     "data": {
      "text/plain": [
       "1"
      ]
     },
     "execution_count": 18,
     "metadata": {},
     "output_type": "execute_result"
    }
   ],
   "source": [
    "linear_search([4, 5, 6], 5)"
   ]
  },
  {
   "cell_type": "code",
   "execution_count": 19,
   "id": "1943a9ab-dcba-4293-b8b9-d39c445829c8",
   "metadata": {},
   "outputs": [],
   "source": [
    "a = (2, 3, 5)"
   ]
  },
  {
   "cell_type": "code",
   "execution_count": 20,
   "id": "53b91731-4a24-4775-a87e-504429012dad",
   "metadata": {},
   "outputs": [
    {
     "data": {
      "text/plain": [
       "3"
      ]
     },
     "execution_count": 20,
     "metadata": {},
     "output_type": "execute_result"
    }
   ],
   "source": [
    "a[1]"
   ]
  },
  {
   "cell_type": "code",
   "execution_count": 21,
   "id": "a028bdbe-3538-4de2-9301-d7acd2ef90e2",
   "metadata": {},
   "outputs": [],
   "source": [
    "b = [3, 1, 2, 8, 6, 5, 7]"
   ]
  },
  {
   "cell_type": "code",
   "execution_count": 22,
   "id": "fb6e4920-09f1-4d25-84ae-a472cc347360",
   "metadata": {},
   "outputs": [
    {
     "data": {
      "text/plain": [
       "[1, 2, 3, 5, 6, 7, 8]"
      ]
     },
     "execution_count": 22,
     "metadata": {},
     "output_type": "execute_result"
    }
   ],
   "source": [
    "sorted(b)"
   ]
  },
  {
   "cell_type": "code",
   "execution_count": 23,
   "id": "19f43e57-e36b-4fb1-abfa-d5eaac1ec5fb",
   "metadata": {},
   "outputs": [
    {
     "data": {
      "text/plain": [
       "0.6666666666666666"
      ]
     },
     "execution_count": 23,
     "metadata": {},
     "output_type": "execute_result"
    }
   ],
   "source": [
    "2 / 3"
   ]
  },
  {
   "cell_type": "code",
   "execution_count": 24,
   "id": "c4afd0d1-3118-47a8-82a0-dae40b99ea05",
   "metadata": {},
   "outputs": [
    {
     "data": {
      "text/plain": [
       "0"
      ]
     },
     "execution_count": 24,
     "metadata": {},
     "output_type": "execute_result"
    }
   ],
   "source": [
    "2 // 3"
   ]
  },
  {
   "cell_type": "code",
   "execution_count": 25,
   "id": "5f0c4576-c373-401e-903b-55ff2a413ca0",
   "metadata": {},
   "outputs": [
    {
     "data": {
      "text/plain": [
       "0.4"
      ]
     },
     "execution_count": 25,
     "metadata": {},
     "output_type": "execute_result"
    }
   ],
   "source": [
    "2 / 5"
   ]
  },
  {
   "cell_type": "code",
   "execution_count": 26,
   "id": "658d88a7-6f70-4de2-b4f2-299312377a91",
   "metadata": {},
   "outputs": [
    {
     "data": {
      "text/plain": [
       "0"
      ]
     },
     "execution_count": 26,
     "metadata": {},
     "output_type": "execute_result"
    }
   ],
   "source": [
    "2 // 5"
   ]
  },
  {
   "cell_type": "markdown",
   "id": "c8e64138-7fdb-45f0-8020-743dc064e7a7",
   "metadata": {},
   "source": [
    "Numbers $a$ to $z$."
   ]
  },
  {
   "cell_type": "markdown",
   "id": "45b64bbd-8a77-4bbd-a85e-668e46302c01",
   "metadata": {},
   "source": [
    "$1 \\times 2 \\times 2 \\times 2 \\ldots \\times 2 = n$"
   ]
  },
  {
   "cell_type": "markdown",
   "id": "231e7e22-60a1-49cf-be3d-63c9a0755177",
   "metadata": {},
   "source": [
    "$2^x = n$, solve for $x$."
   ]
  },
  {
   "cell_type": "markdown",
   "id": "d45d2400-ef5e-4fba-9eb1-cb7ec4eb1946",
   "metadata": {},
   "source": [
    "$4^x = (2 \\cdot 2)^x = 2^x \\cdot 2^x$"
   ]
  },
  {
   "cell_type": "markdown",
   "id": "fdaeaa5f-6957-45ff-8dbc-f51e98b57867",
   "metadata": {},
   "source": [
    "Suppose $x$ takes $n$ digits to write in base $4$."
   ]
  },
  {
   "cell_type": "code",
   "execution_count": 27,
   "id": "a7cf0308-5ed1-4d86-ac8b-c865e82e2cf1",
   "metadata": {},
   "outputs": [],
   "source": [
    "import bisect"
   ]
  },
  {
   "cell_type": "code",
   "execution_count": 28,
   "id": "01a7eaeb-df61-4867-86af-8774f640ed18",
   "metadata": {},
   "outputs": [
    {
     "name": "stdout",
     "output_type": "stream",
     "text": [
      "Help on built-in function bisect_left in module _bisect:\n",
      "\n",
      "bisect_left(a, x, lo=0, hi=None, *, key=None)\n",
      "    Return the index where to insert item x in list a, assuming a is sorted.\n",
      "    \n",
      "    The return value i is such that all e in a[:i] have e < x, and all e in\n",
      "    a[i:] have e >= x.  So if x already appears in the list, a.insert(i, x) will\n",
      "    insert just before the leftmost x already there.\n",
      "    \n",
      "    Optional args lo (default 0) and hi (default len(a)) bound the\n",
      "    slice of a to be searched.\n",
      "\n"
     ]
    }
   ],
   "source": [
    "help(bisect.bisect_left)"
   ]
  },
  {
   "cell_type": "code",
   "execution_count": 29,
   "id": "42b2901d-b2cb-471a-88e1-21fc796cd2a8",
   "metadata": {},
   "outputs": [
    {
     "data": {
      "text/plain": [
       "True"
      ]
     },
     "execution_count": 29,
     "metadata": {},
     "output_type": "execute_result"
    }
   ],
   "source": [
    "1 < 2 < 3"
   ]
  },
  {
   "cell_type": "code",
   "execution_count": 30,
   "id": "6bddd465-7b8d-4539-858d-7edc4ae3acac",
   "metadata": {},
   "outputs": [],
   "source": [
    "u = []"
   ]
  },
  {
   "cell_type": "code",
   "execution_count": 31,
   "id": "6055b6ba-fdb8-4c25-9041-dae3e8a81f0a",
   "metadata": {},
   "outputs": [],
   "source": [
    "u.append(3)"
   ]
  },
  {
   "cell_type": "code",
   "execution_count": 32,
   "id": "4e059acf-970f-492f-9641-4847b4569744",
   "metadata": {},
   "outputs": [
    {
     "data": {
      "text/plain": [
       "[3]"
      ]
     },
     "execution_count": 32,
     "metadata": {},
     "output_type": "execute_result"
    }
   ],
   "source": [
    "u"
   ]
  },
  {
   "cell_type": "code",
   "execution_count": 33,
   "id": "98e4479c-56a6-438c-8c8a-7a7ad42ee28c",
   "metadata": {},
   "outputs": [],
   "source": [
    "u.append(u)"
   ]
  },
  {
   "cell_type": "code",
   "execution_count": 34,
   "id": "3fd2e7ee-3d1e-40c3-a96f-d8fd915ea573",
   "metadata": {},
   "outputs": [
    {
     "data": {
      "text/plain": [
       "[3, [...]]"
      ]
     },
     "execution_count": 34,
     "metadata": {},
     "output_type": "execute_result"
    }
   ],
   "source": [
    "u"
   ]
  },
  {
   "cell_type": "code",
   "execution_count": 35,
   "id": "ce03c2e2-ed2f-46c3-8d84-570dcdd6fe5a",
   "metadata": {},
   "outputs": [
    {
     "data": {
      "text/plain": [
       "True"
      ]
     },
     "execution_count": 35,
     "metadata": {},
     "output_type": "execute_result"
    }
   ],
   "source": [
    "u == u "
   ]
  },
  {
   "cell_type": "code",
   "execution_count": 36,
   "id": "ee4959c4-a076-4da4-81e8-3e9521554c6d",
   "metadata": {},
   "outputs": [],
   "source": [
    "v = []"
   ]
  },
  {
   "cell_type": "code",
   "execution_count": 37,
   "id": "cc0f863f-7fb2-44be-92ba-bd400ac30edf",
   "metadata": {},
   "outputs": [],
   "source": [
    "v.append(v)"
   ]
  },
  {
   "cell_type": "code",
   "execution_count": 38,
   "id": "1beca512-d2e2-4f61-9e7f-a5ba9d60e6e1",
   "metadata": {},
   "outputs": [
    {
     "data": {
      "text/plain": [
       "[[...]]"
      ]
     },
     "execution_count": 38,
     "metadata": {},
     "output_type": "execute_result"
    }
   ],
   "source": [
    "v"
   ]
  },
  {
   "cell_type": "code",
   "execution_count": 39,
   "id": "bea0aee7-60a9-488d-b1b9-e66567560aa7",
   "metadata": {},
   "outputs": [
    {
     "data": {
      "text/plain": [
       "False"
      ]
     },
     "execution_count": 39,
     "metadata": {},
     "output_type": "execute_result"
    }
   ],
   "source": [
    "u == v"
   ]
  },
  {
   "cell_type": "code",
   "execution_count": 40,
   "id": "3fca2f59-3b1a-4c98-b1f1-12176a24bf17",
   "metadata": {},
   "outputs": [],
   "source": [
    "v[0] = 3"
   ]
  },
  {
   "cell_type": "code",
   "execution_count": 41,
   "id": "39454641-25fa-47fa-8a06-40e17a9fa19e",
   "metadata": {},
   "outputs": [
    {
     "data": {
      "text/plain": [
       "[3]"
      ]
     },
     "execution_count": 41,
     "metadata": {},
     "output_type": "execute_result"
    }
   ],
   "source": [
    "v"
   ]
  },
  {
   "cell_type": "code",
   "execution_count": 42,
   "id": "8940ec74-2277-47c3-8fe0-6a098887f2e2",
   "metadata": {},
   "outputs": [],
   "source": [
    "v.append(v)"
   ]
  },
  {
   "cell_type": "code",
   "execution_count": 43,
   "id": "2b0d0cc1-d80d-4e34-bf22-015265dcbee9",
   "metadata": {},
   "outputs": [
    {
     "data": {
      "text/plain": [
       "[3, [...]]"
      ]
     },
     "execution_count": 43,
     "metadata": {},
     "output_type": "execute_result"
    }
   ],
   "source": [
    "v"
   ]
  },
  {
   "cell_type": "code",
   "execution_count": 44,
   "id": "d6fe1d67-4d5f-405f-8643-066ae756f1d6",
   "metadata": {
    "tags": [
     "raises-exception"
    ]
   },
   "outputs": [
    {
     "ename": "RecursionError",
     "evalue": "maximum recursion depth exceeded in comparison",
     "output_type": "error",
     "traceback": [
      "\u001b[1;31m---------------------------------------------------------------------------\u001b[0m",
      "\u001b[1;31mRecursionError\u001b[0m                            Traceback (most recent call last)",
      "Input \u001b[1;32mIn [44]\u001b[0m, in \u001b[0;36m<cell line: 1>\u001b[1;34m()\u001b[0m\n\u001b[1;32m----> 1\u001b[0m \u001b[43mv\u001b[49m\u001b[43m \u001b[49m\u001b[38;5;241;43m==\u001b[39;49m\u001b[43m \u001b[49m\u001b[43mu\u001b[49m\n",
      "\u001b[1;31mRecursionError\u001b[0m: maximum recursion depth exceeded in comparison"
     ]
    }
   ],
   "source": [
    "v == u "
   ]
  },
  {
   "cell_type": "code",
   "execution_count": 45,
   "id": "6b593fce-ddf0-43cd-ab76-f932bc24517b",
   "metadata": {},
   "outputs": [
    {
     "data": {
      "text/plain": [
       "100"
      ]
     },
     "execution_count": 45,
     "metadata": {},
     "output_type": "execute_result"
    }
   ],
   "source": [
    "# Iterative accumulator pattern.\n",
    "\n",
    "# This produces the number 100, counting by 1.\n",
    "acc = 0\n",
    "for _ in range(100):\n",
    "    acc = acc + 1  # acc += 1\n",
    "\n",
    "acc"
   ]
  },
  {
   "cell_type": "code",
   "execution_count": 46,
   "id": "180fc919-7174-4bc6-86bb-9ff66c83b633",
   "metadata": {},
   "outputs": [],
   "source": [
    "# tup = ()\n",
    "# for _ in range(30000):\n",
    "#     tup = (tup,) "
   ]
  },
  {
   "cell_type": "code",
   "execution_count": 47,
   "id": "4e7619aa-da0b-45a1-8f06-8facc3e1c89f",
   "metadata": {},
   "outputs": [],
   "source": [
    "# hash(tup)"
   ]
  },
  {
   "cell_type": "code",
   "execution_count": 48,
   "id": "6ec03dff-3cba-4d7e-b816-4cd860f1e794",
   "metadata": {},
   "outputs": [],
   "source": [
    "from recursion import nest"
   ]
  },
  {
   "cell_type": "code",
   "execution_count": 49,
   "id": "fed966df-37e5-4377-af5e-174acba0d6d1",
   "metadata": {},
   "outputs": [
    {
     "data": {
      "text/plain": [
       "((((((((((7,),),),),),),),),),)"
      ]
     },
     "execution_count": 49,
     "metadata": {},
     "output_type": "execute_result"
    }
   ],
   "source": [
    "nest(seed=7, degree=1, height=10)"
   ]
  },
  {
   "cell_type": "code",
   "execution_count": 50,
   "id": "8d42631c-5149-4f53-9f0b-cf1acf205e53",
   "metadata": {},
   "outputs": [
    {
     "data": {
      "text/plain": [
       "(7,)"
      ]
     },
     "execution_count": 50,
     "metadata": {},
     "output_type": "execute_result"
    }
   ],
   "source": [
    "nest(seed=7, degree=1, height=1)"
   ]
  },
  {
   "cell_type": "code",
   "execution_count": 51,
   "id": "61ec5cf5-77e5-4511-ba41-6b76e35ae40a",
   "metadata": {},
   "outputs": [
    {
     "data": {
      "text/plain": [
       "((7,),)"
      ]
     },
     "execution_count": 51,
     "metadata": {},
     "output_type": "execute_result"
    }
   ],
   "source": [
    "nest(seed=7, degree=1, height=2)"
   ]
  },
  {
   "cell_type": "code",
   "execution_count": 52,
   "id": "62a04042-96eb-4549-812a-4115a34191af",
   "metadata": {},
   "outputs": [
    {
     "data": {
      "text/plain": [
       "(((7,),),)"
      ]
     },
     "execution_count": 52,
     "metadata": {},
     "output_type": "execute_result"
    }
   ],
   "source": [
    "nest(seed=7, degree=1, height=3)"
   ]
  },
  {
   "cell_type": "code",
   "execution_count": 53,
   "id": "4171e660-c6fa-4d98-b4fc-0146c8618506",
   "metadata": {},
   "outputs": [
    {
     "data": {
      "text/plain": [
       "(((7, 7), (7, 7)), ((7, 7), (7, 7)))"
      ]
     },
     "execution_count": 53,
     "metadata": {},
     "output_type": "execute_result"
    }
   ],
   "source": [
    "nest(seed=7, degree=2, height=3)"
   ]
  },
  {
   "cell_type": "code",
   "execution_count": 54,
   "id": "febba7eb-501f-42b9-9abd-25e0b83f0db1",
   "metadata": {},
   "outputs": [
    {
     "data": {
      "text/plain": [
       "((((),),),)"
      ]
     },
     "execution_count": 54,
     "metadata": {},
     "output_type": "execute_result"
    }
   ],
   "source": [
    "make_deep_tuple(3)"
   ]
  },
  {
   "cell_type": "code",
   "execution_count": null,
   "id": "64aaa2a9-132f-49bd-b90f-08f20457f2d8",
   "metadata": {},
   "outputs": [],
   "source": []
  }
 ],
 "metadata": {
  "kernelspec": {
   "display_name": "Python 3 (ipykernel)",
   "language": "python",
   "name": "python3"
  },
  "language_info": {
   "codemirror_mode": {
    "name": "ipython",
    "version": 3
   },
   "file_extension": ".py",
   "mimetype": "text/x-python",
   "name": "python",
   "nbconvert_exporter": "python",
   "pygments_lexer": "ipython3",
   "version": "3.10.5"
  }
 },
 "nbformat": 4,
 "nbformat_minor": 5
}<|MERGE_RESOLUTION|>--- conflicted
+++ resolved
@@ -5,23 +5,11 @@
    "id": "3a1e484a-6ee3-4030-b209-15d840ec4bd0",
    "metadata": {},
    "source": [
-<<<<<<< HEAD
     "# Recursion scratchwork and notes\n",
     "\n",
     "See `recursion.py`.\n",
     "\n",
     "Due to its relationship to other algorithms that, so far, are in `recursion.py`, the function `my_shuffle` is in `recursion.py`. Code for manual testing of `recursion.my_shuffle` is in another notebook, `permutations.ipynb`."
-=======
-    "# Recursion notes"
-   ]
-  },
-  {
-   "cell_type": "markdown",
-   "id": "0f90ab9a",
-   "metadata": {},
-   "source": [
-    "# Recursion notes"
->>>>>>> fb87b819
    ]
   },
   {
@@ -108,10 +96,10 @@
        " 'binary_search_good',\n",
        " 'binary_search_iterative',\n",
        " 'binary_search_iterative_alt',\n",
-       " 'bisect',\n",
-       " 'caching',\n",
-       " 'collections',\n",
        " 'countdown',\n",
+       " 'digit_sum',\n",
+       " 'digit_sum_iterative',\n",
+       " 'digit_sum_tail',\n",
        " 'exit',\n",
        " 'flatten',\n",
        " 'flatten_iterative',\n",
@@ -140,8 +128,14 @@
        " 'merge_two_alt',\n",
        " 'merge_two_slow',\n",
        " 'nest',\n",
+       " 'nest_iterative',\n",
        " 'observe_edge',\n",
-       " 'quit']"
+       " 'quit',\n",
+       " 'semifactorial',\n",
+       " 'semifactorial_good',\n",
+       " 'semifactorial_iterative',\n",
+       " 'semifactorial_reduce',\n",
+       " 'semifactorial_tail']"
       ]
      },
      "execution_count": 4,
