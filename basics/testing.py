"""Test helpers used by multiple modules."""

import gc
import platform

if platform.python_implementation() == 'CPython':
    def collect_if_not_ref_counting():
        """Force a collection if we might not be using reference counting."""
        # CPython always refcounts as its primary GC strategy, so do nothing.
else:
    def collect_if_not_ref_counting():
        """Force a collection if we might not be using reference counting."""
        gc.collect()


<<<<<<< HEAD
class ShortReprMeta(type):
    """Metaclass to use class names as reprs, to improve doctest clarity."""

    def __repr__(self):
        """Represent a class as its bare name."""
        return self.__name__


class Cell:
    """
    A box holding an object, allowing reassignment.

    This is used directly to implement test_sequences.FixedSizeBuffer, and also
    as a base class for WRCell below, which adds support for weak references.
    """

    __slots__ = ('value',)

    def __init__(self, value):
        """Create a cell with the given starting value."""
        self.value = value

    def __repr__(self):
        """Code-like representation, for debugging."""
        return f'{type(self).__name__}({self.value!r})'


class WRCell(Cell):
    """
    A Cell that supports being referred to by weak references.

    This is used to test that all (strong) references from a container under
    test to a just-removed element have been relinquished.

    (A container shouldn't usually keep any weak references to former elements
    either. But doing so wouldn't prolong the elements' lifetimes, it is
    nontrivial to test for that, and it is very unlikely that this would be
    done by accident, since weak reference creation is never implicit. So it's
    neither necessary nor worthwhile to test for that.)

    A clearer name would be _WeakReferenceableCell, but that would cause list
    reprs to be excessively long and difficult to read when debugging or
    examining test output.
    """

    __slots__ = ('__weakref__',)


class CWRCell(WRCell):
    """A comparable WRCell. Order comparison delegates to boxed elements."""

    __slots__ = ()

    def __eq__(self, other):
        if isinstance(other, type(self)):
            return self.value == other.value
        return NotImplemented

    def __ne__(self, other):
        if isinstance(other, type(self)):
            return self.value != other.value
        return NotImplemented

    def __lt__(self, other):
        if isinstance(other, type(self)):
            return self.value < other.value
        return NotImplemented

    def __gt__(self, other):
        if isinstance(other, type(self)):
            return self.value > other.value
        return NotImplemented

    def __le__(self, other):
        if isinstance(other, type(self)):
            return self.value <= other.value
        return NotImplemented

    def __ge__(self, other):
        if isinstance(other, type(self)):
            return self.value >= other.value
        return NotImplemented


class WeakReferenceable:
    """
    An otherwise uninteresting object that weak references can refer to.

    A non-slotted class would also be weak-referenceable but would readily hold
    attributes. WeakReferenceable is for tests where creating an attribute on
    the instance would be a bug in the test.
    """

    __slots__ = ('__weakref__',)

    def __repr__(self):
        """Representation as Python code."""
        return f'{type(self).__name__}()'


class NonSelfEqual:
    """
    Pathological objects that are not even equal to themselves.

    Objects can, in nearly all cases, be assumed equal to themselves. When a
    non-self-equal object, such as any instance of this class, does exist, it
    is usually the responsibility of the code that introduces such an object to
    ensure it is never used in any ways that would cause problems. But there
    are a few situations where one ought to make specific guarantees about the
    handling of such objects, because floating point NaNs have this property.

    The purpose of this class is to facilitate tests of behaviors that hold for
    NaN values, including but not limited to math.nan, mainly to ensure NaNs
    aren't special-cased by accident. (Other than NaNs and for testing, there
    are likely no good justifications for introducing a non-self-equal object.)
    """

    __slots__ = ()

    def __repr__(self):
        """Python code representation for debugging."""
        return f'{type(self).__name__}()'

    def __eq__(self, _):
        """A NonSelfEqual instance is never equal to anything, even itself."""
        return False


__all__ = [thing.__name__ for thing in (
    collect_if_not_ref_counting,
    ShortReprMeta,
    Cell,
    WRCell,
    CWRCell,
    WeakReferenceable,
    NonSelfEqual,
=======
__all__ = [thing.__name__ for thing in (
    collect_if_not_ref_counting,
>>>>>>> 5f25e7b3
)]<|MERGE_RESOLUTION|>--- conflicted
+++ resolved
@@ -13,7 +13,6 @@
         gc.collect()
 
 
-<<<<<<< HEAD
 class ShortReprMeta(type):
     """Metaclass to use class names as reprs, to improve doctest clarity."""
 
@@ -150,8 +149,4 @@
     CWRCell,
     WeakReferenceable,
     NonSelfEqual,
-=======
-__all__ = [thing.__name__ for thing in (
-    collect_if_not_ref_counting,
->>>>>>> 5f25e7b3
 )]