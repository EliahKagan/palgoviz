--- conflicted
+++ resolved
@@ -158,11 +158,7 @@
     2
     >>> fibonacci_cached_4(10)
     55
-<<<<<<< HEAD
-    >>> fibonacci_cached_4(100)  # TODO: Add this to other doctests.  # doctest: +SKIP
-=======
-    >>> fibonacci_cached_4(100)  # FIXME: Memoization should solve this.
->>>>>>> 8950eb2f
+    >>> fibonacci_cached_4(100)  # FIXME: Memoization should solve this.  # doctest: +SKIP
     354224848179261915075
     >>> fibonacci_cached_4(500)  # Mutual-recursion RecursionError.  # doctest: +SKIP
     139423224561697880139724382870407283950070256587697307264108962948325571622863290691557658876222521294125
