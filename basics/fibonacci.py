#!/usr/bin/env python

"""
Fibonacci sequence - computation and analysis/visualization

See also the visualizations in subproblems.ipynb.

For the command-line Fibonacci numbers program that calls fib_n, see fib.py.
"""

import itertools

from caching import memoize


def fibonacci(n):
    """
    Simple (naive) recursive Fibonacci algorithm.

    This computes the Fibonacci number F(n) in exponential time.

    >>> fibonacci(0)
    0
    >>> fibonacci(1)
    1
    >>> fibonacci(2)
    1
    >>> fibonacci(3)
    2
    >>> fibonacci(10)
    55
    >>> fibonacci_cached_4(100)  # Too big without memoization.  # doctest: +SKIP
    354224848179261915075
    >>> fibonacci(500)  # Also too big without memoization.  # doctest: +SKIP
    139423224561697880139724382870407283950070256587697307264108962948325571622863290691557658876222521294125
    """
    if n == 0:
        return 0
    if n == 1:
        return 1
    return fibonacci(n - 1) + fibonacci(n - 2)


def fibonacci_cached_1(n):
    """
    Memoized recursive Fibonacci algorithm, directly based on the naive code.

    This computes the Fibonacci number F(n) in linear time.

    >>> fibonacci_cached_1(0)
    0
    >>> fibonacci_cached_1(1)
    1
    >>> fibonacci_cached_1(2)
    1
    >>> fibonacci_cached_1(3)
    2
    >>> fibonacci_cached_1(10)
    55
    >>> fibonacci_cached_1(100)
    354224848179261915075
    >>> fibonacci_cached_1(500)
    139423224561697880139724382870407283950070256587697307264108962948325571622863290691557658876222521294125
    """
    cache = {}

    def helper(k):
        if k not in cache:
            if k == 0 or k == 1:
                cache[k] = k
            else:
                cache[k] = helper(k - 1) + helper(k - 2)

        return cache[k]

    return helper(n)


def fibonacci_cached_2(n):
    """
    Memoized recursive Fibonacci algorithm, seeding the cache with base cases.

    This computes the Fibonacci number F(n) in linear time.

    >>> fibonacci_cached_2(0)
    0
    >>> fibonacci_cached_2(1)
    1
    >>> fibonacci_cached_2(2)
    1
    >>> fibonacci_cached_2(3)
    2
    >>> fibonacci_cached_2(10)
    55
    >>> fibonacci_cached_2(100)
    354224848179261915075
    >>> fibonacci_cached_2(500)
    139423224561697880139724382870407283950070256587697307264108962948325571622863290691557658876222521294125
    """
    cache = {0: 0, 1: 1}

    def helper(k):
        if k not in cache:
            cache[k] = helper(k - 1) + helper(k - 2)

        return cache[k]

    return helper(n)


def fibonacci_cached_3(n):
    """
    Memoized recursive Fibonacci algorithm, without caching the base cases.

    This computes the Fibonacci number F(n) in linear time.

    >>> fibonacci_cached_3(0)
    0
    >>> fibonacci_cached_3(1)
    1
    >>> fibonacci_cached_3(2)
    1
    >>> fibonacci_cached_3(3)
    2
    >>> fibonacci_cached_3(10)
    55
    >>> fibonacci_cached_3(100)
    354224848179261915075
    >>> fibonacci_cached_3(500)
    139423224561697880139724382870407283950070256587697307264108962948325571622863290691557658876222521294125
    """
    cache = {}

    def helper(k):
        if k == 0 or k == 1:
            return k

        if k not in cache:
            cache[k] = helper(k - 1) + helper(k - 2)

        return cache[k]

    return helper(n)


@memoize  # Could also use @functools.cache.
def fibonacci_cached_4(n):
    """
    Memoized recursive Fibonacci algorithm. Caches across all calls.

    This computes the Fibonacci number F(n) in linear time.

    >>> fibonacci_cached_4(0)
    0
    >>> fibonacci_cached_4(1)
    1
    >>> fibonacci_cached_4(2)
    1
    >>> fibonacci_cached_4(3)
    2
    >>> fibonacci_cached_4(10)
    55
    >>> fibonacci_cached_4(100)
    354224848179261915075
    >>> fibonacci_cached_4(500)  # No RecursionError: we have up to n=100.
    139423224561697880139724382870407283950070256587697307264108962948325571622863290691557658876222521294125
    >>> fibonacci_cached_4(1200)  # Mutual-recursion RecursionError.  # doctest: +SKIP
    27269884455406270157991615313642198705000779992917725821180502894974726476373026809482509284562310031170172380127627214493597616743856443016039972205847405917634660750474914561879656763268658528092195715626073248224067794253809132219056382939163918400
    """
    if n == 0:
        return 0
    if n == 1:
        return 1
    return fibonacci_cached_4(n - 1) + fibonacci_cached_4(n - 2)


def fibonacci_cached_5(n):
    """
    Memoized recursive Fibonacci algorithm. Caches during a single computation.

    This computes the Fibonacci number F(n) in linear time.

    >>> fibonacci_cached_5(0)
    0
    >>> fibonacci_cached_5(1)
    1
    >>> fibonacci_cached_5(2)
    1
    >>> fibonacci_cached_5(3)
    2
    >>> fibonacci_cached_5(10)
    55
    >>> fibonacci_cached_5(100)
    354224848179261915075
    >>> fibonacci_cached_5(500)  # No RecursionError, we split the paths.
    139423224561697880139724382870407283950070256587697307264108962948325571622863290691557658876222521294125
    >>> fibonacci_cached_5(1200)  # Mutual-recursion RecursionError. # doctest: +SKIP
    27269884455406270157991615313642198705000779992917725821180502894974726476373026809482509284562310031170172380127627214493597616743856443016039972205847405917634660750474914561879656763268658528092195715626073248224067794253809132219056382939163918400
    """
    @memoize  # Could also use @functools.cache.
    def helper(n):
        if n == 0:
            return 0
        if n == 1:
            return 1
        return helper(n - 2) + helper(n - 1)

    return helper(n)


def fibonacci_short(n):
    """
    Compute Fibonacci with the simple recursive algorithm but more compactly.

    This takes advantage of the coincidence that its base cases are fixed points.

    >>> fibonacci_short(0)
    0
    >>> fibonacci_short(1)
    1
    >>> fibonacci_short(2)
    1
    >>> fibonacci_short(3)
    2
    >>> fibonacci_short(10)
    55
    """
    return n if n < 2 else fibonacci_short(n - 2) + fibonacci_short(n - 1)


def fibonacci_alr(n):
    """
    Show how arm's length recursion is very poorly suited to Fibonacci.

    This computes the Fibonacci number F(n) using the simple recursive
    algorithm, except that arm's length recursion (also called "short
    circuiting the base case") is used. This technique is especially poorly
    suited to Fibonacci, since the presence of multiple base cases leads to
    code duplication and a greater than usual increase in code complexity.

    This has the same time complexity as fibonacci() above, since arm's length
    recursion never changes that, but it may differ by a constant factor. Here,
    it is most likely slower, rather than faster, than the simpler approach.

    >>> fibonacci_alr(0)
    0
    >>> fibonacci_alr(1)
    1
    >>> fibonacci_alr(2)
    1
    >>> fibonacci_alr(3)
    2
    >>> fibonacci_alr(10)
    55
    """
    def do_fib(k):
        if k == 2:  # k - 2 == 0
            a = 0
        elif k == 3:  # k - 2 == 1
            a = 1
        else:
            a = do_fib(k - 2)

        if k == 1:  # k - 1 == 0
            b = 0
        elif k == 2:  # k - 1 == 1
            b = 1
        else:
            b = do_fib(k - 1)

        return a + b

    if n == 0:
        return 0
    if n == 1:
        return 1
    return do_fib(n)


def fibonacci_short_alr(n):
    """
    Compute the Fibonacci number F(n) with arm's length recursion more compactly.

    This is like fibonacci_short() but uses arm's length recursion. Since there
    is only one base-case condition here, this looks more like arm's length
    recursion when it is usually used. However, like many applications of arm's
    length recursion, this approach to Fibonacci would be very hard to justify.

    >>> fibonacci_short_alr(0)
    0
    >>> fibonacci_short_alr(1)
    1
    >>> fibonacci_short_alr(2)
    1
    >>> fibonacci_short_alr(3)
    2
    >>> fibonacci_short_alr(10)
    55
    """
    def do_fib(k):
        a = k - 2 if k < 4 else do_fib(k - 2)  # k < 4 iff k - 2 < 2
        b = k - 1 if k < 3 else do_fib(k - 1)  # k < 3 iff k - 1 < 2
        return a + b

    return n if n < 2 else do_fib(n)


# TODO: When we do unittest and pytest, translate these doctests and observe
#       how much clearer (and easier to get right) they are.
def fib_n_clunk(n):
    """
    Return an iterator that yields the first n Fibonacci numbers.

    This uses the linear-time iterative bottom-up algorithm.

    >>> next(fib_n_clunk(0))
    Traceback (most recent call last):
      ...
    StopIteration
    >>> it = fib_n_clunk(1)
    >>> next(it)
    0
    >>> next(it)
    Traceback (most recent call last):
      ...
    StopIteration
    >>> it = fib_n_clunk(2)
    >>> next(it)
    0
    >>> next(it)
    1
    >>> next(it)
    Traceback (most recent call last):
      ...
    StopIteration
    >>> list(fib_n_clunk(1))
    [0]
    >>> list(fib_n_clunk(3))
    [0, 1, 1]
    >>> list(fib_n_clunk(4))
    [0, 1, 1, 2]
    >>> list(fib_n_clunk(7))
    [0, 1, 1, 2, 3, 5, 8]
    >>> list(fib_n_clunk(16))
    [0, 1, 1, 2, 3, 5, 8, 13, 21, 34, 55, 89, 144, 233, 377, 610]
    >>> list(fib_n_clunk(101))[-1]
    354224848179261915075
    >>> fib_n_clunk(-1)
    Traceback (most recent call last):
      ...
    ValueError: can't yield negatively many Fibonacci numbers
    >>> fib_n_clunk(-1.0)
    Traceback (most recent call last):
      ...
    TypeError: n must be an int
    >>> list(fib_n_clunk(True))  # OK, since bool is a subclass of int.
    [0]
    """
    if not isinstance(n, int):
        raise TypeError('n must be an int')

    if n < 0:
        raise ValueError(f"can't yield negatively many Fibonacci numbers")

    def generate():
        if n == 0:
            return

        a = 0
        yield a
        if n == 1:
            return

        b = 1
        yield b
        if n == 2:
            return

        for _ in range(n - 2):
            a, b = b, a + b
            yield b

    return generate()


def fib():
    """
    Return an iterator for the entire (infinite) Fibonacci sequence.

    >>> it = fib()
    >>> next(it)
    0
    >>> next(it)
    1
    >>> next(it)
    1
    >>> next(it)
    2
    >>> next(it)
    3
    >>> next(it)
    5
    >>> next(it)
    8
    """
    a = 0
    b = 1
    while True:
        yield a
        a, b = b, a + b


def fib_n(n):
    """
    Return an iterator that yields the first n Fibonacci numbers.

    This uses the linear-time iterative bottom-up algorithm.

    >>> next(fib_n(0))
    Traceback (most recent call last):
      ...
    StopIteration
    >>> it = fib_n(1)
    >>> next(it)
    0
    >>> next(it)
    Traceback (most recent call last):
      ...
    StopIteration
    >>> it = fib_n(2)
    >>> next(it)
    0
    >>> next(it)
    1
    >>> next(it)
    Traceback (most recent call last):
      ...
    StopIteration
    >>> list(fib_n(1))
    [0]
    >>> list(fib_n(3))
    [0, 1, 1]
    >>> list(fib_n(4))
    [0, 1, 1, 2]
    >>> list(fib_n(7))
    [0, 1, 1, 2, 3, 5, 8]
    >>> list(fib_n(16))
    [0, 1, 1, 2, 3, 5, 8, 13, 21, 34, 55, 89, 144, 233, 377, 610]
    >>> list(fib_n(101))[-1]
    354224848179261915075
    >>> fib_n(-1)
    Traceback (most recent call last):
      ...
    ValueError: can't yield negatively many Fibonacci numbers
    >>> fib_n(-1.0)
    Traceback (most recent call last):
      ...
    TypeError: n must be an int
    >>> list(fib_n(True))  # OK, since bool is a subclass of int.
    [0]
    """
    if not isinstance(n, int):
        raise TypeError('n must be an int')

    if n < 0:
        raise ValueError(f"can't yield negatively many Fibonacci numbers")

    return itertools.islice(fib(), n)


def fib_nest(n):
    """
    Create a nested tuple structured like the graph of Fibonacci subproblems.

    In a single return of fib_nest, objects representing the same subproblem
    are the same object (not merely equal). This implementation is iterative.

    >>> fib_nest(0)
    0
    >>> fib_nest(1)
    1
    >>> fib_nest(2)
    (0, 1)
    >>> fib_nest(3)
    (1, (0, 1))
    >>> fib_nest(4)
    ((0, 1), (1, (0, 1)))
    >>> fib_nest(5)
    ((1, (0, 1)), ((0, 1), (1, (0, 1))))
    >>> fib_nest(6)
    (((0, 1), (1, (0, 1))), ((1, (0, 1)), ((0, 1), (1, (0, 1)))))
    >>> from pprint import pprint
    >>> pprint(fib_nest(7))
    (((1, (0, 1)), ((0, 1), (1, (0, 1)))),
     (((0, 1), (1, (0, 1))), ((1, (0, 1)), ((0, 1), (1, (0, 1))))))
    >>> pprint(fib_nest(8))
    ((((0, 1), (1, (0, 1))), ((1, (0, 1)), ((0, 1), (1, (0, 1))))),
     (((1, (0, 1)), ((0, 1), (1, (0, 1)))),
      (((0, 1), (1, (0, 1))), ((1, (0, 1)), ((0, 1), (1, (0, 1)))))))
    >>> all(u is w for u, (_, w) in map(fib_nest, range(3, 401)))  # Shallow.
    True
    >>> r = fib_nest(100_000)
    >>> while r != (0, 1) and r[0] is r[1][1]: r = r[1]  # Deep.
    >>> r
    (0, 1)
    """
    if n < 2:
        return n

    a = 0
    b = 1
    for _ in range(n - 1):
        a, b = b, (a, b)
    return b


def fib_nest_by(container, n):
    """
    Like fib_nest, but uses the given container type, which need not be tuple.

    >>> all(fib_nest_by(tuple, n) == fib_nest(n) for n in range(26))
    True

    Objects of some types, like str, cache their hash values when they are
    first computed. Tuples don't do this, because it would make them larger,
    and they are supposed to be as lightweight as possible. But frozensets,
    which exist for the purpose of being stored in hash-based containers, do:

    >>> f = lambda n: fib_nest_by(frozenset, n)
    >>> hash(f(100)) in [hash(s) for s in f(101)]
    True
    >>> hash(f(100_000)) in [hash(s) for s in f(100_001)]
    True

    But this doesn't finish, because the equality comparison does not memoize:

    >>> f(100) in f(101)  # doctest: +SKIP
    True
    """
    a = 0
    b = 1
    if n == 0:
        return a
    for _ in range(n - 1):
        a, b = b, container((a, b))
    return b


<<<<<<< HEAD
def draw_naive_call_tree_1(n):
    """
    Draw the naive recursive call tree to compute the Fibonacci number F(n).

    Nothing is displayed directly. A graphviz.Digraph object representing the
    call tree is returned. The actual naive recursive computation is performed,
    while recording its calls in the Digraph object. The computed Fibonacci
    number is stored in the Digraph object's result attribute (which wouldn't
    otherwise exist).

    Nodes in the call tree are labeled by value of their n argument. Leaf nodes
    are [FIXME: what values?]. Internal nodes have [FIXME: how many?] children,
    which are drawn left-to-right in the order the computations are done. For
    F(n), [FIXME: say the order you choose to compute direct subproblems].

    The number of calls, and thus the number of nodes, is exponential in n.
    """
    # FIXME: Needs implementation.


def draw_naive_call_tree_2(n):
    """
    Draw the naive recursive call tree to compute the Fibonacci number F(n).

    This is like draw_naive_call_tree_1, but subcalls are made in the other
    order: for F(n), [FIXME: list the order of direct subproblems here].
    Children are still drawn left-to-right in the order the computations are
    done, so this does not (except in trivial cases) draw the same trees as
    draw_naive_call_tree_2, even though both do, and draw, naive computations.
    """
    # FIXME: Needs implementation.


def draw_memoized_call_tree_1(n):
    """
    Draw the memoized call tree to compute the Fibonacci number F(n).

    Nothing is displayed directly. A graphviz.Digraph object representing the
    call tree is returned. The actual memoized recursive computation is
    performed, while recording its calls in the Digraph object. The computed
    Fibonacci number is stored in the Digraph object's result attribute (which
    wouldn't otherwise exist). Top-level calls are independent: caching doesn't
    carry over from one draw_memoized_call_tree_1 call to another.

    Nodes in the call tree are labeled by the value of their n argument. All
    calls are drawn, including those that find and return a memoized result
    rather than performing further computation. For sufficiently large n,
    leaves may hold arbitrarily large values, because [FIXME: Explain, in
    contrast to draw_naive_call_trees_1.]

    Internal nodes have [FIXME: how many?] children, which are drawn
    left-to-right in the order the computations are done. For F(n), [FIXME: say
    the order you choose to compute direct subproblems].

    The number of calls, and thus the number of nodes, is linear in n.
    """
    # FIXME: Needs implementation.


def draw_memoized_call_tree_2(n):
    """
    Draw the memoized call tree to compute the Fibonacci number F(n).

    This is like draw_memoized_call_tree_1, but subcalls are made in the other
    order: for F(n), [FIXME: list the order of direct subproblems here].
    Children are still drawn from left-to-right in the order the computations
    are done.

    Memoized call trees are much more sensitive to the order in which subcalls
    are made than unmemoized (naive) call trees, as shown in [FIXME: Say what
    notebook you have made examples with all four of these drawing functions
    in. You could put them in subproblems.ipynb or make a new notebook such as
    fibonacci.ipynb.]
    """
    # FIXME: Needs implementation.
=======
__all__ = [thing.__name__ for thing in (
    fibonacci,
    fibonacci_cached_1,
    fibonacci_cached_2,
    fibonacci_cached_3,
    fibonacci_cached_4,
    fibonacci_short,
    fibonacci_alr,
    fibonacci_short_alr,
    fib_n_clunk,
    fib,
    fib_n,
    fib_nest,
    fib_nest_by,
)]
>>>>>>> 6f560330


if __name__ == '__main__':
    import doctest
    doctest.testmod()<|MERGE_RESOLUTION|>--- conflicted
+++ resolved
@@ -546,7 +546,6 @@
     return b
 
 
-<<<<<<< HEAD
 def draw_naive_call_tree_1(n):
     """
     Draw the naive recursive call tree to compute the Fibonacci number F(n).
@@ -622,7 +621,8 @@
     fibonacci.ipynb.]
     """
     # FIXME: Needs implementation.
-=======
+
+
 __all__ = [thing.__name__ for thing in (
     fibonacci,
     fibonacci_cached_1,
@@ -637,8 +637,11 @@
     fib_n,
     fib_nest,
     fib_nest_by,
+    draw_naive_call_tree_1,
+    draw_naive_call_tree_2,
+    draw_memoized_call_tree_1,
+    draw_memoized_call_tree_2,
 )]
->>>>>>> 6f560330
 
 
 if __name__ == '__main__':
