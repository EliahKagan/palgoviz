#!/usr/bin/env python

"""
Fibonacci sequence - computation and analysis/visualization

See also the visualizations in subproblems.ipynb.

For the command-line Fibonacci numbers program that calls fib_n, see fib.py.
"""

import itertools
import functools

from decorators import memoize


def fibonacci(n):
    """
    Simple (naive) recursive Fibonacci algorithm.

    This computes the Fibonacci number F(n) in exponential time.

    >>> fibonacci(0)
    0
    >>> fibonacci(1)
    1
    >>> fibonacci(2)
    1
    >>> fibonacci(3)
    2
    >>> fibonacci(10)
    55
    >>> fibonacci_cached_4(100)  # Too big without memoization.  # doctest: +SKIP
    354224848179261915075
    >>> fibonacci(500)  # Also too big without memoization.  # doctest: +SKIP
    139423224561697880139724382870407283950070256587697307264108962948325571622863290691557658876222521294125
    """
    if n == 0:
        return 0
    if n == 1:
        return 1
    return fibonacci(n - 1) + fibonacci(n - 2)


def fibonacci_cached_1(n):
    """
    Memoized recursive Fibonacci algorithm, directly based on the naive code.

    This computes the Fibonacci number F(n) in linear time.

    >>> fibonacci_cached_1(0)
    0
    >>> fibonacci_cached_1(1)
    1
    >>> fibonacci_cached_1(2)
    1
    >>> fibonacci_cached_1(3)
    2
    >>> fibonacci_cached_1(10)
    55
    >>> fibonacci_cached_1(100)
    354224848179261915075
    >>> fibonacci_cached_1(500)
    139423224561697880139724382870407283950070256587697307264108962948325571622863290691557658876222521294125
    """
    cache = {}

    def helper(k):
        if k not in cache:
            if k == 0 or k == 1:
                cache[k] = k
            else:
                cache[k] = helper(k - 1) + helper(k - 2)

        return cache[k]

    return helper(n)


def fibonacci_cached_2(n):
    """
    Memoized recursive Fibonacci algorithm, seeding the cache with base cases.

    This computes the Fibonacci number F(n) in linear time.

    >>> fibonacci_cached_2(0)
    0
    >>> fibonacci_cached_2(1)
    1
    >>> fibonacci_cached_2(2)
    1
    >>> fibonacci_cached_2(3)
    2
    >>> fibonacci_cached_2(10)
    55
    >>> fibonacci_cached_2(100)
    354224848179261915075
    >>> fibonacci_cached_2(500)
    139423224561697880139724382870407283950070256587697307264108962948325571622863290691557658876222521294125
    """
    cache = {0: 0, 1: 1}

    def helper(k):
        if k not in cache:
            cache[k] = helper(k - 1) + helper(k - 2)

        return cache[k]

    return helper(n)


def fibonacci_cached_3(n):
    """
    Memoized recursive Fibonacci algorithm, without caching the base cases.

    This computes the Fibonacci number F(n) in linear time.

    >>> fibonacci_cached_3(0)
    0
    >>> fibonacci_cached_3(1)
    1
    >>> fibonacci_cached_3(2)
    1
    >>> fibonacci_cached_3(3)
    2
    >>> fibonacci_cached_3(10)
    55
    >>> fibonacci_cached_3(100)
    354224848179261915075
    >>> fibonacci_cached_3(500)
    139423224561697880139724382870407283950070256587697307264108962948325571622863290691557658876222521294125
    """
    cache = {}

    def helper(k):
        if k == 0 or k == 1:
            return k

        if k not in cache:
            cache[k] = helper(k - 1) + helper(k - 2)

        return cache[k]

    return helper(n)


@memoize
def fibonacci_cached_4(n):
    """
    Memoized recursive Fibonacci algorithm. Caches across all calls.

    This computes the Fibonacci number F(n) in linear time.

    >>> fibonacci_cached_4(0)
    0
    >>> fibonacci_cached_4(1)
    1
    >>> fibonacci_cached_4(2)
    1
    >>> fibonacci_cached_4(3)
    2
    >>> fibonacci_cached_4(10)
    55
<<<<<<< HEAD
    >>> fibonacci_cached_4(100)  # FIXME: Memoization should solve this.  # doctest: +SKIP
=======
    >>> fibonacci_cached_4(100)
>>>>>>> febc01bf
    354224848179261915075
    >>> fibonacci_cached_4(500)  # No RecursionError: we have up to n=100.
    139423224561697880139724382870407283950070256587697307264108962948325571622863290691557658876222521294125
    >>> fibonacci_cached_4(1200)  # Mutual-recursion RecursionError.  # doctest: +SKIP
    27269884455406270157991615313642198705000779992917725821180502894974726476373026809482509284562310031170172380127627214493597616743856443016039972205847405917634660750474914561879656763268658528092195715626073248224067794253809132219056382939163918400
    """
    if n == 0:
        return 0
    if n == 1:
        return 1
    return fibonacci_cached_4(n - 1) + fibonacci_cached_4(n - 2)


<<<<<<< HEAD
def fibonacci_short(n):
    """
    Compute Fibonacci with the simple recursive algorithm but more compactly.

    This takes advantage of the coincidence that its base cases are fixed points.

    >>> fibonacci_short(0)
    0
    >>> fibonacci_short(1)
    1
    >>> fibonacci_short(2)
    1
    >>> fibonacci_short(3)
    2
    >>> fibonacci_short(10)
    55
    """
    return n if n < 2 else fibonacci_short(n - 2) + fibonacci_short(n - 1)


def fibonacci_alr(n):
    """
    Show how arm's length recursion is very poorly suited to Fibonacci.

    This computes the Fibonacci number F(n) using the simple recursive
    algorithm, except that arm's length recursion (also called "short
    circuiting the base case") is used. This technique is especially poorly
    suited to Fibonacci, since the presence of multiple base cases leads to
    code duplication and a greater than usual increase in code complexity.

    This has the same time complexity as fibonacci() above, since arm's length
    recursion never changes that, but it may differ by a constant factor. Here,
    it is most likely slower, rather than faster, than the simpler approach.

    >>> fibonacci_alr(0)
    0
    >>> fibonacci_alr(1)
    1
    >>> fibonacci_alr(2)
    1
    >>> fibonacci_alr(3)
    2
    >>> fibonacci_alr(10)
    55
    """
    def do_fib(k):
        if k == 2:  # k - 2 == 0
            a = 0
        elif k == 3:  # k - 2 == 1
            a = 1
        else:
            a = do_fib(k - 2)

        if k == 1:  # k - 1 == 0
            b = 0
        elif k == 2:  # k - 1 == 1
            b = 1
        else:
            b = do_fib(k - 1)

        return a + b

    if n == 0:
        return 0
    if n == 1:
        return 1
    return do_fib(n)


def fibonacci_short_alr(n):
    """
    Compute the Fibonacci number F(n) with arm's length recursion more compactly.

    This is like fibonacci_short() but uses arm's length recursion. Since there
    is only one base-case condition here, this looks more like arm's length
    recursion when it is usually used. However, like many applications of arm's
    length recursion, this approach to Fibonacci would be very hard to justify.

    >>> fibonacci_short_alr(0)
    0
    >>> fibonacci_short_alr(1)
    1
    >>> fibonacci_short_alr(2)
    1
    >>> fibonacci_short_alr(3)
    2
    >>> fibonacci_short_alr(10)
    55
    """
    def do_fib(k):
        a = k - 2 if k < 4 else do_fib(k - 2)  # k < 4 iff k - 2 < 2
        b = k - 1 if k < 3 else do_fib(k - 1)  # k < 3 iff k - 1 < 2
        return a + b

    return n if n < 2 else do_fib(n)


def fibonacci_tail(n):
    """
    Tail-recursive Fibonacci implementation. This is bottom-up and linear time.

    Note that Python does not have proper tail calls, and CPython does not
    eliminate or optimize tail calls in even the simplest tail-recursive
    functions. So, while they use different techniques, this and the recursive
    memoized top-down solution both raise RecursionError for large enough n.

    >>> fibonacci_tail(0)
    0
    >>> fibonacci_tail(1)
    1
    >>> fibonacci_tail(2)
    1
    >>> fibonacci_tail(3)
    2
    >>> fibonacci_tail(10)
    55
    >>> fibonacci_tail(500)
    139423224561697880139724382870407283950070256587697307264108962948325571622863290691557658876222521294125
    """
    def do_fib(a, b, k):
        return b if k == 1 else do_fib(b, a + b, k - 1)

    return 0 if n == 0 else do_fib(0, 1, n)
=======
def fibonacci_cached_5(n):
    """
    Memoized recursive Fibonacci algorithm. Caches during a single computation.

    This computes the Fibonacci number F(n) in linear time.

    >>> fibonacci_cached_5(0)
    0
    >>> fibonacci_cached_5(1)
    1
    >>> fibonacci_cached_5(2)
    1
    >>> fibonacci_cached_5(3)
    2
    >>> fibonacci_cached_5(10)
    55
    >>> fibonacci_cached_5(100)
    354224848179261915075
    >>> fibonacci_cached_5(500)  # No RecursionError, we split the paths.
    139423224561697880139724382870407283950070256587697307264108962948325571622863290691557658876222521294125
    """
    @functools.cache
    def helper(n):
        if n == 0:
            return 0
        if n == 1:
            return 1
        return helper(n - 2) + helper(n - 1)

    return helper(n)
>>>>>>> febc01bf


# TODO: When we do unittest and pytest, translate these doctests and observe
#       how much clearer (and easier to get right) they are.
def fib_n_clunk(n):
    """
    Return an iterator that yields the first n Fibonacci numbers.

    This uses the linear-time iterative bottom-up algorithm.

    >>> next(fib_n_clunk(0))
    Traceback (most recent call last):
      ...
    StopIteration
    >>> it = fib_n_clunk(1)
    >>> next(it)
    0
    >>> next(it)
    Traceback (most recent call last):
      ...
    StopIteration
    >>> it = fib_n_clunk(2)
    >>> next(it)
    0
    >>> next(it)
    1
    >>> next(it)
    Traceback (most recent call last):
      ...
    StopIteration
    >>> list(fib_n_clunk(1))
    [0]
    >>> list(fib_n_clunk(3))
    [0, 1, 1]
    >>> list(fib_n_clunk(4))
    [0, 1, 1, 2]
    >>> list(fib_n_clunk(7))
    [0, 1, 1, 2, 3, 5, 8]
    >>> list(fib_n_clunk(16))
    [0, 1, 1, 2, 3, 5, 8, 13, 21, 34, 55, 89, 144, 233, 377, 610]
    >>> list(fib_n_clunk(101))[-1]
    354224848179261915075
    >>> fib_n_clunk(-1)
    Traceback (most recent call last):
      ...
    ValueError: can't yield negatively many Fibonacci numbers
    >>> fib_n_clunk(-1.0)
    Traceback (most recent call last):
      ...
    TypeError: n must be an int
    >>> list(fib_n_clunk(True))  # OK, since bool is a subclass of int.
    [0]
    """
    if not isinstance(n, int):
        raise TypeError('n must be an int')

    if n < 0:
        raise ValueError(f"can't yield negatively many Fibonacci numbers")

    def generate():
        if n == 0:
            return

        a = 0
        yield a
        if n == 1:
            return

        b = 1
        yield b
        if n == 2:
            return

        for _ in range(n - 2):
            a, b = b, a + b
            yield b

    return generate()


def fib():
    """
    Return an iterator for the entire (infinite) Fibonacci sequence.

    >>> it = fib()
    >>> next(it)
    0
    >>> next(it)
    1
    >>> next(it)
    1
    >>> next(it)
    2
    >>> next(it)
    3
    >>> next(it)
    5
    >>> next(it)
    8
    """
    a = 0
    b = 1
    while True:
        yield a
        a, b = b, a + b


def fib_n(n):
    """
    Return an iterator that yields the first n Fibonacci numbers.

    This uses the linear-time iterative bottom-up algorithm.

    >>> next(fib_n(0))
    Traceback (most recent call last):
      ...
    StopIteration
    >>> it = fib_n(1)
    >>> next(it)
    0
    >>> next(it)
    Traceback (most recent call last):
      ...
    StopIteration
    >>> it = fib_n(2)
    >>> next(it)
    0
    >>> next(it)
    1
    >>> next(it)
    Traceback (most recent call last):
      ...
    StopIteration
    >>> list(fib_n(1))
    [0]
    >>> list(fib_n(3))
    [0, 1, 1]
    >>> list(fib_n(4))
    [0, 1, 1, 2]
    >>> list(fib_n(7))
    [0, 1, 1, 2, 3, 5, 8]
    >>> list(fib_n(16))
    [0, 1, 1, 2, 3, 5, 8, 13, 21, 34, 55, 89, 144, 233, 377, 610]
    >>> list(fib_n(101))[-1]
    354224848179261915075
    >>> fib_n(-1)
    Traceback (most recent call last):
      ...
    ValueError: can't yield negatively many Fibonacci numbers
    >>> fib_n(-1.0)
    Traceback (most recent call last):
      ...
    TypeError: n must be an int
    >>> list(fib_n(True))  # OK, since bool is a subclass of int.
    [0]
    """
    if not isinstance(n, int):
        raise TypeError('n must be an int')

    if n < 0:
        raise ValueError(f"can't yield negatively many Fibonacci numbers")

    return itertools.islice(fib(), n)


if __name__ == '__main__':
    import doctest
    doctest.testmod()<|MERGE_RESOLUTION|>--- conflicted
+++ resolved
@@ -161,11 +161,7 @@
     2
     >>> fibonacci_cached_4(10)
     55
-<<<<<<< HEAD
-    >>> fibonacci_cached_4(100)  # FIXME: Memoization should solve this.  # doctest: +SKIP
-=======
     >>> fibonacci_cached_4(100)
->>>>>>> febc01bf
     354224848179261915075
     >>> fibonacci_cached_4(500)  # No RecursionError: we have up to n=100.
     139423224561697880139724382870407283950070256587697307264108962948325571622863290691557658876222521294125
@@ -179,7 +175,38 @@
     return fibonacci_cached_4(n - 1) + fibonacci_cached_4(n - 2)
 
 
-<<<<<<< HEAD
+def fibonacci_cached_5(n):
+    """
+    Memoized recursive Fibonacci algorithm. Caches during a single computation.
+
+    This computes the Fibonacci number F(n) in linear time.
+
+    >>> fibonacci_cached_5(0)
+    0
+    >>> fibonacci_cached_5(1)
+    1
+    >>> fibonacci_cached_5(2)
+    1
+    >>> fibonacci_cached_5(3)
+    2
+    >>> fibonacci_cached_5(10)
+    55
+    >>> fibonacci_cached_5(100)
+    354224848179261915075
+    >>> fibonacci_cached_5(500)  # No RecursionError, we split the paths.
+    139423224561697880139724382870407283950070256587697307264108962948325571622863290691557658876222521294125
+    """
+    @functools.cache
+    def helper(n):
+        if n == 0:
+            return 0
+        if n == 1:
+            return 1
+        return helper(n - 2) + helper(n - 1)
+
+    return helper(n)
+
+
 def fibonacci_short(n):
     """
     Compute Fibonacci with the simple recursive algorithm but more compactly.
@@ -303,38 +330,6 @@
         return b if k == 1 else do_fib(b, a + b, k - 1)
 
     return 0 if n == 0 else do_fib(0, 1, n)
-=======
-def fibonacci_cached_5(n):
-    """
-    Memoized recursive Fibonacci algorithm. Caches during a single computation.
-
-    This computes the Fibonacci number F(n) in linear time.
-
-    >>> fibonacci_cached_5(0)
-    0
-    >>> fibonacci_cached_5(1)
-    1
-    >>> fibonacci_cached_5(2)
-    1
-    >>> fibonacci_cached_5(3)
-    2
-    >>> fibonacci_cached_5(10)
-    55
-    >>> fibonacci_cached_5(100)
-    354224848179261915075
-    >>> fibonacci_cached_5(500)  # No RecursionError, we split the paths.
-    139423224561697880139724382870407283950070256587697307264108962948325571622863290691557658876222521294125
-    """
-    @functools.cache
-    def helper(n):
-        if n == 0:
-            return 0
-        if n == 1:
-            return 1
-        return helper(n - 2) + helper(n - 1)
-
-    return helper(n)
->>>>>>> febc01bf
 
 
 # TODO: When we do unittest and pytest, translate these doctests and observe
