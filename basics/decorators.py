--- conflicted
+++ resolved
@@ -216,9 +216,6 @@
     >>> length('bye')
     3
     """
-<<<<<<< HEAD
-    ...  # FIXME: Implement this.
-=======
     def decorator(func):
         cache = {}
 
@@ -231,7 +228,6 @@
         return wrapper
 
     return decorator
->>>>>>> 0c1aa094
 
 
 def int_fn(func):
