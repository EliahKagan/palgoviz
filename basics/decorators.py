--- conflicted
+++ resolved
@@ -865,28 +865,7 @@
     >>> g(7, 0.5)
     '7, 3.5, 1.75, 0.875'
     """
-<<<<<<< HEAD
     # FIXME: Implement this.
-=======
-    if callable(sep):  # sep is actually the function, rather than a separator.
-        return joining()(sep)
-
-    if not isinstance(sep, str):  # Not required, but may prevent confusion.
-        raise TypeError('non-string separator passed')
-
-    def decorator(func):
-        @functools.wraps(func)
-        def wrapper(*args, **kwargs):
-            to_str = repr if use_repr else lambda obj: format(obj, format_spec)
-            joined = sep.join(map(to_str, func(*args, **kwargs)))
-            return f'{begin}{joined}{end}'
->>>>>>> 7a7284c7
-
-
-<<<<<<< HEAD
-def linear_combinable(func):
-=======
-    return decorator
 
 
 def repeat_collect(count=2):
@@ -950,10 +929,7 @@
     return decorator
 
 
-# !!FIXME: When removing implementation bodies, replace
-#          "class linear_combinable:" with "def linear_combinable(func):".
-class linear_combinable:
->>>>>>> 7a7284c7
+def linear_combinable(func):
     """
     Decorator to wrap a function to support addition and scalar multiplication.
 
@@ -1008,67 +984,7 @@
 
     FIXME: Add a test to check that this works even when "*" isn't commutative.
     """
-<<<<<<< HEAD
     # FIXME: Implement this.
-=======
-
-    def __init__(self, func):
-        functools.update_wrapper(self, func)  # Or: functools.wraps(func)(self)
-
-    def __repr__(self):
-        return f'{type(self).__name__}({self.__wrapped__!r})'
-
-    def __eq__(self, other):
-        """When f == g, linear_combinable(f) == linear_combinable(g)."""
-        if not isinstance(other, type(self)):
-            return NotImplemented
-        return self.__wrapped__ == other.__wrapped__
-
-    def __hash__(self):
-        return hash(self.__wrapped__)
-
-    def __call__(self, arg):
-        return self.__wrapped__(arg)
-
-    def __add__(self, right_addend):
-        if not isinstance(right_addend, linear_combinable):
-            return NotImplemented
-
-        f = self.__wrapped__
-        g = right_addend.__wrapped__
-        return linear_combinable(lambda arg: f(arg) + g(arg))
-
-    def __sub__(self, subtrahend):
-        if not isinstance(subtrahend, linear_combinable):
-            return NotImplemented
-
-        f = self.__wrapped__
-        g = subtrahend.__wrapped__
-        return linear_combinable(lambda arg: f(arg) - g(arg))
-
-    def __mul__(self, right_coefficient):
-        if not isinstance(right_coefficient, Number):
-            return NotImplemented
-
-        f = self.__wrapped__
-        return linear_combinable(lambda arg: f(arg) * right_coefficient)
-
-    def __rmul__(self, left_coefficient):
-        if not isinstance(left_coefficient, Number):
-            return NotImplemented
-
-        g = self.__wrapped__
-        return linear_combinable(lambda arg: left_coefficient * g(arg))
-
-    def __truediv__(self, divisor):
-        if not isinstance(divisor, Number):
-            return NotImplemented
-        if divisor == 0:
-            raise ZeroDivisionError('second-order division by zero')
-
-        f = self.__wrapped__
-        return linear_combinable(lambda arg: f(arg) / divisor)
->>>>>>> 7a7284c7
 
 
 if __name__ == '__main__':
