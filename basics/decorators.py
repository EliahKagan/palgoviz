--- conflicted
+++ resolved
@@ -508,7 +508,6 @@
     return decorator
 
 
-<<<<<<< HEAD
 def auto_prime(func):
     """
     Decorator to automatically run returned generator up to the first yield.
@@ -631,8 +630,8 @@
     cls.__ne__ = __ne__
     cls.__hash__ = __hash__
     return cls
-=======
+
+
 if __name__ == '__main__':
     import doctest
-    doctest.testmod()
->>>>>>> 15b2e51c
+    doctest.testmod()