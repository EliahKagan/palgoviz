--- conflicted
+++ resolved
@@ -2,11 +2,8 @@
 
 """Tests for sll.py."""
 
-<<<<<<< HEAD
 import abc
-=======
 import gc
->>>>>>> 2dfebc62
 import itertools
 import types
 import unittest
