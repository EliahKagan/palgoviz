--- conflicted
+++ resolved
@@ -14,14 +14,6 @@
       module should and shouldn't contain.
 """
 
-<<<<<<< HEAD
-=======
-import itertools
-
-import decorators
-import fibonacci
-
->>>>>>> 6092d76d
 
 def make_counter(start=0):
     """
@@ -138,7 +130,7 @@
     >>> list(as_iterator_limited(make_next_fibonacci_alt(), 89))
     [0, 1, 1, 2, 3, 5, 8, 13, 21, 34, 55]
     """
-    return iter(func, end_sentinel)
+    ...  # FIXME: Implement this.
 
 
 def as_iterator_limited_alt(func, end_sentinel):
@@ -155,11 +147,7 @@
     >>> list(as_iterator_limited_alt(make_next_fibonacci_alt(), 89))
     [0, 1, 1, 2, 3, 5, 8, 13, 21, 34, 55]
     """
-    while True:
-        value = func()
-        if value == end_sentinel:
-            break
-        yield value
+    ...  # FIXME: Implement this.
 
 
 def as_iterator(func):
@@ -192,8 +180,7 @@
     >>> list(islice(as_iterator_alt(make_next_fibonacci_alt()), 11))
     [0, 1, 1, 2, 3, 5, 8, 13, 21, 34, 55]
     """
-    while True:
-        yield func()
+    ...  # FIXME: Implement this.
 
 
 def count_tree_nodes(root):
@@ -219,10 +206,7 @@
     >>> [count_tree_nodes(fib_nest(k)) for k in range(17)]
     [1, 1, 3, 5, 9, 15, 25, 41, 67, 109, 177, 287, 465, 753, 1219, 1973, 3193]
     """
-    if not isinstance(root, tuple):
-        return 1
-
-    return 1 + sum(count_tree_nodes(child) for child in root)
+    ...  # FIXME: Implement this.
 
 
 def count_tree_nodes_alt(root):
@@ -250,19 +234,7 @@
     >>> [count_tree_nodes_alt(fib_nest(k)) for k in range(17)]
     [1, 1, 3, 5, 9, 15, 25, 41, 67, 109, 177, 287, 465, 753, 1219, 1973, 3193]
     """
-    count = 0
-
-    def count_below(parent):
-        nonlocal count
-
-        count += 1
-        if not isinstance(parent, tuple):
-            return
-        for child in parent:
-            count_below(child)
-
-    count_below(root)
-    return count
+    ...  # FIXME: Implement this.
 
 
 def count_tree_nodes_instrumented(root):
@@ -299,16 +271,7 @@
     count_tree_nodes((1, (0, 1))) -> 5
     5
     """
-    global count_tree_nodes
-
-    old_count_tree_nodes = count_tree_nodes
-    count_tree_nodes = decorators.peek_return(count_tree_nodes)
-    try:
-        count = count_tree_nodes(root)
-    finally:
-        count_tree_nodes = old_count_tree_nodes
-
-    return count
+    ...  # FIXME: Implement this.
 
 
 if __name__ == '__main__':
