--- conflicted
+++ resolved
@@ -37,49 +37,7 @@
 
     class TestSignatures(_QueueTestCase):
         """
-<<<<<<< HEAD
         Tests for expected queue methods. All queue types should pass these.
-=======
-        queue = self.queue_type()
-        queue.enqueue('ham')
-        queue.peek()
-        length = len(queue)
-        self.assertEqual(length, 1)
-
-    def test_singleton_queue_dequeues_enqueued_item(self):
-        """After exactly 1 enqueue, a dequeue gives the enqueued item."""
-        queue = self.queue_type()
-        queue.enqueue('ham')
-        dequeued_item = queue.dequeue()
-        self.assertEqual(dequeued_item, 'ham')
-
-    def test_singleton_queue_peeks_enqueued_item(self):
-        """After exactly 1 enqueue, a peek reveals the enqueued item."""
-        queue = self.queue_type()
-        queue.enqueue('ham')
-        peeked_item = queue.peek()
-        self.assertEqual(peeked_item, 'ham')
-
-    def test_repeated_singleton_queue_dequeues_enqueued_item(self):
-        """After an enqueue, dequeue, and enqueue, dequeue still works."""
-        queue = self.queue_type()
-        queue.enqueue('ham')
-        queue.dequeue()
-        queue.enqueue('spam')
-        dequeued_item = queue.dequeue()
-        self.assertEqual(dequeued_item, 'spam')
-
-    def test_repeated_singleton_queue_peeks_enqueued_item(self):
-        """After an enqueue, dequeue, and enqueue, peek works."""
-        queue = self.queue_type()
-        queue.enqueue('ham')
-        queue.dequeue()
-        queue.enqueue('spam')
-        peeked_item = queue.peek()
-        self.assertEqual(peeked_item, 'spam')
-
-    def test_cannot_dequeue_from_empty_queue(self):
->>>>>>> 9ee0126c
         """
 
         def test_bool_method_has_data_model_recommended_signature(self):
@@ -214,6 +172,24 @@
             queue.enqueue('ham')
             peeked_item = queue.peek()
             self.assertEqual(peeked_item, 'ham')
+
+        def test_repeated_singleton_queue_dequeues_enqueued_item(self):
+            """After an enqueue, dequeue, and enqueue, dequeue still works."""
+            queue = self.queue_type()
+            queue.enqueue('ham')
+            queue.dequeue()
+            queue.enqueue('spam')
+            dequeued_item = queue.dequeue()
+            self.assertEqual(dequeued_item, 'spam')
+
+        def test_repeated_singleton_queue_peeks_enqueued_item(self):
+            """After an enqueue, dequeue, and enqueue, peek works."""
+            queue = self.queue_type()
+            queue.enqueue('ham')
+            queue.dequeue()
+            queue.enqueue('spam')
+            peeked_item = queue.peek()
+            self.assertEqual(peeked_item, 'spam')
 
         def test_cannot_dequeue_from_empty_queue(self):
             """
