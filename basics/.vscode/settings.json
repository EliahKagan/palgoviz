--- conflicted
+++ resolved
@@ -27,11 +27,6 @@
         "-p",
         "test_*.py"
     ],
-<<<<<<< HEAD
-    "python.testing.unittestEnabled": false
-=======
     "python.testing.unittestEnabled": false,
-    "python.testing.pytestEnabled": true,
     "editor.detectIndentation": false
->>>>>>> 7e476255
 }