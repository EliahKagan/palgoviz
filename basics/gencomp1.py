--- conflicted
+++ resolved
@@ -257,7 +257,6 @@
             yield (next(f), next(s))
 
 
-<<<<<<< HEAD
 class ZipTwo:
     """
     Zip two iterables. Like zip_two, but implemented as a class.
@@ -324,10 +323,7 @@
             raise
 
 
-def my_zip(*iterables):  # TODO: Try shortening via contextlib.suppress.
-=======
 def my_zip(*iterables):
->>>>>>> cfdc16f9
     """
     Zip any number of iterables.
 
