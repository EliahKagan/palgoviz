--- conflicted
+++ resolved
@@ -549,13 +549,7 @@
     [9, 16, 25]
     """
     _validate_take_n_arg(n)
-
-<<<<<<< HEAD
-    def generate_slice():
-        for _, element in zip(range(n), iterable):
-            yield element
-
-    return generate_slice()
+    return (element for _, element in zip(range(n), iterable))
 
 
 class Take:
@@ -630,9 +624,6 @@
 
     if n < 0:
         raise ValueError("can't skip negatively many items")
-=======
-    return (element for _, element in zip(range(n), iterable))
->>>>>>> 8efc84f5
 
 
 def drop(iterable, n):
