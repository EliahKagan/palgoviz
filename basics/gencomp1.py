#!/usr/bin/env python

"""
Generators and comprehensions.

See also gencomp2.py and fibonacci.py.
"""

import collections
import contextlib
import itertools


def my_enumerate(iterable, start=0):
    """
    Pair up items with indices. Like the built-in enumerate.

    >>> men = my_enumerate(range(3,10000))
    >>> next(men)
    (0, 3)
    >>> next(men)
    (1, 4)
    >>> next(men)
    (2, 5)
    >>> next(men)
    (3, 6)
    >>> list(my_enumerate(['ham', 'spam', 'eggs']))
    [(0, 'ham'), (1, 'spam'), (2, 'eggs')]
    >>> men = my_enumerate(range(3,10000), 3)
    >>> next(men)
    (3, 3)
    >>> next(men)
    (4, 4)
    >>> next(men)
    (5, 5)
    >>> next(men)
    (6, 6)
    >>> list(my_enumerate(['ham', 'spam', 'eggs'], 10))
    [(10, 'ham'), (11, 'spam'), (12, 'eggs')]
    """
    return zip(itertools.count(start), iterable)


def my_enumerate_alt(iterable, start=0):
    """
    Pair up items with indices, without using zip, enumerate, or itertools.

    >>> men = my_enumerate_alt(range(3,10000))
    >>> next(men)
    (0, 3)
    >>> next(men)
    (1, 4)
    >>> next(men)
    (2, 5)
    >>> next(men)
    (3, 6)
    >>> list(my_enumerate_alt(['ham', 'spam', 'eggs']))
    [(0, 'ham'), (1, 'spam'), (2, 'eggs')]
    >>> men = my_enumerate_alt(range(3,10000), 3)
    >>> next(men)
    (3, 3)
    >>> next(men)
    (4, 4)
    >>> next(men)
    (5, 5)
    >>> next(men)
    (6, 6)
    >>> list(my_enumerate_alt(['ham', 'spam', 'eggs'], 10))
    [(10, 'ham'), (11, 'spam'), (12, 'eggs')]
    """
    for item in iterable:
        yield start, item
        start += 1


<<<<<<< HEAD
class Enumerate:
    """
    Iterator that pairs items with indices.

    This is like the built-in enumerate, including that it is implemented as a
    class rather than as a function. Do not use zip, enumerate, or itertools.

    >>> men = Enumerate(range(3,10000))
    >>> next(men)
    (0, 3)
    >>> next(men)
    (1, 4)
    >>> next(men)
    (2, 5)
    >>> next(men)
    (3, 6)
    >>> list(Enumerate(['ham', 'spam', 'eggs']))
    [(0, 'ham'), (1, 'spam'), (2, 'eggs')]
    >>> men = Enumerate(range(3,10000), 3)
    >>> next(men)
    (3, 3)
    >>> next(men)
    (4, 4)
    >>> next(men)
    (5, 5)
    >>> next(men)
    (6, 6)
    >>> list(Enumerate(['ham', 'spam', 'eggs'], 10))
    [(10, 'ham'), (11, 'spam'), (12, 'eggs')]
    """

    __slots__ = ('_index', '_iterator')

    def __init__(self, iterable, start=0):
        self._index = start
        self._iterator = iter(iterable)

    def __iter__(self):
        return self

    def __next__(self):
        value = next(self._iterator)
        index = self._index
        self._index += 1
        return index, value


=======
>>>>>>> 5cc7d53e
def print_enumerated(*, start=0): # start is now a keyword only argument, meaning that user MUST use in the form print_enumerated(start=n)
    """
    Show the effect of my_enumerate on a sequence of 5, ..., 9 (inclusive).

    >>> print_enumerated()
    index = 0, value = 5
    index = 1, value = 6
    index = 2, value = 7
    index = 3, value = 8
    index = 4, value = 9
    >>> print_enumerated(start=7)
    index = 7, value = 5
    index = 8, value = 6
    index = 9, value = 7
    index = 10, value = 8
    index = 11, value = 9
    """
    for index, value in my_enumerate(range(5, 10), start):
        print (f'{index = }, {value = }')


def print_enumerated_alt(*, start=0):
    """
    Alternative implementation of print_enumerated.

    This uses a generator expression. It also uses Enumerate, not my_enumerate.

    >>> print_enumerated_alt()
    index = 0, value = 5
    index = 1, value = 6
    index = 2, value = 7
    index = 3, value = 8
    index = 4, value = 9
    >>> print_enumerated_alt(start=7)
    index = 7, value = 5
    index = 8, value = 6
    index = 9, value = 7
    index = 10, value = 8
    index = 11, value = 9
    """
    lines = (f'{index = }, {value = }'
             for index, value
             in Enumerate(range(5, 10), start))

    for line in lines:
        print(line)


def my_any(iterable):
    """
    Test if any element of an iterable is truthy.

    >>> my_any([])
    False
    >>> my_any([17, 4, 9, 0, 3, 5, 0])
    True
    >>> my_any(x % 17 == 0 for x in range(100))
    True
    >>> my_any(x > 100 for x in range(100))
    False
    """
    return next((True for element in iterable if element), False)


def my_all(iterable):
    """
    Tell if all elements of an iterable are truthy.

    >>> my_all([])
    True
    >>> my_all([17, 4, 9, 0, 3, 5, 0])
    False
    >>> my_all(x % 17 == 0 for x in range(100))
    False
    >>> my_all(x > 100 for x in range(100))
    False
    >>> my_all(x % 17 == 0 for x in range(0, 100, 17))
    True
    >>> my_all([1])
    True
    >>> my_all([1, 1, 1, 6, 7])
    True
    """
    return next((False for element in iterable if not element), True)


def zip_two(first, second):
    """
    Zip two iterables.

    Zips shortest like the built-in zip, but must take exactly 2 arguments.

    >>> list(zip_two([], []))
    []
    >>> list(zip_two([10, 20], []))
    []
    >>> list(zip_two([], [30, 40]))
    []

    >>> ordered = ['gaming mouse', 'mechanical keyboard', '4k monitor']
    >>> received = ['bobcat', 'larger bobcat', 'gigantic bobcat']
    >>> for order, got in zip_two(ordered, received):
    ...     print(f'I ordered a {order} but I got a {got} instead!')
    I ordered a gaming mouse but I got a bobcat instead!
    I ordered a mechanical keyboard but I got a larger bobcat instead!
    I ordered a 4k monitor but I got a gigantic bobcat instead!

    >>> ordered = ['gaming mouse', 'mechanical keyboard', '4k monitor']
    >>> received = ['bobcat', 'larger bobcat']
    >>> for order, got in zip_two(ordered, received):
    ...     print(f'I ordered a {order} but I got a {got} instead!')
    I ordered a gaming mouse but I got a bobcat instead!
    I ordered a mechanical keyboard but I got a larger bobcat instead!

    >>> ordered = ['gaming mouse', 'mechanical keyboard']
    >>> received = ['bobcat', 'larger bobcat', 'gigantic bobcat']
    >>> for order, got in zip_two(ordered, received):
    ...     print(f'I ordered a {order} but I got a {got} instead!')
    I ordered a gaming mouse but I got a bobcat instead!
    I ordered a mechanical keyboard but I got a larger bobcat instead!

    >>> ordered = ['gaming mouse', 'mechanical keyboard', '4k monitor']
    >>> bobcats = ['bobcat', 'larger bobcat', 'gigantic bobcat']
    >>> received = (cat.upper() for cat in bobcats)
    >>> for order, got in zip_two(ordered, received):
    ...     print(f'I ordered a {order} but I got a {got} instead!')
    I ordered a gaming mouse but I got a BOBCAT instead!
    I ordered a mechanical keyboard but I got a LARGER BOBCAT instead!
    I ordered a 4k monitor but I got a GIGANTIC BOBCAT instead!
    """
    f = iter(first)
    s = iter(second)
    with contextlib.suppress(StopIteration):
        while True:
            yield (next(f), next(s))


class ZipTwo:
    """
    Zip two iterables. Like zip_two, but implemented as a class.

    Zips shortest like the built-in zip, but must take exactly 2 arguments.

    >>> list(ZipTwo([], []))
    []
    >>> list(ZipTwo([10, 20], []))
    []
    >>> list(ZipTwo([], [30, 40]))
    []

    >>> ordered = ['gaming mouse', 'mechanical keyboard', '4k monitor']
    >>> received = ['bobcat', 'larger bobcat', 'gigantic bobcat']
    >>> for order, got in ZipTwo(ordered, received):
    ...     print(f'I ordered a {order} but I got a {got} instead!')
    I ordered a gaming mouse but I got a bobcat instead!
    I ordered a mechanical keyboard but I got a larger bobcat instead!
    I ordered a 4k monitor but I got a gigantic bobcat instead!

    >>> ordered = ['gaming mouse', 'mechanical keyboard', '4k monitor']
    >>> received = ['bobcat', 'larger bobcat']
    >>> for order, got in ZipTwo(ordered, received):
    ...     print(f'I ordered a {order} but I got a {got} instead!')
    I ordered a gaming mouse but I got a bobcat instead!
    I ordered a mechanical keyboard but I got a larger bobcat instead!

    >>> ordered = ['gaming mouse', 'mechanical keyboard']
    >>> received = ['bobcat', 'larger bobcat', 'gigantic bobcat']
    >>> for order, got in ZipTwo(ordered, received):
    ...     print(f'I ordered a {order} but I got a {got} instead!')
    I ordered a gaming mouse but I got a bobcat instead!
    I ordered a mechanical keyboard but I got a larger bobcat instead!

    >>> ordered = ['gaming mouse', 'mechanical keyboard', '4k monitor']
    >>> bobcats = ['bobcat', 'larger bobcat', 'gigantic bobcat']
    >>> received = (cat.upper() for cat in bobcats)
    >>> for order, got in ZipTwo(ordered, received):
    ...     print(f'I ordered a {order} but I got a {got} instead!')
    I ordered a gaming mouse but I got a BOBCAT instead!
    I ordered a mechanical keyboard but I got a LARGER BOBCAT instead!
    I ordered a 4k monitor but I got a GIGANTIC BOBCAT instead!
    """

    __slots__ = ('_done', '_iterator1', '_iterator2')

    def __init__(self, iterable1, iterable2):
        self._done = False
        self._iterator1 = iter(iterable1)
        self._iterator2 = iter(iterable2)

    def __iter__(self):
        return self

    def __next__(self):
        if self._done:
            raise StopIteration()

        try:
            return next(self._iterator1), next(self._iterator2)
        except StopIteration:
            self._done = True
            raise


def my_zip(*iterables):
    """
    Zip any number of iterables.

    This is like the built-in zip, but with no "strict" argument.

    >>> list(my_zip([], []))
    []
    >>> list(my_zip([10, 20], []))
    []
    >>> list(my_zip([], [30, 40]))
    []
    >>> list(my_zip([]))
    []
    >>> list(my_zip(()))
    []
    >>> list(my_zip([10]))
    [(10,)]
    >>> list(my_zip())
    []

    >>> ordered = ['gaming mouse', 'mechanical keyboard', '4k monitor']
    >>> received = ['bobcat', 'larger bobcat', 'gigantic bobcat']
    >>> for order, got in my_zip(ordered, received):
    ...     print(f'I ordered a {order} but I got a {got} instead!')
    I ordered a gaming mouse but I got a bobcat instead!
    I ordered a mechanical keyboard but I got a larger bobcat instead!
    I ordered a 4k monitor but I got a gigantic bobcat instead!

    >>> ordered = ['gaming mouse', 'mechanical keyboard', '4k monitor']
    >>> received = ['bobcat', 'larger bobcat']
    >>> for order, got in my_zip(ordered, received):
    ...     print(f'I ordered a {order} but I got a {got} instead!')
    I ordered a gaming mouse but I got a bobcat instead!
    I ordered a mechanical keyboard but I got a larger bobcat instead!

    >>> ordered = ['gaming mouse', 'mechanical keyboard']
    >>> received = ['bobcat', 'larger bobcat', 'gigantic bobcat']
    >>> for order, got in my_zip(ordered, received):
    ...     print(f'I ordered a {order} but I got a {got} instead!')
    I ordered a gaming mouse but I got a bobcat instead!
    I ordered a mechanical keyboard but I got a larger bobcat instead!

    >>> ordered = ['gaming mouse', 'mechanical keyboard', '4k monitor']
    >>> bobcats = ['bobcat', 'larger bobcat', 'gigantic bobcat']
    >>> received = (cat.upper() for cat in bobcats)
    >>> for order, got in my_zip(ordered, received):
    ...     print(f'I ordered a {order} but I got a {got} instead!')
    I ordered a gaming mouse but I got a BOBCAT instead!
    I ordered a mechanical keyboard but I got a LARGER BOBCAT instead!
    I ordered a 4k monitor but I got a GIGANTIC BOBCAT instead!

    >>> ordered = ['gaming mouse', 'mechanical keyboard', '4k monitor']
    >>> received = (cat.upper() for cat in bobcats)
    >>> grunts = ['Doh!', 'Ow!', 'OOF!']
    >>> for grunt, order, got in my_zip(grunts, ordered, received):
    ...     print(f'{grunt} I ordered a {order} but I got a {got} instead!')
    Doh! I ordered a gaming mouse but I got a BOBCAT instead!
    Ow! I ordered a mechanical keyboard but I got a LARGER BOBCAT instead!
    OOF! I ordered a 4k monitor but I got a GIGANTIC BOBCAT instead!

    >>> ordered = ['gaming mouse', 'mechanical keyboard']
    >>> received = (cat.upper() for cat in bobcats)
    >>> grunts = ['Doh!', 'Ow!', 'OOF!']
    >>> for grunt, order, got in my_zip(grunts, ordered, received):
    ...     print(f'{grunt} I ordered a {order} but I got a {got} instead!')
    Doh! I ordered a gaming mouse but I got a BOBCAT instead!
    Ow! I ordered a mechanical keyboard but I got a LARGER BOBCAT instead!
    """
    if not iterables: # check if there are no arguments
        return

    iterators = [iter(arg) for arg in iterables]

    with contextlib.suppress(StopIteration):
        while True:
            # StopIteration cannot propogate out from a generator object,
            # therefore, we use a list comprehension. If it could, the tuple
            # constructor would incorrectly interpret the StopIteration as
            # indicating we have exhausted the generator object, whereas what
            # it would indicate is that one of the iterators in the generator
            # expression is exhausted.
            yield tuple([next(it) for it in iterators])


class Zip:
    """
    Zip any number of iterables. Like my_zip, but implemented as a class.

    This is like the built-in zip, but with no "strict" argument.

    >>> list(Zip([], []))
    []
    >>> list(Zip([10, 20], []))
    []
    >>> list(Zip([], [30, 40]))
    []
    >>> list(Zip([]))
    []
    >>> list(Zip(()))
    []
    >>> list(Zip([10]))
    [(10,)]
    >>> list(Zip())
    []

    >>> ordered = ['gaming mouse', 'mechanical keyboard', '4k monitor']
    >>> received = ['bobcat', 'larger bobcat', 'gigantic bobcat']
    >>> for order, got in Zip(ordered, received):
    ...     print(f'I ordered a {order} but I got a {got} instead!')
    I ordered a gaming mouse but I got a bobcat instead!
    I ordered a mechanical keyboard but I got a larger bobcat instead!
    I ordered a 4k monitor but I got a gigantic bobcat instead!

    >>> ordered = ['gaming mouse', 'mechanical keyboard', '4k monitor']
    >>> received = ['bobcat', 'larger bobcat']
    >>> for order, got in Zip(ordered, received):
    ...     print(f'I ordered a {order} but I got a {got} instead!')
    I ordered a gaming mouse but I got a bobcat instead!
    I ordered a mechanical keyboard but I got a larger bobcat instead!

    >>> ordered = ['gaming mouse', 'mechanical keyboard']
    >>> received = ['bobcat', 'larger bobcat', 'gigantic bobcat']
    >>> for order, got in Zip(ordered, received):
    ...     print(f'I ordered a {order} but I got a {got} instead!')
    I ordered a gaming mouse but I got a bobcat instead!
    I ordered a mechanical keyboard but I got a larger bobcat instead!

    >>> ordered = ['gaming mouse', 'mechanical keyboard', '4k monitor']
    >>> bobcats = ['bobcat', 'larger bobcat', 'gigantic bobcat']
    >>> received = (cat.upper() for cat in bobcats)
    >>> for order, got in Zip(ordered, received):
    ...     print(f'I ordered a {order} but I got a {got} instead!')
    I ordered a gaming mouse but I got a BOBCAT instead!
    I ordered a mechanical keyboard but I got a LARGER BOBCAT instead!
    I ordered a 4k monitor but I got a GIGANTIC BOBCAT instead!

    >>> ordered = ['gaming mouse', 'mechanical keyboard', '4k monitor']
    >>> received = (cat.upper() for cat in bobcats)
    >>> grunts = ['Doh!', 'Ow!', 'OOF!']
    >>> for grunt, order, got in Zip(grunts, ordered, received):
    ...     print(f'{grunt} I ordered a {order} but I got a {got} instead!')
    Doh! I ordered a gaming mouse but I got a BOBCAT instead!
    Ow! I ordered a mechanical keyboard but I got a LARGER BOBCAT instead!
    OOF! I ordered a 4k monitor but I got a GIGANTIC BOBCAT instead!

    >>> ordered = ['gaming mouse', 'mechanical keyboard']
    >>> received = (cat.upper() for cat in bobcats)
    >>> grunts = ['Doh!', 'Ow!', 'OOF!']
    >>> for grunt, order, got in Zip(grunts, ordered, received):
    ...     print(f'{grunt} I ordered a {order} but I got a {got} instead!')
    Doh! I ordered a gaming mouse but I got a BOBCAT instead!
    Ow! I ordered a mechanical keyboard but I got a LARGER BOBCAT instead!
    """

    __slots__ = ('_done', '_iterators')

    def __init__(self, *iterables):
        self._done = not iterables
        self._iterators = [iter(iterable) for iterable in iterables]

    def __iter__(self):
        return self

    def __next__(self):
        if self._done:
            raise StopIteration()

        try:
            # Use a list comprehension, so that StopIteration can be propagated
            # out of it and be caught in this function. From a generator
            # expression, StopIteration converts to RuntimeError (which should
            # not be caught). In map, StopIteration is confused with the map
            # itself being exhausted. [This is an alternative description of
            # the same situation as in the yield statement in my_zip, above.]
            return tuple([next(iterator) for iterator in self._iterators])
        except StopIteration:
            self._done = True
            raise


def print_zipped():
    """
    Zip two enumerated things with my_enumerate and zip_two and print elements.

    >>> print_zipped()
    word_index=1, word='bat', number_index=100, number=1.5
    word_index=2, word='dog', number_index=101, number=2.5
    word_index=3, word='cat', number_index=102, number=3.5
    word_index=4, word='horse', number_index=103, number=4.5
    """
    words = ['bat', 'dog', 'cat', 'horse']
    numbers = [1.5, 2.5, 3.5, 4.5]
    zipped = zip_two(my_enumerate(words, 1), my_enumerate(numbers, 100))

    for (word_index, word), (number_index, number) in zipped:
        print(f'{word_index=}, {word=}, {number_index=}, {number=}')


def _validate_take_n_arg(n):
    """Raise an appropriate if take should not accept n."""
    if not isinstance(n, int):
        raise TypeError('n must be an int')
    if n < 0:
        raise ValueError("can't yield negatively many items")


def take(iterable, n):
    """
    Yield the first n elements of iterable, or all if there are fewer than n.

    This behaves like itertools.islice when given no stop or step arguments:

        itertools.islice(iterable, n)

    Please don't call islice in this implementation.

    >>> next(take(range(3), 0))
    Traceback (most recent call last):
      ...
    StopIteration
    >>> list(take(range(3), 1))
    [0]
    >>> list(take(range(3), 2))
    [0, 1]
    >>> list(take(range(3), 3))
    [0, 1, 2]
    >>> list(take(range(3), 4))
    [0, 1, 2]
    >>> list(take(range(3), 1_000_000))
    [0, 1, 2]
    >>> import itertools
    >>> it = take((x**2 for x in itertools.count(2)), 2)
    >>> next(it)
    4
    >>> next(it)
    9
    >>> next(it)
    Traceback (most recent call last):
      ...
    StopIteration
    >>> take(range(5), -1.0)
    Traceback (most recent call last):
      ...
    TypeError: n must be an int
    >>> take(range(5), -1)
    Traceback (most recent call last):
      ...
    ValueError: can't yield negatively many items
    >>> list(take('pqr', True))  # OK, since bool is a subclass of int.
    ['p']
    >>> it = (x**2 for x in range(1, 6))
    >>> list(take(it, 2))
    [1, 4]
    >>> list(it)  # Make sure we didn't consume too much.
    [9, 16, 25]
    """
    _validate_take_n_arg(n)
    return (element for _, element in zip(range(n), iterable))


class Take:
    """
    Iterator to the first n elements of iterable, or all if it doesn't have n.

    This is like take, but implemented as a class. (Please don't call islice.)

    >>> next(Take(range(3), 0))
    Traceback (most recent call last):
      ...
    StopIteration
    >>> list(Take(range(3), 1))
    [0]
    >>> list(Take(range(3), 2))
    [0, 1]
    >>> list(Take(range(3), 3))
    [0, 1, 2]
    >>> list(Take(range(3), 4))
    [0, 1, 2]
    >>> list(Take(range(3), 1_000_000))
    [0, 1, 2]
    >>> import itertools
    >>> it = Take((x**2 for x in itertools.count(2)), 2)
    >>> next(it)
    4
    >>> next(it)
    9
    >>> next(it)
    Traceback (most recent call last):
      ...
    StopIteration
    >>> Take(range(5), -1.0)
    Traceback (most recent call last):
      ...
    TypeError: n must be an int
    >>> Take(range(5), -1)
    Traceback (most recent call last):
      ...
    ValueError: can't yield negatively many items
    >>> list(Take('pqr', True))  # OK, since bool is a subclass of int.
    ['p']
    >>> it = (x**2 for x in range(1, 6))
    >>> list(Take(it, 2))
    [1, 4]
    >>> list(it)  # Make sure we didn't consume too much.
    [9, 16, 25]
    """

    __slots__ = ('_remaining', '_iterator')

    def __init__(self, iterable, n):
        _validate_take_n_arg(n)
        self._remaining = n
        self._iterator = iter(iterable)

    def __iter__(self):
        return self

    def __next__(self):
        assert self._remaining >= 0
        if self._remaining == 0:
            raise StopIteration()
        self._remaining -= 1
        return next(self._iterator)


def _validate_drop_n_arg(n):
    """Raise an appropriate exception if drop should not accept n."""
    if not isinstance(n, int):
        raise TypeError('n must be an int')
    if n < 0:
        raise ValueError("can't skip negatively many items")


def drop(iterable, n):
    """
    Skip the first n elements of iterable (or all if there are fewer).
    Yield the rest.

    This behaves like itertools.islice with a start of n and a stop of None:

        itertools.islice(iterable, n, None)

    Please don't call islice in this implementation with more than 2 arguments.

    >>> list(drop(range(5), 0))
    [0, 1, 2, 3, 4]
    >>> list(drop(range(5), 1))
    [1, 2, 3, 4]
    >>> list(drop(range(5), 2))
    [2, 3, 4]
    >>> list(drop(range(5), 4))
    [4]
    >>> list(drop(range(5), 5))
    []
    >>> list(drop(range(5), 6))
    []
    >>> list(drop(range(5), 1_000_000))
    []
    >>> import itertools
    >>> it = take(drop(itertools.count(1), 1000), 2)
    >>> next(it)
    1001
    >>> next(it)
    1002
    >>> next(it)
    Traceback (most recent call last):
      ...
    StopIteration
    >>> drop(range(5), -1.0)
    Traceback (most recent call last):
      ...
    TypeError: n must be an int
    >>> drop(range(5), -1)
    Traceback (most recent call last):
      ...
    ValueError: can't skip negatively many items
    >>> list(drop('pqr', True))  # OK, since bool is a subclass of int.
    ['q', 'r']
    """
    _validate_drop_n_arg(n)

    def generate():
        it = iter(iterable)
        collections.deque(itertools.islice(it, n), maxlen=0)
        yield from it

    return generate()


class Drop:
    """
    Iterator to all but the first n elements of an iterable.

    This is like drop, but implemented as a class.

    Please don't call islice in this implementation with more than 2 arguments.

    >>> list(Drop(range(5), 0))
    [0, 1, 2, 3, 4]
    >>> list(Drop(range(5), 1))
    [1, 2, 3, 4]
    >>> list(Drop(range(5), 2))
    [2, 3, 4]
    >>> list(Drop(range(5), 4))
    [4]
    >>> list(Drop(range(5), 5))
    []
    >>> list(Drop(range(5), 6))
    []
    >>> list(Drop(range(5), 1_000_000))
    []
    >>> import itertools
    >>> it = take(Drop(itertools.count(1), 1000), 2)
    >>> next(it)
    1001
    >>> next(it)
    1002
    >>> next(it)
    Traceback (most recent call last):
      ...
    StopIteration
    >>> Drop(range(5), -1.0)
    Traceback (most recent call last):
      ...
    TypeError: n must be an int
    >>> Drop(range(5), -1)
    Traceback (most recent call last):
      ...
    ValueError: can't skip negatively many items
    >>> list(Drop('pqr', True))  # OK, since bool is a subclass of int.
    ['q', 'r']
    """

    __slots__ = ('_started', '_drop_count', '_iterator')

    def __init__(self, iterable, n):
        _validate_drop_n_arg(n)
        self._started = False
        self._drop_count = n
        self._iterator = iter(iterable)

    def __iter__(self):
        return self

    def __next__(self):
        if not self._started:
            self._started = True
            prefix = itertools.islice(self._iterator, self._drop_count)
            collections.deque(prefix, maxlen=0)

        return next(self._iterator)


def last(iterable):
    """
    Return the last element of iterable, or raise IndexError if it is empty.

    >>> last(x for x in ())
    Traceback (most recent call last):
      ...
    IndexError: can't get last item from empty iterable
    >>> last(x for x in (10,))
    10
    >>> last(['foo', 'bar', 'baz', 'quux', 'foobar'])
    'foobar'
    >>> last(iter(range(100_000)))
    99999
    >>> last('I code in all the scary animals in my house including Python')
    'n'
    """
    queue = collections.deque(iterable, 1)
    if queue:
        return queue[0]
    raise IndexError("can't get last item from empty iterable")


def tail(iterable, n):
    """
    Return a tuple of the last n elements of iterable.

    If there are fewer than n elements in iterable, return all of them.

    For an iterable of length L, this should take O(L) time and use
    O(min(L, n)) auxiliary space.

    >>> tail([], 0)
    ()
    >>> tail([], 1)
    ()
    >>> tail((x**2 for x in range(100)), 5)
    (9025, 9216, 9409, 9604, 9801)
    >>> it = iter(range(1000))
    >>> tail(it, 0)
    ()
    >>> list(it)  # Even with n=0, the iterable is iterated through.
    []
    """
    return tuple(collections.deque(iterable, n))


def tail_opt(iterable, n):
    """
    Return a tuple of the last n elements of iterable, by slicing if supported.

    As in tail (above), return all elements if there are fewer than n of them.

    Unlike tail, tail_opt is never required to iterate through all elements,
    even if it cannot use slicing (though usually it will have to).

    >>> tail_opt([], 0)
    ()
    >>> tail_opt([], 1)
    ()
    >>> tail_opt((x**2 for x in range(100)), 5)
    (9025, 9216, 9409, 9604, 9801)
    >>> class MyList(list):
    ...     def __iter__(self):
    ...         print('Iterating.')
    ...         return super().__iter__()
    >>> a = MyList([10, 20, 30, 40])
    >>> tail_opt(a, 6) == tail_opt(a, 5) == tail_opt(a, 4) == (10, 20, 30, 40)
    True
    >>> (tail_opt(a, 3), tail_opt(a, 2), tail_opt(a, 1), tail_opt(a, 0))
    ((20, 30, 40), (30, 40), (40,), ())
    >>> from itertools import chain
    >>> it = chain(a)  # "Chain" a by itself, but don't call iter yet.
    >>> tail_opt(it, 3)
    Iterating.
    (20, 30, 40)
    >>> tail_opt(range(1_000_000_000_000), 5)  # Hopefully this uses slicing!
    (999999999995, 999999999996, 999999999997, 999999999998, 999999999999)
    >>> tail_opt(dict.fromkeys(range(1000)), 3)
    (997, 998, 999)
    >>> sorted(tail_opt({'a', 'b', 'c', 'd', 'e'}, 128))
    ['a', 'b', 'c', 'd', 'e']
    """
    if n == 0:
        return ()
    try:
        return tuple(iterable[-n:])
    except TypeError:
        return tail(iterable, n)


def pick(iterable, index):
    """
    Return the item from the iterable at the index (0-based indexing).

    If index is out of range, raise IndexError.

    It's possible to support negative indices, but raise IndexError instead.

    >>> pick((x for x in ()), 0)
    Traceback (most recent call last):
      ...
    IndexError: index out of range
    >>> pick((x for x in (10,)), -1)
    Traceback (most recent call last):
      ...
    IndexError: negative indices are not supported
    >>> pick((x for x in (10,)), 0)
    10
    >>> pick(range(10_000), 4422)
    4422
    >>> pick(iter(range(10_000)), 4422)
    4422
    """
    if index < 0:
        raise IndexError("negative indices are not supported")

    try:
        return next(drop(iterable, index))
    except StopIteration:
        raise IndexError("index out of range")


def _validate_windowed_n_arg(n):
    """Raise an appropriate exception if windowed should not accept n."""
    if not isinstance(n, int):
        raise TypeError('n must be an int')
    if n < 0:
        raise ValueError("window width (n) cannot be negative")


def windowed(iterable, n):
    """
    Yield all width-n contiguous subsequences of iterable, in order, as tuples.

    >>> list(windowed(map(str.capitalize, ['ab', 'cd', 'efg', 'hi', 'jk']), 0))
    [(), (), (), (), (), ()]
    >>> list(windowed(map(str.capitalize, ['ab', 'cd', 'efg', 'hi', 'jk']), 1))
    [('Ab',), ('Cd',), ('Efg',), ('Hi',), ('Jk',)]
    >>> list(windowed(map(str.capitalize, ['ab', 'cd', 'efg', 'hi', 'jk']), 2))
    [('Ab', 'Cd'), ('Cd', 'Efg'), ('Efg', 'Hi'), ('Hi', 'Jk')]
    >>> list(windowed(map(str.capitalize, ['ab', 'cd', 'efg', 'hi', 'jk']), 3))
    [('Ab', 'Cd', 'Efg'), ('Cd', 'Efg', 'Hi'), ('Efg', 'Hi', 'Jk')]
    >>> list(windowed(map(str.capitalize, ['ab', 'cd', 'efg', 'hi', 'jk']), 4))
    [('Ab', 'Cd', 'Efg', 'Hi'), ('Cd', 'Efg', 'Hi', 'Jk')]
    >>> list(windowed(map(str.capitalize, ['ab', 'cd', 'efg', 'hi', 'jk']), 5))
    [('Ab', 'Cd', 'Efg', 'Hi', 'Jk')]
    >>> list(windowed(map(str.capitalize, ['ab', 'cd', 'efg', 'hi', 'jk']), 6))
    []
    >>> list(windowed(map(str.capitalize, ['ab', 'cd', 'efg', 'hi', 'jk']), 7))
    []
    >>> from itertools import islice
    >>> list(islice(windowed(range(1_000_000_000_000), 3), 4))
    [(0, 1, 2), (1, 2, 3), (2, 3, 4), (3, 4, 5)]
    """
    _validate_windowed_n_arg(n)
    it = iter(iterable)
    queue = collections.deque(itertools.islice(it, n), n)

    if n > len(queue):
        return

    yield tuple(queue)

    for element in it:
        queue.append(element)
        yield tuple(queue)


class Windowed:
    """
    Iterator to all width-n contiguous subsequences of iterable, in order, as
    tuples.

    This is like windowed, but implemented as a class.

    Please implement this without using islice, at least initially.

    >>> list(Windowed(map(str.capitalize, ['ab', 'cd', 'efg', 'hi', 'jk']), 0))
    [(), (), (), (), (), ()]
    >>> list(Windowed(map(str.capitalize, ['ab', 'cd', 'efg', 'hi', 'jk']), 1))
    [('Ab',), ('Cd',), ('Efg',), ('Hi',), ('Jk',)]
    >>> list(Windowed(map(str.capitalize, ['ab', 'cd', 'efg', 'hi', 'jk']), 2))
    [('Ab', 'Cd'), ('Cd', 'Efg'), ('Efg', 'Hi'), ('Hi', 'Jk')]
    >>> list(Windowed(map(str.capitalize, ['ab', 'cd', 'efg', 'hi', 'jk']), 3))
    [('Ab', 'Cd', 'Efg'), ('Cd', 'Efg', 'Hi'), ('Efg', 'Hi', 'Jk')]
    >>> list(Windowed(map(str.capitalize, ['ab', 'cd', 'efg', 'hi', 'jk']), 4))
    [('Ab', 'Cd', 'Efg', 'Hi'), ('Cd', 'Efg', 'Hi', 'Jk')]
    >>> list(Windowed(map(str.capitalize, ['ab', 'cd', 'efg', 'hi', 'jk']), 5))
    [('Ab', 'Cd', 'Efg', 'Hi', 'Jk')]
    >>> list(Windowed(map(str.capitalize, ['ab', 'cd', 'efg', 'hi', 'jk']), 6))
    []
    >>> list(Windowed(map(str.capitalize, ['ab', 'cd', 'efg', 'hi', 'jk']), 7))
    []
    >>> from itertools import islice
    >>> list(islice(Windowed(range(1_000_000_000_000), 3), 4))
    [(0, 1, 2), (1, 2, 3), (2, 3, 4), (3, 4, 5)]
    """

    __slots__ = ('_started', '_queue', '_iterator')

    def __init__(self, iterable, n):
        _validate_windowed_n_arg(n)
        self._started = False
        self._queue = collections.deque(maxlen=n)
        self._iterator = iter(iterable)

    def __iter__(self):
        return self

    def __next__(self):
        if self._started:
            self._queue.append(next(self._iterator))
            return tuple(self._queue)

        while len(self._queue) < self._queue.maxlen:
            self._queue.append(next(self._iterator))
        self._started = True
        return tuple(self._queue)


def map_one(func, iterable):
    """
    Map values from the given iterable through the unary function func.

    This is like the built-in map, except it doesn't accept multiple iterables.

    That is, map accepts an n-ary function and n iterable arguments, but
    map_one requires a unary function and exactly one iterable argument.

    >>> list(map_one(lambda x: x**2, range(1, 11)))
    [1, 4, 9, 16, 25, 36, 49, 64, 81, 100]
    >>> next(map_one(lambda x: x**2, range(0)))
    Traceback (most recent call last):
      ...
    StopIteration
    >>> list(map_one(len, ['foobar', (10, 20), range(1000)]))
    [6, 2, 1000]
    >>> list(map_one(lambda x: x + 1, (x**2 for x in range(1, 6))))
    [2, 5, 10, 17, 26]
    """
    return (func(element) for element in iterable)


def map_one_alt(func, iterable):
    """
    Map values from the given iterable through the unary function func.

    This behaves the same as map_one (above) but is implemented differently.
    One of the implementations uses a comprehension and the other does not.

    >>> list(map_one_alt(lambda x: x**2, range(1, 11)))
    [1, 4, 9, 16, 25, 36, 49, 64, 81, 100]
    >>> next(map_one_alt(lambda x: x**2, range(0)))
    Traceback (most recent call last):
      ...
    StopIteration
    >>> list(map_one_alt(len, ['foobar', (10, 20), range(1000)]))
    [6, 2, 1000]
    >>> list(map_one_alt(lambda x: x + 1, (x**2 for x in range(1, 6))))
    [2, 5, 10, 17, 26]
    """
    for element in iterable:
        yield func(element)


class MapOne:
    """
    Map an iterable through a unary function.

    This is like the built-in map, except it doesn't accept multiple iterables.

    This is like map_one and map_one_alt, but implemented as a class.

    >>> list(MapOne(lambda x: x**2, range(1, 11)))
    [1, 4, 9, 16, 25, 36, 49, 64, 81, 100]
    >>> next(MapOne(lambda x: x**2, range(0)))
    Traceback (most recent call last):
      ...
    StopIteration
    >>> list(MapOne(len, ['foobar', (10, 20), range(1000)]))
    [6, 2, 1000]
    >>> list(MapOne(lambda x: x + 1, (x**2 for x in range(1, 6))))
    [2, 5, 10, 17, 26]
    """

    __slots__ = ('_func', '_iterator')

    def __init__(self, func, iterable):
        self._func = func
        self._iterator = iter(iterable)

    def __iter__(self):
        return self

    def __next__(self):
        return self._func(next(self._iterator))


def my_filter(predicate, iterable):
    """
    Return an iterator of the values in an iterable that satisfy the predicate.

    If the predicate is None instead of a function, the iterator will yield the
    values of the iterable that are truthy.

    This is the same behavior as the builtin filter.

    >>> next(my_filter(lambda n: n < 0, (0, 1, 2)))
    Traceback (most recent call last):
      ...
    StopIteration
    >>> list(my_filter(lambda x: len(x) == 3, ['ham', 'spam', 'foo', 'eggs']))
    ['ham', 'foo']
    >>> mixed = ('p', 'xy', [3], (1, 2, 3), 'c')
    >>> list(my_filter(None, (a[1:] for a in mixed)))
    ['y', (2, 3)]
    >>> list(my_filter(None, ['hello', 'glorious', 'world']))
    ['hello', 'glorious', 'world']
    """
    if predicate is None:
        predicate = lambda x: x

    return (element for element in iterable if predicate(element))


def my_filter_alt(predicate, iterable):
    """
    Return an iterator of the values in an iterable that satisfy the predicate.

    If the predicate is None instead of a function, the iterator will yield the
    values of the iterable that are truthy.

    This behaves the same as my_filter (above) and the builtin filter, but its
    implementation differs from that of my_filter. One of the implementations
    uses a comprehension, and the other does not.

    >>> next(my_filter_alt(lambda n: n < 0, (0, 1, 2)))
    Traceback (most recent call last):
      ...
    StopIteration
    >>> list(my_filter_alt(lambda x: len(x) == 3, ['ham', 'spam', 'foo', 'eggs']))
    ['ham', 'foo']
    >>> mixed = ('p', 'xy', [3], (1, 2, 3), 'c')
    >>> list(my_filter_alt(None, (a[1:] for a in mixed)))
    ['y', (2, 3)]
    >>> list(my_filter_alt(None, ['hello', 'glorious', 'world']))
    ['hello', 'glorious', 'world']
    """
    if predicate is None:
        predicate = lambda x: x

    for element in iterable:
        if predicate(element):
            yield element


class Filter:
    """
    Iterator of the values in an iterable that satisfy a predicate.

    If the predicate is None instead of a function, the this yields the values
    of the iterable that are truthy.

    This is like my_filter and my_filter_alt, but implemented as a class.

    >>> next(Filter(lambda n: n < 0, (0, 1, 2)))
    Traceback (most recent call last):
      ...
    StopIteration
    >>> list(Filter(lambda x: len(x) == 3, ['ham', 'spam', 'foo', 'eggs']))
    ['ham', 'foo']
    >>> mixed = ('p', 'xy', [3], (1, 2, 3), 'c')
    >>> list(Filter(None, (a[1:] for a in mixed)))
    ['y', (2, 3)]
    >>> list(Filter(None, ['hello', 'glorious', 'world']))
    ['hello', 'glorious', 'world']
    """

    __slots__ = ('_predicate', '_iterator')

    def __init__(self, predicate, iterable):
        self._predicate = ((lambda x: x) if predicate is None else predicate)
        self._iterator = iter(iterable)

    def __iter__(self):
        return self

    def __next__(self):
        for item in self._iterator:
            if self._predicate(item):
                return item

        raise StopIteration()


def length_of(iterable):
    """
    Count the number of items in an iterable, which need not support len.

    >>> length_of(range(1000))
    1000
    >>> length_of(iter(range(1000)))
    1000
    >>> length_of(x for x in range(1000))
    1000
    >>> length_of(x for x in ())
    0
    >>> length_of(x for x in ['ham', 'spam', 'foo', 'eggs', ''] if len(x) == 3)
    2
    >>> length_of(set(object() for _ in range(100_000)))
    100000
    """
    return sum(1 for _ in iterable)


def length_of_opt(iterable):
    """
    Count the number of items in any iterable, but use len if it is supported.

    This may be viewed as an optimized implementation of length_of.

    >>> length_of_opt(range(1000))
    1000
    >>> length_of_opt(iter(range(1000)))
    1000
    >>> length_of_opt(x for x in range(1000))
    1000
    >>> length_of_opt(x for x in ())
    0
    >>> length_of_opt(x for x in ['ham', 'sp', 'foo', 'eg', ''] if len(x) == 3)
    2
    >>> length_of_opt(set(object() for _ in range(100_000)))
    100000
    >>> length_of_opt(range(2_000_000_000))
    2000000000
    >>> set(length_of_opt(range(2_000_000_000)) for _ in range(100_000))
    {2000000000}
    """
    try:
        return len(iterable)
    except TypeError:
        return sum(1 for _ in iterable)


def how_many(predicate, iterable):
    """
    Count the number of items in an iterable that satisfy a predicate.

    If predicate is None instead of a unary function, count truthy items.

    >>> how_many(lambda n: n % 3 == 0, range(1, 12))
    3
    >>> how_many(lambda n: n % 3 == 0, range(1, 13))
    4
    >>> how_many(lambda s: len(s) == 4,
    ...          (t * 2 for t in ['a', 'bc', 'de', 'f', 'ghi', 'jk']))
    3
    >>> how_many(None, iter([(), [], '', 'a', {}, set(), [0], None]))
    2
    >>> how_many(lambda _: True, [0, 1] * 100_000)
    200000
    >>> o = object()
    >>> how_many(lambda x: x == o, (object() for _ in range(100_000)))
    0
    """
    return sum(1 for _ in filter(predicate, iterable))


def invert(dictionary):
    """
    Given an injective (that is, one-to-one) dictionary, return its inverse.

    When a dictionary never maps unequal keys to equal values, it is possible
    to produce an inverse of it: a dictionary that maps the values back to the
    keys.

    This also needs the dictionary's values (not just its keys) to be hashable.

    >>> invert({})
    {}
    >>> invert({'a': 10, 'b': 20, 'cd': 30, 'efg': 40})
    {10: 'a', 20: 'b', 30: 'cd', 40: 'efg'}
    >>> r = range(100_000)
    >>> invert({x: x**2 for x in r}) == {x**2: x for x in r}
    True
    >>> invert({x: x for x in r}) == {x: x for x in r}
    True
    >>> import random
    >>> a = list(range(-50_000, 50_001))
    >>> random.shuffle(a)
    >>> b = [x**3 for x in a]
    >>> random.shuffle(b)
    >>> d = {k: v for k, v in zip(a, b)}
    >>> invert(d) == d
    False
    >>> invert(invert(d)) == d
    True

    If a noninjective dictionary is passed, the last value associated with the
    key will be assigned because the first and intermediate values will be
    overwritten.

    >>> invert({'a': 1, 'b': 1, 'c': 1})
    {1: 'c'}
    """
    return {value: key for key, value in dictionary.items()}


def invert_alt(dictionary):
    """
    Given an injective (that is, one-to-one) dictionary, return its inverse.

    When a dictionary never maps unequal keys to equal values, it is possible
    to produce an inverse of it: a dictionary that maps the values back to the
    keys.

    This also needs the dictionary's values (not just its keys) to be hashable.

    This alternative implementation behaves the same as invert (above) but does
    not use a comprehension.

    >>> invert_alt({})
    {}
    >>> invert_alt({'a': 10, 'b': 20, 'cd': 30, 'efg': 40})
    {10: 'a', 20: 'b', 30: 'cd', 40: 'efg'}
    >>> r = range(100_000)
    >>> invert_alt({x: x**2 for x in r}) == {x**2: x for x in r}
    True
    >>> invert_alt({x: x for x in r}) == {x: x for x in r}
    True
    >>> import random
    >>> a = list(range(-50_000, 50_001))
    >>> random.shuffle(a)
    >>> b = [x**3 for x in a]
    >>> random.shuffle(b)
    >>> d = {k: v for k, v in zip(a, b)}
    >>> invert_alt(d) == d
    False
    >>> invert_alt(invert_alt(d)) == d
    True

    If a noninjective dictionary is passed, the last value associated with the
    key will be assigned because the first and intermediate values will be
    overwritten.

    >>> invert_alt({'a': 1, 'b': 1, 'c': 1})
    {1: 'c'}
    """
    inverse = {}
    for key, value in dictionary.items():
        inverse[value] = key
    return inverse


def distinct_simple(iterable):
    """
    Yield only first occurrences of equal items.

    It is permitted to assume all values of the input iterable are hashable.

    >>> next(distinct_simple([]))
    Traceback (most recent call last):
      ...
    StopIteration
    >>> list(distinct_simple({3}))
    [3]
    >>> list(distinct_simple(('foo', 'foo')))
    ['foo']
    >>> list(distinct_simple(x**2 for x in range(-3, 6)))
    [9, 4, 1, 0, 16, 25]
    >>> it = distinct_simple([2, 1, 2, 4, 1, 7] * 100_000)
    >>> next(it)
    2
    >>> list(it)
    [1, 4, 7]
    """
    return distinct(iterable)


class DistinctSimple:
    """
    Iterator to only first occurrences of equal items.

    This is like distinct_simple (above), but implemented as a class. So it is
    permitted to assume all values of the input iterable are hashable.

    >>> next(DistinctSimple([]))
    Traceback (most recent call last):
      ...
    StopIteration
    >>> list(DistinctSimple({3}))
    [3]
    >>> list(DistinctSimple(('foo', 'foo')))
    ['foo']
    >>> list(DistinctSimple(x**2 for x in range(-3, 6)))
    [9, 4, 1, 0, 16, 25]
    >>> it = DistinctSimple([2, 1, 2, 4, 1, 7] * 100_000)
    >>> next(it)
    2
    >>> list(it)
    [1, 4, 7]
    """

    __slots__ = ('_history', '_iterator')

    def __init__(self, iterable):
        self._history = set()
        self._iterator = iter(iterable)

    def __iter__(self):
        return self

    def __next__(self):
        for item in self._iterator:
            if item not in self._history:
                self._history.add(item)
                return item

        raise StopIteration()


def distinct(iterable, *, key=None):
    """
    Yield only first occurrences of values whose associated keys are equal.

    The key parameter is a unary function serving as a key selector. When
    calling this function with a value from the iterable gives the same result
    as calling it with an earlier value from the iterable, don't yield the new
    value.

    The key parameter may also be None instead of a function, in which case
    values in the iterable are considered to be their own keys. Another way of
    saying this is that calling distinct without passing a key selector has the
    same behavior as calling distinct_simple.

    It is permitted to assume the key selector returns only hashable objects,
    and that it is consistent, i.e., when x is y, key(x) == key(y).

    Assume distinct_simple's implementation may change in the future to simply
    forward its argument to distinct (so this shouldn't call distinct_simple).

    >>> next(distinct([]))
    Traceback (most recent call last):
      ...
    StopIteration
    >>> list(distinct({3}))
    [3]
    >>> list(distinct(('foo', 'foo')))
    ['foo']
    >>> list(distinct(x**2 for x in range(-3, 6)))
    [9, 4, 1, 0, 16, 25]
    >>> it = distinct([2, 1, 2, 4, 1, 7] * 100_000)
    >>> next(it)
    2
    >>> list(it)
    [1, 4, 7]

    >>> list(distinct(('foo', 'bar', 'foobar', 'baz', 'quux', 'wq'), key=len))
    ['foo', 'foobar', 'quux', 'wq']
    >>> list(distinct(range(-3, 6), key=lambda x: x**2))
    [-3, -2, -1, 0, 4, 5]
    >>> list(distinct([[1, 2, 3], [1, 3, 2], [1, 2, 3], [2, 1, 3]], key=tuple))
    [[1, 2, 3], [1, 3, 2], [2, 1, 3]]
    >>> middle = [[], []] * 100_000
    >>> list(distinct([3, *middle, 4], key=id))
    [3, [], [], 4]
    """
    if key is None:
        key = lambda x: x

    observed = set()

    for element in iterable:
        result = key(element)
        if result not in observed:
            observed.add(result)
            yield element


class Distinct:
    """
    Iterator to only first occurrences of values whose associated keys are
    equal.

    This is like distinct (above), but implemented as a class. The meaning and
    restrictions on arguments used to construct a Distinct object are the same
    as those documented for the arguments used to call the distinct function.

    >>> next(Distinct([]))
    Traceback (most recent call last):
      ...
    StopIteration
    >>> list(Distinct({3}))
    [3]
    >>> list(Distinct(('foo', 'foo')))
    ['foo']
    >>> list(Distinct(x**2 for x in range(-3, 6)))
    [9, 4, 1, 0, 16, 25]
    >>> it = Distinct([2, 1, 2, 4, 1, 7] * 100_000)
    >>> next(it)
    2
    >>> list(it)
    [1, 4, 7]

    >>> list(Distinct(('foo', 'bar', 'foobar', 'baz', 'quux', 'wq'), key=len))
    ['foo', 'foobar', 'quux', 'wq']
    >>> list(Distinct(range(-3, 6), key=lambda x: x**2))
    [-3, -2, -1, 0, 4, 5]
    >>> list(Distinct([[1, 2, 3], [1, 3, 2], [1, 2, 3], [2, 1, 3]], key=tuple))
    [[1, 2, 3], [1, 3, 2], [2, 1, 3]]
    >>> middle = [[], []] * 100_000
    >>> list(Distinct([3, *middle, 4], key=id))
    [3, [], [], 4]
    """

    __slots__ = ('_history', '_key', '_iterator')

    def __init__(self, iterable, *, key=None):
        self._history = set()
        self._key = ((lambda x: x) if key is None else key)
        self._iterator = iter(iterable)

    def __iter__(self):
        return self

    def __next__(self):
        for item in self._iterator:
            mapped_key = self._key(item)
            if mapped_key not in self._history:
                self._history.add(mapped_key)
                return item

        raise StopIteration()


def distinct_dicts_by_single_key_monolithic(dicts, subject_key):
    """
    Yield dictionaries from dicts that differ from each previously seen
    dictionary in their treatment of the subject key.

    dicts is an iterable of dictionaries whose values (not just their keys) are
    hashable.

    subject_key (which I call the "subject key") is some hashable object.

    Consider two dictionaries to agree on the subject key if they cannot be
    distinguished by subscripting with it. That is, dictionaries d1 and d2
    agree on the subject key when either d1 and d2 both have subject_key as a
    key and map it to the same value, or neither d1 nor d2 has it as a key.

    Stated in those terms, yield each dictionary in dicts that does not agree
    on the subject key with any preceding dictionary in dicts.

    This implementation is self-contained. It does not use distinct (above).
    See also distinct_dicts_by_single_key below.

    >>> next(distinct_dicts_by_single_key_monolithic([], 'p'))
    Traceback (most recent call last):
      ...
    StopIteration
    >>> d1 = {'p': 'x', 'q': 'y', 'r': 'z'}
    >>> d2 = {'q': 'y', 'r': 'z', 's': 'w'}
    >>> d3 = {'o': 'z', 'p': 'y', 'q': 'u'}
    >>> d4 = {'o': 'z', 'p': 'x', 'q': 'x', 'r': 'w'}
    >>> ds = [d1, d2, d3, d4]
    >>> list(distinct_dicts_by_single_key_monolithic(ds, 'o')) == [d1, d3]
    True
    >>> list(distinct_dicts_by_single_key_monolithic(ds, 'p')) == [d1, d2, d3]
    True
    >>> list(distinct_dicts_by_single_key_monolithic(ds, 'q')) == [d1, d3, d4]
    True
    >>> list(distinct_dicts_by_single_key_monolithic(ds, 'r')) == [d1, d3, d4]
    True
    >>> list(distinct_dicts_by_single_key_monolithic(ds, 's')) == [d1, d2]
    True
    >>> list(distinct_dicts_by_single_key_monolithic(iter(ds), 's')) == [d1, d2]
    True
    >>> it = distinct_dicts_by_single_key_monolithic(ds, 't')
    >>> next(it)
    {'p': 'x', 'q': 'y', 'r': 'z'}
    >>> next(it)
    Traceback (most recent call last):
      ...
    StopIteration
    >>> d1['p'] = d4['p'] = d4['q'] = object()              # Change 'x'.
    >>> d1['q'] = d2['q'] = d3['p'] = None                  # Change 'y'.
    >>> d1['r'] = d2['r'] = d3['o'] = d4['o'] = object()    # Change 'z'.
    >>> def f(sk): return list(distinct_dicts_by_single_key_monolithic(ds, sk))
    >>> [f(sk) for sk in ('o', 'p', 'q', 'r', 's', 't')] == [
    ...     [d1, d3], [d1, d2, d3], [d1, d3, d4], [d1, d3, d4], [d1, d2], [d1]]
    True
    """
    history = set()
    got_missing = False
    for d in dicts:
        if subject_key in d:
            if d[subject_key] not in history:
                history.add(d[subject_key])
                yield d
        elif not got_missing:
            got_missing = True
            yield d


def distinct_dicts_by_single_key_alt(dicts, subject_key):
    """
    Yield dictionaries from dicts that differ from each previously seen
    dictionary in their treatment of the subject key.

    dicts is an iterable of dictionaries whose values (not just their keys) are
    hashable.

    subject_key (which I call the "subject key") is some hashable object.

    Consider two dictionaries to agree on the subject key if they cannot be
    distinguished by subscripting with it. That is, dictionaries d1 and d2
    agree on the subject key when either d1 and d2 both have subject_key as a
    key and map it to the same value, or neither d1 nor d2 has it as a key.

    Stated in those terms, yield each dictionary in dicts that does not agree
    on the subject key with any preceding dictionary in dicts.

    This implementation uses distinct (defined above) and is thus much shorter
    than distinct_dicts_by_single_key_monolithic (defined immediately above).
    But it is still longer than distinct_dicts_by_single_key (defined below).

    >>> next(distinct_dicts_by_single_key_alt([], 'p'))
    Traceback (most recent call last):
      ...
    StopIteration
    >>> d1 = {'p': 'x', 'q': 'y', 'r': 'z'}
    >>> d2 = {'q': 'y', 'r': 'z', 's': 'w'}
    >>> d3 = {'o': 'z', 'p': 'y', 'q': 'u'}
    >>> d4 = {'o': 'z', 'p': 'x', 'q': 'x', 'r': 'w'}
    >>> ds = [d1, d2, d3, d4]
    >>> list(distinct_dicts_by_single_key_alt(ds, 'o')) == [d1, d3]
    True
    >>> list(distinct_dicts_by_single_key_alt(ds, 'p')) == [d1, d2, d3]
    True
    >>> list(distinct_dicts_by_single_key_alt(ds, 'q')) == [d1, d3, d4]
    True
    >>> list(distinct_dicts_by_single_key_alt(ds, 'r')) == [d1, d3, d4]
    True
    >>> list(distinct_dicts_by_single_key_alt(ds, 's')) == [d1, d2]
    True
    >>> list(distinct_dicts_by_single_key_alt(iter(ds), 's')) == [d1, d2]
    True
    >>> it = distinct_dicts_by_single_key_alt(ds, 't')
    >>> next(it)
    {'p': 'x', 'q': 'y', 'r': 'z'}
    >>> next(it)
    Traceback (most recent call last):
      ...
    StopIteration
    >>> d1['p'] = d4['p'] = d4['q'] = object()              # Change 'x'.
    >>> d1['q'] = d2['q'] = d3['p'] = None                  # Change 'y'.
    >>> d1['r'] = d2['r'] = d3['o'] = d4['o'] = object()    # Change 'z'.
    >>> def f(sk): return list(distinct_dicts_by_single_key_alt(ds, sk))
    >>> [f(sk) for sk in ('o', 'p', 'q', 'r', 's', 't')] == [
    ...     [d1, d3], [d1, d2, d3], [d1, d3, d4], [d1, d3, d4], [d1, d2], [d1]]
    True
    """
    distinct_object = object()
    return distinct(dicts, key=lambda d: d.get(subject_key, distinct_object))


def distinct_dicts_by_single_key(dicts, subject_key):
    """
    Yield dictionaries from dicts that differ from each previously seen
    dictionary in their treatment of the subject key.

    dicts is an iterable of dictionaries whose values (not just their keys) are
    hashable.

    subject_key (which I call the "subject key") is some hashable object.

    Consider two dictionaries to agree on the subject key if they cannot be
    distinguished by subscripting with it. That is, dictionaries d1 and d2
    agree on the subject key when either d1 and d2 both have subject_key as a
    key and map it to the same value, or neither d1 nor d2 has it as a key.

    Stated in those terms, yield each dictionary in dicts that does not agree
    on the subject key with any preceding dictionary in dicts.

    This implementation is the shortest. It uses distinct_dicts_by_keys (below).

    >>> next(distinct_dicts_by_single_key([], 'p'))
    Traceback (most recent call last):
      ...
    StopIteration
    >>> d1 = {'p': 'x', 'q': 'y', 'r': 'z'}
    >>> d2 = {'q': 'y', 'r': 'z', 's': 'w'}
    >>> d3 = {'o': 'z', 'p': 'y', 'q': 'u'}
    >>> d4 = {'o': 'z', 'p': 'x', 'q': 'x', 'r': 'w'}
    >>> ds = [d1, d2, d3, d4]
    >>> list(distinct_dicts_by_single_key(ds, 'o')) == [d1, d3]
    True
    >>> list(distinct_dicts_by_single_key(ds, 'p')) == [d1, d2, d3]
    True
    >>> list(distinct_dicts_by_single_key(ds, 'q')) == [d1, d3, d4]
    True
    >>> list(distinct_dicts_by_single_key(ds, 'r')) == [d1, d3, d4]
    True
    >>> list(distinct_dicts_by_single_key(ds, 's')) == [d1, d2]
    True
    >>> list(distinct_dicts_by_single_key(iter(ds), 's')) == [d1, d2]
    True
    >>> it = distinct_dicts_by_single_key(ds, 't')
    >>> next(it)
    {'p': 'x', 'q': 'y', 'r': 'z'}
    >>> next(it)
    Traceback (most recent call last):
      ...
    StopIteration
    >>> d1['p'] = d4['p'] = d4['q'] = object()              # Change 'x'.
    >>> d1['q'] = d2['q'] = d3['p'] = None                  # Change 'y'.
    >>> d1['r'] = d2['r'] = d3['o'] = d4['o'] = object()    # Change 'z'.
    >>> def f(sk): return list(distinct_dicts_by_single_key(ds, sk))
    >>> [f(sk) for sk in ('o', 'p', 'q', 'r', 's', 't')] == [
    ...     [d1, d3], [d1, d2, d3], [d1, d3, d4], [d1, d3, d4], [d1, d2], [d1]]
    True
    """
    return distinct_dicts_by_keys(dicts, (subject_key,))


def distinct_dicts_by_keys(dicts, subject_keys):
    """
    Yield dictionaries from dicts that differ from each previously seen
    dictionary in their treatment of (at least one of) the subject keys.

    dicts is an iterable of dictionaries whose values (not just their keys) are
    hashable.

    subject_keys ("the subject keys") is an iterable of hashable objects.

    Consider two dictionaries to agree on the subject keys if the dictionaries
    cannot be distinguished by subscripting with any object in subject_keys.
    That is, dictionaries d1 and d2 agree on the subject keys when, for each k
    in subject_keys, either d1 and d2 both have k as a key and map it to the
    same value, or neither d1 nor d2 has k as a key.

    For example, {'a': 1, 'b': 2, 'c': 3} and {'a': 1, 'b': 1, 'c': 3, 'd': 4}
    agree on ('a', 'c'), disagree on ('a', 'c', 'd'), agree on ('a', 'c', 'e'),
    disagree on ('b',), and agree on ().

    Stated in those terms, yield each dictionary in dicts that does not agree
    on the subject keys with any preceding dictionary in dicts.

    The number of subject keys is expected to be small compared to the number
    and size of the dicts. Assume there will often be millions of dictionaries,
    most of which have millions of key-value entries, but there will only be
    hundreds of subject keys.

    >>> ds1 = [{'a': 1, 'b': 2, 'c': 3, 'd': 4, 'e': 5},
    ...        {'e': 6, 'd': 4, 'c': 7, 'b': 2, 'a': 8},
    ...        {'a': 1, 'b': 2, 'c': 3, 'e': 5}]
    >>> it = distinct_dicts_by_keys(ds1, ['d', 'f'])
    >>> next(it)
    {'a': 1, 'b': 2, 'c': 3, 'd': 4, 'e': 5}
    >>> next(it)
    {'a': 1, 'b': 2, 'c': 3, 'e': 5}
    >>> next(it)
    Traceback (most recent call last):
      ...
    StopIteration
    >>> ds2 = [{1.2: 'j', 7.1: 't', 3.6: 'u', 4.4: 'k', 9.0: 'n', -2.7: 'q'},
    ...        {1.2: 'j', 7.1: 'u', 3.6: 'v', 4.4: 'j', 9.0: 'o', -2.7: 't'},
    ...        {1.2: 'j', 7.1: 'v', 3.6: 'w', 4.4: 'k', 9.0: 'p', -2.7: 'u'},
    ...        {1.2: 'l', 7.1: 'v', 3.6: 'x', 4.4: 'l', 9.0: 'q', -2.7: 'v'},
    ...        {1.2: 'j', 7.1: 'w', 3.6: 'x', 4.4: 'k', 9.0: 'r', -2.7: 't'},
    ...        {7.1: 'x', 3.6: 'y', 4.4: 'l', 9.0: 's', -2.7: 't'}]
    >>> it = distinct_dicts_by_keys(ds2, (x for x in (1.2, 5.8, 4.4)))
    >>> for d in it: print(d)
    {1.2: 'j', 7.1: 't', 3.6: 'u', 4.4: 'k', 9.0: 'n', -2.7: 'q'}
    {1.2: 'j', 7.1: 'u', 3.6: 'v', 4.4: 'j', 9.0: 'o', -2.7: 't'}
    {1.2: 'l', 7.1: 'v', 3.6: 'x', 4.4: 'l', 9.0: 'q', -2.7: 'v'}
    {7.1: 'x', 3.6: 'y', 4.4: 'l', 9.0: 's', -2.7: 't'}
    >>> list(it)  # Show that it was an iterator (and thus exhausted).
    []
    >>> list(distinct_dicts_by_keys(ds2, ()))  # Make disagreement impossible.
    [{1.2: 'j', 7.1: 't', 3.6: 'u', 4.4: 'k', 9.0: 'n', -2.7: 'q'}]
    >>> x = object()
    >>> y = object()
    >>> ds2 = [{'p': x, 'q': y, 'r': object()} for _ in range(2)]
    >>> sum(1 for _ in distinct_dicts_by_keys(ds2, ('p', 'q')))
    1
    >>> sum(1 for _ in distinct_dicts_by_keys(ds2, ('q', 'r')))
    2
    >>> cipher = {normal: object() for normal in range(1, 9)}
    >>> cipher[4] = None
    >>> decipher = {weird: normal for normal, weird in cipher.items()}
    >>> ds3 = [{k: cipher[v] for k, v in d.items()} for d in ds1]
    >>> for d in distinct_dicts_by_keys(ds3, ['d', 'f']):
    ...     print({k: decipher[weird] for k, weird in d.items()})
    {'a': 1, 'b': 2, 'c': 3, 'd': 4, 'e': 5}
    {'a': 1, 'b': 2, 'c': 3, 'e': 5}
    >>> list(distinct_dicts_by_keys([{'a': 1}, {'b': 1}], ('a', 'b')))
    [{'a': 1}, {'b': 1}]
    """
    my_keys = list(subject_keys)
    o = object()

    def keyfunction(d):
        return tuple(d.get(key, o) for key in my_keys)

    return distinct(dicts, key=keyfunction)


class DistinctDictsByKeys(Distinct):
    """
    Iterator to dictionaries that differ from each previously seen dictionary
    in their treatment of (at least one of) the subject keys.

    This is the class version distinct_dicts_by_keys (above). See its docstring
    for explanations of phrases "differ from ... treatment ... subject keys."

    Arguments to the distinct_dict_by_keys correspond in meaning, and have the
    same restrictions, as argument used to construct a DistinctDictsByKeys
    object.

    Do not call any top-level functions defined in this module. In particular,
    do not call distinct. However, feel free to use (and call) classes defined
    above. Just as distinct_dict_by_keys uses distinct, this class should
    probably make use of Distinct, greatly simplifying the solution.

    NOTE: It's part of the exercise that this must be a class. But really, it
    shouldn't be one, and having it be one is a bad design. The requirements
    don't contain anything a class does better than a function. If what you
    have already is the Distinct class, you can use that in a function, the
    exact same way the distinct_dict_by_keys function uses the distinct
    function. So the technique used here is easy to overuse. But it is
    occasionally useful. [FIXME: Give an example of when it would be useful.]

    >>> ds1 = [{'a': 1, 'b': 2, 'c': 3, 'd': 4, 'e': 5},
    ...        {'e': 6, 'd': 4, 'c': 7, 'b': 2, 'a': 8},
    ...        {'a': 1, 'b': 2, 'c': 3, 'e': 5}]
    >>> it = DistinctDictsByKeys(ds1, ['d', 'f'])
    >>> next(it)
    {'a': 1, 'b': 2, 'c': 3, 'd': 4, 'e': 5}
    >>> next(it)
    {'a': 1, 'b': 2, 'c': 3, 'e': 5}
    >>> next(it)
    Traceback (most recent call last):
      ...
    StopIteration
    >>> ds2 = [{1.2: 'j', 7.1: 't', 3.6: 'u', 4.4: 'k', 9.0: 'n', -2.7: 'q'},
    ...        {1.2: 'j', 7.1: 'u', 3.6: 'v', 4.4: 'j', 9.0: 'o', -2.7: 't'},
    ...        {1.2: 'j', 7.1: 'v', 3.6: 'w', 4.4: 'k', 9.0: 'p', -2.7: 'u'},
    ...        {1.2: 'l', 7.1: 'v', 3.6: 'x', 4.4: 'l', 9.0: 'q', -2.7: 'v'},
    ...        {1.2: 'j', 7.1: 'w', 3.6: 'x', 4.4: 'k', 9.0: 'r', -2.7: 't'},
    ...        {7.1: 'x', 3.6: 'y', 4.4: 'l', 9.0: 's', -2.7: 't'}]
    >>> it = DistinctDictsByKeys(ds2, (x for x in (1.2, 5.8, 4.4)))
    >>> for d in it: print(d)
    {1.2: 'j', 7.1: 't', 3.6: 'u', 4.4: 'k', 9.0: 'n', -2.7: 'q'}
    {1.2: 'j', 7.1: 'u', 3.6: 'v', 4.4: 'j', 9.0: 'o', -2.7: 't'}
    {1.2: 'l', 7.1: 'v', 3.6: 'x', 4.4: 'l', 9.0: 'q', -2.7: 'v'}
    {7.1: 'x', 3.6: 'y', 4.4: 'l', 9.0: 's', -2.7: 't'}
    >>> list(it)  # Show that it was an iterator (and thus exhausted).
    []
    >>> list(DistinctDictsByKeys(ds2, ()))  # Make disagreement impossible.
    [{1.2: 'j', 7.1: 't', 3.6: 'u', 4.4: 'k', 9.0: 'n', -2.7: 'q'}]
    >>> x = object()
    >>> y = object()
    >>> ds2 = [{'p': x, 'q': y, 'r': object()} for _ in range(2)]
    >>> sum(1 for _ in DistinctDictsByKeys(ds2, ('p', 'q')))
    1
    >>> sum(1 for _ in DistinctDictsByKeys(ds2, ('q', 'r')))
    2
    >>> cipher = {normal: object() for normal in range(1, 9)}
    >>> cipher[4] = None
    >>> decipher = {weird: normal for normal, weird in cipher.items()}
    >>> ds3 = [{k: cipher[v] for k, v in d.items()} for d in ds1]
    >>> for d in DistinctDictsByKeys(ds3, ['d', 'f']):
    ...     print({k: decipher[weird] for k, weird in d.items()})
    {'a': 1, 'b': 2, 'c': 3, 'd': 4, 'e': 5}
    {'a': 1, 'b': 2, 'c': 3, 'e': 5}
    >>> list(DistinctDictsByKeys([{'a': 1}, {'b': 1}], ('a', 'b')))
    [{'a': 1}, {'b': 1}]
    """

    __slots__ = ()

    def __init__(self, dicts, subject_keys):
        not_there = object()
        my_keys = tuple(subject_keys)

        def key(dictionary):
            return tuple(dictionary.get(k, not_there) for k in my_keys)

        super().__init__(dicts, key=key)


if __name__ == '__main__':
    import doctest
    doctest.testmod()<|MERGE_RESOLUTION|>--- conflicted
+++ resolved
@@ -73,7 +73,6 @@
         start += 1
 
 
-<<<<<<< HEAD
 class Enumerate:
     """
     Iterator that pairs items with indices.
@@ -121,8 +120,6 @@
         return index, value
 
 
-=======
->>>>>>> 5cc7d53e
 def print_enumerated(*, start=0): # start is now a keyword only argument, meaning that user MUST use in the form print_enumerated(start=n)
     """
     Show the effect of my_enumerate on a sequence of 5, ..., 9 (inclusive).
