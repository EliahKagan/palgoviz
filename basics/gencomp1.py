--- conflicted
+++ resolved
@@ -2115,7 +2115,6 @@
         super().__init__(dicts, key=key)
 
 
-<<<<<<< HEAD
 def distinct_eager_unstable_simple(iterable):
     """
     Given an iterable of hashable items, return a list of distinct items.
@@ -2429,7 +2428,8 @@
     [3, [], [], 4]
     """
     return list(distinct(iterable, key=key))
-=======
+
+
 __all__ = [thing.__name__ for thing in (
     my_enumerate,
     my_enumerate_alt,
@@ -2480,8 +2480,15 @@
     distinct_dicts_by_single_key,
     distinct_dicts_by_keys,
     DistinctDictsByKeys,
+    distinct_eager_unstable_simple,
+    distinct_eager_unstable,
+    distinct_eager_unstable_lt_simple,
+    distinct_eager_unstable_lt_simple_alt,
+    distinct_eager_unstable_lt,
+    distinct_eager_simple,
+    distinct_eager,
+    distinct_eager_good,
 )]
->>>>>>> 2c03c0e9
 
 
 if __name__ == '__main__':
