--- conflicted
+++ resolved
@@ -9,11 +9,7 @@
 import inspect
 import io
 import itertools
-<<<<<<< HEAD
-=======
 import os
-import platform
->>>>>>> 9c106816
 import sys
 import unittest
 import unittest.mock
