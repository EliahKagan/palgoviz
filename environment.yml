name: algoviz

channels:
  - conda-forge

dependencies:
<<<<<<< HEAD
  - python=3.10
  - attrs
=======
  - python=3.11
>>>>>>> 789b51fc
  - conda-build
  - more-itertools
  - sympy

  # For notebooks
  - ipython>=8.1
  - jupyterlab>=3.1
  - nbdime

  # For Graphviz
  - graphviz
  - python-graphviz

  # For testing
  - parameterized
  - pytest
  - pytest-subtests

  # For static analysis
  - flake8
  - isort
  - mypy>=0.940
  - pyright
  - shellcheck<|MERGE_RESOLUTION|>--- conflicted
+++ resolved
@@ -4,12 +4,8 @@
   - conda-forge
 
 dependencies:
-<<<<<<< HEAD
-  - python=3.10
+  - python=3.11
   - attrs
-=======
-  - python=3.11
->>>>>>> 789b51fc
   - conda-build
   - more-itertools
   - sympy
