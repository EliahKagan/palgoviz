name: palgoviz

channels:
  - conda-forge

dependencies:
  - python=3.11
  - attrs
  - conda-build
  - more-itertools
  - sympy

  # For notebooks
  - ipython>=8.1
  - jupyterlab>=3.1
  - nbdime

  # For Graphviz
  - graphviz
  - python-graphviz

  # For testing (see also doctestfn)
  - parameterized
  - pytest
  - pytest-subtests

  # For static analysis (see also Flake8-pyproject)
  - flake8
  - isort
<<<<<<< HEAD
  - mypy>=0.940
  - pyright
  - shellcheck
=======
  - shellcheck

  # Some dependencies have no conda packages and so must be obtained from PyPI.
  - pip
  - pip:
    - doctestfn
    - Flake8-pyproject
>>>>>>> 79579bce
<|MERGE_RESOLUTION|>--- conflicted
+++ resolved
@@ -27,16 +27,12 @@
   # For static analysis (see also Flake8-pyproject)
   - flake8
   - isort
-<<<<<<< HEAD
   - mypy>=0.940
   - pyright
-  - shellcheck
-=======
   - shellcheck
 
   # Some dependencies have no conda packages and so must be obtained from PyPI.
   - pip
   - pip:
     - doctestfn
-    - Flake8-pyproject
->>>>>>> 79579bce
+    - Flake8-pyproject