# Cached Python bytecode
__pycache__/

<<<<<<< HEAD
# Checkpoints from JupyterLab
/*/.ipynb_checkpoints/*-checkpoint.*
=======
# Some kinds of non-notebook files created as Jupyter checkpoints
/*/.ipynb_checkpoints/*-checkpoint.py
/*/.ipynb_checkpoints/*-checkpoint.txt
/*/.ipynb_checkpoints/*-checkpoint.yml

# Native (and Haskell) build files
*.exe
*.hi
*.o
>>>>>>> a6c5d37e
<|MERGE_RESOLUTION|>--- conflicted
+++ resolved
@@ -1,17 +1,10 @@
 # Cached Python bytecode
 __pycache__/
 
-<<<<<<< HEAD
 # Checkpoints from JupyterLab
 /*/.ipynb_checkpoints/*-checkpoint.*
-=======
-# Some kinds of non-notebook files created as Jupyter checkpoints
-/*/.ipynb_checkpoints/*-checkpoint.py
-/*/.ipynb_checkpoints/*-checkpoint.txt
-/*/.ipynb_checkpoints/*-checkpoint.yml
 
 # Native (and Haskell) build files
 *.exe
 *.hi
-*.o
->>>>>>> a6c5d37e
+*.o