#!/usr/bin/env bash

# Copyright (c) 2023 Eliah Kagan
#
# Permission to use, copy, modify, and/or distribute this software for any
# purpose with or without fee is hereby granted.
#
# THE SOFTWARE IS PROVIDED "AS IS" AND THE AUTHOR DISCLAIMS ALL WARRANTIES WITH
# REGARD TO THIS SOFTWARE INCLUDING ALL IMPLIED WARRANTIES OF MERCHANTABILITY
# AND FITNESS. IN NO EVENT SHALL THE AUTHOR BE LIABLE FOR ANY SPECIAL, DIRECT,
# INDIRECT, OR CONSEQUENTIAL DAMAGES OR ANY DAMAGES WHATSOEVER RESULTING FROM
# LOSS OF USE, DATA OR PROFITS, WHETHER IN AN ACTION OF CONTRACT, NEGLIGENCE OR
# OTHER TORTIOUS ACTION, ARISING OUT OF OR IN CONNECTION WITH THE USE OR
# PERFORMANCE OF THIS SOFTWARE.

set -e

nl() {
    printf '\n' >&2
}

msg() {
    printf '%s: %s\n' "$0" "$1" >&2
}

# TODO: Customize bash and zsh prompts to indicate staged and unstaged changes.
#       Note that devcontainers-theme.show-dirty isn't enough to achieve this.

nl
msg 'Customizing global git configuration...'
git config --global color.diff.new blue
msg '...global git configuration customized.'

nl
msg 'Customizing fish (the friendly interactive shell)...'
sudo chsh -s /usr/bin/fish vscode
fish -c 'set -U __fish_git_prompt_color_cleanstate brgreen'
fish -c 'set -U __fish_git_prompt_show_informative_status true'
fish -c 'set -U __fish_git_prompt_showcolorhints true'
fish -c 'set -U __fish_git_prompt_showuntrackedfiles true'
fish -c 'set -U __fish_git_prompt_showupstream verbose'
msg '...fish customized.'

nl
msg 'Customizing pwsh (PowerShell)...'
pwsh -c 'Set-PSRepository PSGallery -InstallationPolicy Trusted'
pwsh -c 'Install-Module -Name posh-git'
pwsh -c 'Add-PoshGitToProfile -AllHosts' # Do before "conda init powershell".
msg '...pwsh customized.'

nl
msg 'Setting up Mambaforge (which provides conda and mamba)...'
pushd /tmp
wget https://github.com/conda-forge/miniforge/releases/latest/download/Mambaforge-Linux-x86_64.sh
chmod +x Mambaforge-Linux-x86_64.sh
./Mambaforge-Linux-x86_64.sh -b
rm Mambaforge-Linux-x86_64.sh
popd
~/mambaforge/condabin/mamba init bash fish powershell zsh
~/mambaforge/condabin/conda config --set auto_activate_base false
~/mambaforge/condabin/mamba update --all --yes
msg '...Mambaforge is set up.'

nl
msg 'Setting up project environment for poetry...'
poetry install
msg '...project environment for poetry is set up.'

nl
msg 'Setting up project environment for conda and mamba...'
<<<<<<< HEAD
mamba env create
mamba run -n palgoviz pip install -e .
=======
~/mambaforge/condabin/mamba env create
~/mambaforge/condabin/mamba run --name palgoviz mamba develop .
>>>>>>> e881475f
msg '...project environment for conda and mamba is set up.'<|MERGE_RESOLUTION|>--- conflicted
+++ resolved
@@ -68,11 +68,6 @@
 
 nl
 msg 'Setting up project environment for conda and mamba...'
-<<<<<<< HEAD
-mamba env create
-mamba run -n palgoviz pip install -e .
-=======
 ~/mambaforge/condabin/mamba env create
-~/mambaforge/condabin/mamba run --name palgoviz mamba develop .
->>>>>>> e881475f
+~/mambaforge/condabin/mamba run --name palgoviz pip install -e .
 msg '...project environment for conda and mamba is set up.'