#!/usr/bin/env python

# Copyright (c) 2022 David Vassallo and Eliah Kagan
#
# Permission to use, copy, modify, and/or distribute this software for any
# purpose with or without fee is hereby granted.
#
# THE SOFTWARE IS PROVIDED "AS IS" AND THE AUTHOR DISCLAIMS ALL WARRANTIES WITH
# REGARD TO THIS SOFTWARE INCLUDING ALL IMPLIED WARRANTIES OF MERCHANTABILITY
# AND FITNESS. IN NO EVENT SHALL THE AUTHOR BE LIABLE FOR ANY SPECIAL, DIRECT,
# INDIRECT, OR CONSEQUENTIAL DAMAGES OR ANY DAMAGES WHATSOEVER RESULTING FROM
# LOSS OF USE, DATA OR PROFITS, WHETHER IN AN ACTION OF CONTRACT, NEGLIGENCE OR
# OTHER TORTIOUS ACTION, ARISING OUT OF OR IN CONNECTION WITH THE USE OR
# PERFORMANCE OF THIS SOFTWARE.

"""
More generators and comprehensions.

See also gencomp1.py and fibonacci.py.

Some, but not all, of the exercises in this file benefit from writing
comprehensions with multiple "for" (and sometimes multiple "if") clauses.
"""

<<<<<<< HEAD
import collections
=======
__all__ = [
    'empty',
    'product_two',
    'product_two_alt',
    'product_two_flexible',
    'pairs',
    'ascending_countdowns',
    'ascending_countdowns_alt',
    'three_sums',
    'three_sums_alt',
    'three_sum_indices_1',
    'three_sum_indices_2',
    'three_sum_indices_3',
    'three_sum_indices_4',
    'dot_product_slow',
    'dot_product',
    'flatten2',
    'ungroup',
    'make_mul_table',
    'compose_dicts_simple',
    'compose_dicts',
    'compose_dicts_view',
    'matrix_square_flat',
    'matrix_square_nested',
    'transpose',
    'transpose_alt',
    'affines',
    'Affine',
    'affines_alt',
    'my_cycle',
    'my_chain',
]

from collections import deque
>>>>>>> 2c8c9279
from collections.abc import Iterable
import itertools


def empty():
    """
    Empty generator.

    >>> it = empty()
    >>> iter(it) is it
    True
    >>> list(it)
    []
    """
    yield from ()


class Empty:
    """
    Empty iterator.

    >>> it = Empty()
    >>> iter(it) is it
    True
    >>> list(it)
    []
    """

    __slots__ = ()

    def __iter__(self):
        return self

    def __next__(self):
        raise StopIteration()


def product_two(a, b):
    """
    Like itertools.product, but must be called with exactly two iterables.

    This implementation returns a generator expression.

    >>> list(product_two('hi', 'bye'))
    [('h', 'b'), ('h', 'y'), ('h', 'e'), ('i', 'b'), ('i', 'y'), ('i', 'e')]
    >>> list(product_two(range(0), range(2)))
    []
    >>> list(product_two(range(2), range(0)))
    []
    >>> it = product_two((x - 1 for x in (1, 2)), (x + 5 for x in (3, 4)))
    >>> next(it)
    (0, 8)
    >>> list(it)
    [(0, 9), (1, 8), (1, 9)]
    """
    my_a = list(a)
    my_b = list(b)
    return ((x, y) for x in my_a for y in my_b)


def product_two_alt(a, b):
    """
    Like itertools.product, but must be called with exactly two iterables.

    This is like product_two above, but implemented as a generator function.

    >>> list(product_two_alt('hi', 'bye'))
    [('h', 'b'), ('h', 'y'), ('h', 'e'), ('i', 'b'), ('i', 'y'), ('i', 'e')]
    >>> list(product_two_alt(range(0), range(2)))
    []
    >>> list(product_two_alt(range(2), range(0)))
    []
    >>> it = product_two_alt((x - 1 for x in (1, 2)), (x + 5 for x in (3, 4)))
    >>> next(it)
    (0, 8)
    >>> list(it)
    [(0, 9), (1, 8), (1, 9)]
    """
    my_a = list(a)
    my_b = list(b)
    for x in my_a:
        for y in my_b:
            yield (x, y)


class _ProductTwoFlexible:
    """Implementation detail for ProductTwoFlexible and ProductTwo."""

    __slots__ = ('_a_elem', '_b', '_a_it', '_b_it')

    def __init__(self, a, b):
        self._a_elem = None
        self._a_it = iter(a)
        self._b = list(b)
        self._b_it = Empty()

    def __iter__(self):
        return self

    def __next__(self):
        try:
            return self._advance()
        except StopIteration:
            self._a_elem = next(self._a_it)
            self._b_it = iter(self._b)
            return self._advance()

    def _advance(self):
        return self._a_elem, next(self._b_it)


class ProductTwo(_ProductTwoFlexible):
    """
    Like itertools.product, but must be called with exactly two iterables.

    This implementation is as a class (as is itertools.product).

    >>> list(ProductTwo('hi', 'bye'))
    [('h', 'b'), ('h', 'y'), ('h', 'e'), ('i', 'b'), ('i', 'y'), ('i', 'e')]
    >>> list(ProductTwo(range(0), range(2)))
    []
    >>> list(ProductTwo(range(2), range(0)))
    []
    >>> it = ProductTwo((x - 1 for x in (1, 2)), (x + 5 for x in (3, 4)))
    >>> iter(it) is it  # Make sure we have the usual __iter__ for iterators.
    True
    >>> next(it)
    (0, 8)
    >>> list(it)
    [(0, 9), (1, 8), (1, 9)]
    """

    __slots__ = ()

    def __init__(self, a, b):
        super().__init__(list(a), b)


def product_two_flexible(a, b):
    """
    Like product_two above, but a is permitted to be an infinite iterable.

    >>> list(product_two_flexible('hi', 'bye'))
    [('h', 'b'), ('h', 'y'), ('h', 'e'), ('i', 'b'), ('i', 'y'), ('i', 'e')]
    >>> list(product_two_flexible(range(0), range(2)))
    []
    >>> list(product_two_flexible(range(2), range(0)))
    []
    >>> it = product_two_flexible((x - 1 for x in (1, 2)),
    ...                           (x + 5 for x in (3, 4)))
    >>> next(it)
    (0, 8)
    >>> list(it)
    [(0, 9), (1, 8), (1, 9)]
    >>> from itertools import count, islice
    >>> list(islice(product_two_flexible(count(), 'abc'), 7))
    [(0, 'a'), (0, 'b'), (0, 'c'), (1, 'a'), (1, 'b'), (1, 'c'), (2, 'a')]
    >>> list(islice(product_two_flexible(count(), (ch for ch in 'abc')), 7))
    [(0, 'a'), (0, 'b'), (0, 'c'), (1, 'a'), (1, 'b'), (1, 'c'), (2, 'a')]
    """
    my_b = list(b)
    return ((x, y) for x in a for y in my_b)


class ProductTwoFlexible(_ProductTwoFlexible):
    """
    Like ProductTwo, but the first iterable is permitted to be infinite.

    This is the class version of product_two_flexible.

    >>> list(ProductTwoFlexible('hi', 'bye'))
    [('h', 'b'), ('h', 'y'), ('h', 'e'), ('i', 'b'), ('i', 'y'), ('i', 'e')]
    >>> list(ProductTwoFlexible(range(0), range(2)))
    []
    >>> list(ProductTwoFlexible(range(2), range(0)))
    []
    >>> it = ProductTwoFlexible((x - 1 for x in (1, 2)),
    ...                         (x + 5 for x in (3, 4)))
    >>> iter(it) is it  # Make sure we have the usual __iter__ for iterators.
    True
    >>> next(it)
    (0, 8)
    >>> list(it)
    [(0, 9), (1, 8), (1, 9)]
    >>> from itertools import count, islice
    >>> list(islice(ProductTwoFlexible(count(), 'abc'), 7))
    [(0, 'a'), (0, 'b'), (0, 'c'), (1, 'a'), (1, 'b'), (1, 'c'), (2, 'a')]
    >>> list(islice(ProductTwoFlexible(count(), (ch for ch in 'abc')), 7))
    [(0, 'a'), (0, 'b'), (0, 'c'), (1, 'a'), (1, 'b'), (1, 'c'), (2, 'a')]

    FIXME: Eliminate code duplication across ProductTwo and ProductTwoFlexible.
    """

    __slots__ = ()


def pairs(iterable):
    """
    Yield pairs (x, y) where x and y appear in iterable, with x preceding y.

    Pairs are yielded primarily in the order in which x appears, secondarily in
    the order in which y appears. If the input has duplicates, they appear in
    the output. Space usage should decline as the algorithm proceeds. Where r
    is how many pairs remain to yield, the space complexity must be O(sqrt(r)).

    This is like itertools.combinations(iterable, 2), except for the restricted
    space. (Make sure you understand why.) Don't use anything from itertools.

    >>> list(pairs(iter('')))
    []
    >>> next(pairs('A'))  # Likewise empty, fewer than 2 elements.
    Traceback (most recent call last):
      ...
    StopIteration
    >>> list(pairs(iter('AB')))
    [('A', 'B')]
    >>> list(pairs('ABC'))
    [('A', 'B'), ('A', 'C'), ('B', 'C')]
    >>> list(pairs(iter('ABCD')))
    [('A', 'B'), ('A', 'C'), ('A', 'D'), ('B', 'C'), ('B', 'D'), ('C', 'D')]
    >>> list(pairs('AAA'))
    [('A', 'A'), ('A', 'A'), ('A', 'A')]
    """
    queue = collections.deque(iterable)
    while len(queue) > 1:
        x = queue.popleft()
        for y in queue:
            yield x, y


class Pairs:
    """
    Iterator to pairs (x, y) where x and y appear in iterable, x preceding y.

    This is the class version of pairs (above). The same requirements and
    restrictions apply.

    >>> list(Pairs(iter('')))
    []
    >>> it = Pairs('A')
    >>> iter(it) is it  # Make sure we have the usual __iter__ for iterators.
    True
    >>> next(it)  # Likewise empty, fewer than 2 elements.
    Traceback (most recent call last):
      ...
    StopIteration
    >>> list(Pairs(iter('AB')))
    [('A', 'B')]
    >>> list(Pairs('ABC'))
    [('A', 'B'), ('A', 'C'), ('B', 'C')]
    >>> list(Pairs(iter('ABCD')))
    [('A', 'B'), ('A', 'C'), ('A', 'D'), ('B', 'C'), ('B', 'D'), ('C', 'D')]
    >>> list(Pairs('AAA'))
    [('A', 'A'), ('A', 'A'), ('A', 'A')]
    """

    __slots__ = ('_pool', '_x', '_y_it')

    def __init__(self, iterable):
        self._pool = collections.deque(iterable)
        self._x = None
        self._y_it = Empty()

    def __iter__(self):
        return self

    def __next__(self):
        for y in self._y_it:
            return self._x, y

        try:
            self._x = self._pool.popleft()
        except IndexError:
            raise StopIteration() from None

        self._y_it = iter(self._pool)
        return self._x, next(self._y_it)


def ascending_countdowns():
    """
    Yield integers counting down to 0 from 0, then from 1, them from 2, etc.

    This implementation returns a generator expression.

    >>> list(itertools.islice(ascending_countdowns(), 25))
    [0, 1, 0, 2, 1, 0, 3, 2, 1, 0, 4, 3, 2, 1, 0, 5, 4, 3, 2, 1, 0, 6, 5, 4, 3]
    >>> sum(itertools.islice(ascending_countdowns(), 1_000_000))
    471108945
    """
    return (y for x in itertools.count() for y in range(x, -1, -1))


def ascending_countdowns_alt():
    """
    Yield integers counting down to 0 from 0, then from 1, them from 2, etc.

    This is like ascending_countdowns above, but implemented as a generator
    function.

    >>> list(itertools.islice(ascending_countdowns_alt(), 25))
    [0, 1, 0, 2, 1, 0, 3, 2, 1, 0, 4, 3, 2, 1, 0, 5, 4, 3, 2, 1, 0, 6, 5, 4, 3]
    >>> sum(itertools.islice(ascending_countdowns_alt(), 1_000_000))
    471108945
    """
    for x in itertools.count():
        yield from range(x, -1, -1)


class AscendingCountdowns:
    """
    Yield integers counting down to 0 from 0, then from 1, them from 2, etc.

    This is like ascending_countdowns and ascending_countdowns_alt, but
    implemented as a class.

    >>> it = AscendingCountdowns()
    >>> iter(it) is it  # Make sure we have the usual __iter__ for iterators.
    True
    >>> list(itertools.islice(it, 25))
    [0, 1, 0, 2, 1, 0, 3, 2, 1, 0, 4, 3, 2, 1, 0, 5, 4, 3, 2, 1, 0, 6, 5, 4, 3]
    >>> sum(itertools.islice(AscendingCountdowns(), 1_000_000))
    471108945
    """

    __slots__ = ('_up', '_down')

    def __init__(self):
        self._up = self._down = 0

    def __iter__(self):
        return self

    def __next__(self):
        if self._down < 0:
            self._up += 1
            self._down = self._up

        ret = self._down
        self._down -= 1
        return ret


def three_sums(a, b, c):
    """
    Make a set of all sums x + y + z. Take x, y, z from a, b, c, respectively.

    a, b, and c may be any iterables whose elements are numbers.

    >>> three_sums([2, 3], [], [20, 30])
    set()
    >>> a = (n * 10 for n in (1, 2, 3))
    >>> b = [7, 7, 14]
    >>> c = iter(range(2, 5))
    >>> s = three_sums(a, b, c)
    >>> isinstance(s, set)
    True
    >>> sorted(s)
    [19, 20, 21, 26, 27, 28, 29, 30, 31, 36, 37, 38, 39, 40, 41, 46, 47, 48]
    >>> three_sums(range(10), range(10), range(10)) == set(range(28))
    True
    """
    my_a = list(a)
    my_b = list(b)
    my_c = list(c)
    return {x + y + z for x in my_a for y in my_b for z in my_c}


def three_sums_alt(a, b, c):
    """
    Make a set of all sums x + y + z. Take x, y, z from a, b, c, respectively.

    a, b, and c may be any iterables whose elements are numbers.

    This alternative implementation differs from the above implementation. One
    of these implementations uses something from itertools. The other does not.

    >>> three_sums_alt([2, 3], [], [20, 30])
    set()
    >>> a = (n * 10 for n in (1, 2, 3))
    >>> b = [7, 7, 14]
    >>> c = iter(range(2, 5))
    >>> s = three_sums_alt(a, b, c)
    >>> isinstance(s, set)
    True
    >>> sorted(s)
    [19, 20, 21, 26, 27, 28, 29, 30, 31, 36, 37, 38, 39, 40, 41, 46, 47, 48]
    >>> three_sums_alt(range(10), range(10), range(10)) == set(range(28))
    True
    """
    return {x + y + z for x, y, z in itertools.product(a, b, c)}


def three_sum_indices_1(a, b, c, target):
    """
    Make an iterator of tuples (i, j, k) where a[i], b[j], c[k] all differ from
    each other and sum to target.

    This notation is merely illustrative. a, b, and c can be any iterables
    whose elements are numbers. The tuples are yielded in lexicographic order.

    This is the first of four implementations, which cover all four
    combinations of two independent choices:

    (A) Two implementations return generator expressions and do not contain
        loops. The other two are written as generator functions and do not use
        comprehensions.

    (B) Two implementations use something from itertools to simplify and
        shorten their code, but are slower in some situations (though the worst
        case efficiency is the same). The other two don't do that, instead
        avoiding doing extra work.

    It is acceptable for all four implementations to take time proportional to
    the product of the lengths of a, b, and c, even on average.

    >>> list(three_sum_indices_1([1, 2, 3], [10, 9], [7, 9, 8], 20))
    [(0, 0, 1), (1, 0, 2), (2, 0, 0), (2, 1, 2)]
    >>> next(three_sum_indices_1([0] * 10, [0] * 20, [0] * 30, 0))
    Traceback (most recent call last):
      ...
    StopIteration
    >>> from itertools import repeat as r
    >>> sum(1 for _ in three_sum_indices_1(r(1, 10), r(2, 20), r(3, 30), 6))
    6000
    """
    my_a = tuple(a)
    my_b = tuple(b)
    my_c = tuple(c)
    for i, x in enumerate(my_a):
        for j, y in enumerate(my_b):
            if x == y:
                continue
            for k, z in enumerate(my_c):
                if y == z or x == z:
                    continue
                if x + y + z == target:
                    yield (i, j, k)


def three_sum_indices_2(a, b, c, target):
    """
    Make an iterator of tuples (i, j, k) where a[i], b[j], c[k] all differ from
    each other and sum to target.

    This notation is merely illustrative. a, b, and c can be any iterables
    whose elements are numbers. The tuples are yielded in lexicographic order.

    This is the second of four implementations.

    >>> list(three_sum_indices_2([1, 2, 3], [10, 9], [7, 9, 8], 20))
    [(0, 0, 1), (1, 0, 2), (2, 0, 0), (2, 1, 2)]
    >>> next(three_sum_indices_2([0] * 10, [0] * 20, [0] * 30, 0))
    Traceback (most recent call last):
      ...
    StopIteration
    >>> from itertools import repeat as r
    >>> sum(1 for _ in three_sum_indices_2(r(1, 10), r(2, 20), r(3, 30), 6))
    6000
    """
    my_a = tuple(a)
    my_b = tuple(b)
    my_c = tuple(c)
    return ((i, j, k)
            for i, x in enumerate(my_a)
            for j, y in enumerate(my_b) if x != y
            for k, z in enumerate(my_c) if y != z and x != z
            if x + y + z == target)


def three_sum_indices_3(a, b, c, target):
    """
    Make an iterator of tuples (i, j, k) where a[i], b[j], c[k] all differ from
    each other and sum to target.

    This notation is merely illustrative. a, b, and c can be any iterables
    whose elements are numbers. The tuples are yielded in lexicographic order.

    This is the third of four implementations.

    >>> list(three_sum_indices_3([1, 2, 3], [10, 9], [7, 9, 8], 20))
    [(0, 0, 1), (1, 0, 2), (2, 0, 0), (2, 1, 2)]
    >>> next(three_sum_indices_3([0] * 10, [0] * 20, [0] * 30, 0))
    Traceback (most recent call last):
      ...
    StopIteration
    >>> from itertools import repeat as r
    >>> sum(1 for _ in three_sum_indices_3(r(1, 10), r(2, 20), r(3, 30), 6))
    6000
    """
    labeled_triples = itertools.product(enumerate(a),
                                        enumerate(b),
                                        enumerate(c))

    for (i, x), (j, y), (k, z) in labeled_triples:
        if x + y + z == target and x != y and x != z and y != z:
            yield (i, j, k)


def three_sum_indices_4(a, b, c, target):
    """
    Make an iterator of tuples (i, j, k) where a[i], b[j], c[k] all differ from
    each other and sum to target.

    This notation is merely illustrative. a, b, and c can be any iterables
    whose elements are numbers. The tuples are yielded in lexicographic order.

    This is the fourth of four implementations.

    >>> list(three_sum_indices_4([1, 2, 3], [10, 9], [7, 9, 8], 20))
    [(0, 0, 1), (1, 0, 2), (2, 0, 0), (2, 1, 2)]
    >>> next(three_sum_indices_4([0] * 10, [0] * 20, [0] * 30, 0))
    Traceback (most recent call last):
      ...
    StopIteration
    >>> from itertools import repeat as r
    >>> sum(1 for _ in three_sum_indices_4(r(1, 10), r(2, 20), r(3, 30), 6))
    6000
    """
    return ((i, j, k) for (i, x), (j, y), (k, z)
            in itertools.product(enumerate(a), enumerate(b), enumerate(c))
            if x + y + z == target and x != y and x != z and y != z)


def dot_product_slow(u, v):
    """
    Compute the dot product of real-valued vectors represented as dictionaries.

    The dimension is arbitrarily high (but finite), with keys representing
    components. The dictionaries need not have the same keys. If a key is
    absent, treat it as if the key were present with a value of 0 or 0.0.

    Running time is O(len(u) * len(v)).

    >>> dot_product_slow({'a': 2, 'b': 3, 'c': 4, 'd': 5}, {'b': 0.5, 'd': 1})
    6.5
    >>> u = {'s': 1.1, 't': 7.6, 'x': 2.7, 'y': 1.4, 'z': 3.36, 'foo': 9}
    >>> v = {'a': -1, 'y': 3.1, 'x': -4.2, 'bar': 1.9, 'z': 8.5, 'b': 1423.907}
    >>> w = {'p': 8.3, 'q': -0.8, 'r': -2.9, 'foo': 0.5}
    >>> uv = dot_product_slow(u, v)
    >>> round(uv, 2)
    21.56
    >>> uv == dot_product_slow(v, u)
    True
    >>> dot_product_slow(u, w) == dot_product_slow(w, u) == 4.5
    True
    >>> dot_product_slow(v, w) == dot_product_slow(w, v) == 0
    True
    """
    return sum(u_value * v_value
               for (u_key, u_value), (v_key, v_value)
               in itertools.product(u.items(), v.items())
               if v_key == u_key)


def dot_product(u, v):
    """
    Compute the dot product of real-valued vectors represented as dictionaries.

    The dimension is arbitrarily high (but finite), with keys representing
    components. The dictionaries need not have the same keys. If a key is
    absent, treat it as if the key were present with a value of 0 or 0.0.

    Running time is O(min(len(u), len(v))).

    >>> dot_product({'a': 2, 'b': 3, 'c': 4, 'd': 5}, {'b': 0.5, 'd': 1})
    6.5
    >>> u = {'s': 1.1, 't': 7.6, 'x': 2.7, 'y': 1.4, 'z': 3.36, 'foo': 9}
    >>> v = {'a': -1, 'y': 3.1, 'x': -4.2, 'bar': 1.9, 'z': 8.5, 'b': 1423.907}
    >>> w = {'p': 8.3, 'q': -0.8, 'r': -2.9, 'foo': 0.5}
    >>> uv = dot_product(u, v)
    >>> round(uv, 2)
    21.56
    >>> uv == dot_product(v, u)
    True
    >>> dot_product(u, w) == dot_product(w, u) == 4.5
    True
    >>> dot_product(v, w) == dot_product(w, v) == 0
    True
    """
    small, big = (u, v) if len(u) <= len(v) else (v, u)

    return sum(small_value * big.get(key, 0)
               for key, small_value in small.items())


def flatten2(iterable):
    """
    Flatten an iterable by exactly 2 levels.

    That is, yield sub-sub-elements: elements of elements of elements of the
    argument. If an element of the argument, or an element of an element of the
    argument, isn't iterable, skip it.

    It may be useful to check if an object is iterable by LBYL. You can do this
    by checking if it is considered an instance of collections.abc.Iterable.

    (Such an LBYL check can, technically, give a false negative. A class is a
    subclass of Iterable when it defines __iter__, inherits from Iterable, or
    is registered as a virtual subclass of Iterable. But defining __getitem__
    without __iter__ will also support iteration! This is mostly for backward
    compatibility. Such classes are rare in modern code. When they occur, they
    may not have been intended to support iteration, which may or may not work
    properly. In this function, as in many but not all other cases, it is okay
    to assume objects that aren't instances of Iterable are non-iterable.)

    >>> list(flatten2([0, [1, 2], (3, 4, [5, 6, [7]], 8), [9], 10, [{(11,)}]]))
    [5, 6, [7], (11,)]
    >>> next(flatten2([[0, 1, 2], [3, 4, 5], [6, 7, 8]]))
    Traceback (most recent call last):
      ...
    StopIteration
    >>> ''.join(flatten2([['foo', 'bar', 'baz'], ['ham', 'spam', 'eggs']]))
    'foobarbazhamspameggs'
    >>> list(flatten2(['hi', [range(5)] * 3, 'bye']))
    ['h', 'i', 0, 1, 2, 3, 4, 0, 1, 2, 3, 4, 0, 1, 2, 3, 4, 'b', 'y', 'e']
    >>> list(flatten2(['hi', [iter(range(5))] * 3, 'bye']))
    ['h', 'i', 0, 1, 2, 3, 4, 'b', 'y', 'e']
    >>> list(flatten2('turtles'))  # It's turtles all the way down.
    ['t', 'u', 'r', 't', 'l', 'e', 's']
    """
    return (sub_sub_element
            for element in iterable if isinstance(element, Iterable)
            for sub_element in element if isinstance(sub_element, Iterable)
            for sub_sub_element in sub_element)


def ungroup(rows):
    """
    Return a set of all edges in a graph represented by a given adjacency list.

    An adjacency list (sometimes called "adjacency lists") is a jagged table
    that maps vertices (sources) to collections of their outward neighbors
    (destinations). That is, when a graph has an edge from u to v, its
    adjacency list's row for u contains v.

    >>> adj1 = {'a': ['b', 'c', 'd'], 'b': ['a', 'd'],
    ...         'c': ['a', 'd'], 'd': []}
    >>> ungroup(adj1) == {('a', 'b'), ('a', 'c'), ('a', 'd'),
    ...                   ('b', 'a'), ('b', 'd'), ('c', 'a'), ('c', 'd')}
    True
    >>> adj2 = {1: [2, 3], 2: [4, 5], 3: [6, 7], 4: [8, 9], 5: [], 6: [],
    ...         7: [], 8: [], 9: [2, 5]}
    >>> ungroup(adj2) == {(1, 2), (1, 3), (2, 4), (2, 5), (3, 6), (3, 7),
    ...                   (4, 8), (4, 9), (9, 2), (9, 5)}
    True
    """
    return {(key, value) for key, values in rows.items() for value in values}


def make_mul_table(height, width):
    """
    Make a multiplication table from 0 * 0 to height * width, as a nested list.

    make_mul_table(m, n)[i][j] holds i * j; the max i is m, and the max j is n.

    >>> make_mul_table(0, 0)
    [[0]]
    >>> make_mul_table(3, 4)
    [[0, 0, 0, 0, 0], [0, 1, 2, 3, 4], [0, 2, 4, 6, 8], [0, 3, 6, 9, 12]]
    >>> make_mul_table(4, 3)
    [[0, 0, 0, 0], [0, 1, 2, 3], [0, 2, 4, 6], [0, 3, 6, 9], [0, 4, 8, 12]]
    >>> make_mul_table(10, 10) == [
    ...     [0,  0,  0,  0,  0,  0,  0,  0,  0,  0,   0],
    ...     [0,  1,  2,  3,  4,  5,  6,  7,  8,  9,  10],
    ...     [0,  2,  4,  6,  8, 10, 12, 14, 16, 18,  20],
    ...     [0,  3,  6,  9, 12, 15, 18, 21, 24, 27,  30],
    ...     [0,  4,  8, 12, 16, 20, 24, 28, 32, 36,  40],
    ...     [0,  5, 10, 15, 20, 25, 30, 35, 40, 45,  50],
    ...     [0,  6, 12, 18, 24, 30, 36, 42, 48, 54,  60],
    ...     [0,  7, 14, 21, 28, 35, 42, 49, 56, 63,  70],
    ...     [0,  8, 16, 24, 32, 40, 48, 56, 64, 72,  80],
    ...     [0,  9, 18, 27, 36, 45, 54, 63, 72, 81,  90],
    ...     [0, 10, 20, 30, 40, 50, 60, 70, 80, 90, 100],
    ... ]
    True
    """
    return [[x * y for y in range(width + 1)] for x in range(height + 1)]


def compose_dicts_simple(back, front):
    """
    Given two dicts, make one that is their functional composition.

    This is the smallest possible dictionary d with the property that, if front
    associates the key x with the value y, and back associates the key y with
    the value z, then d associates the key x with the value z. Another way to
    say this is that the result dictionary is a pipeline through front and
    back.

    Keys in both front and the result should appear in the same order in each.

    If any value of front is not hashable, raise TypeError. There are no other
    restrictions on either argument's keys or values.

    >>> status_colors = dict(unspecified='gray', OK='green', meh='blue',
    ...                      concern='yellow', alarm='orange', danger='red')
    >>> color_rgbs = dict(violet=0xEE82EE, red=0xFF0000, gray=0x808080,
    ...                   black=0x000000, green=0x008000, orange=0xFFA500,
    ...                   azure=0xF0FFFF, yellow=0xFFFF00, blue=0x0000FF)
    >>> status_rgbs = compose_dicts_simple(color_rgbs, status_colors)
    >>> from pprint import pprint
    >>> pprint([f'{c} #{r:06x}' for c, r in status_rgbs.items()], compact=True)
    ['unspecified #808080', 'OK #008000', 'meh #0000ff', 'concern #ffff00',
     'alarm #ffa500', 'danger #ff0000']
    >>> compose_dicts_simple(status_colors, color_rgbs)
    {}
    >>> squares = {x: x**2 for x in range(1, 100)}
    >>> compose_dicts_simple(squares, squares)
    {1: 1, 2: 16, 3: 81, 4: 256, 5: 625, 6: 1296, 7: 2401, 8: 4096, 9: 6561}
    >>> d1 = {10: 'a', 20: ('b', 'c'), 30: ['d', 'e'], 40: None}
    >>> d2 = {('b', 'c'): 30, None: 20, 'a': 40}
    >>> compose_dicts_simple(d2, d1)
    Traceback (most recent call last):
      ...
    TypeError: unhashable type: 'list'
    >>> compose_dicts_simple(d1, d2)
    {('b', 'c'): ['d', 'e'], None: ('b', 'c'), 'a': None}
    >>> compose_dicts_simple({}, {42: (set(),)})
    Traceback (most recent call last):
      ...
    TypeError: unhashable type: 'set'
    """
    return {key: back[value]
            for key, value in front.items() if value in back}


def compose_dicts(back, front):
    """
    Compose dictionaries, without requiring front to have only hashable values.

    This is like compose_dicts_simple, but arguments' keys and values have no
    restrictions. (Note that, while front may have non-hashable values and
    TypeError must not be raised, such values are certain not to be keys of
    back, because keys must always be hashable.)

    >>> status_colors = dict(unspecified='gray', OK='green', meh='blue',
    ...                      concern='yellow', alarm='orange', danger='red')
    >>> color_rgbs = dict(violet=0xEE82EE, red=0xFF0000, gray=0x808080,
    ...                   black=0x000000, green=0x008000, orange=0xFFA500,
    ...                   azure=0xF0FFFF, yellow=0xFFFF00, blue=0x0000FF)
    >>> status_rgbs = compose_dicts(color_rgbs, status_colors)
    >>> from pprint import pprint
    >>> pprint([f'{c} #{r:06x}' for c, r in status_rgbs.items()], compact=True)
    ['unspecified #808080', 'OK #008000', 'meh #0000ff', 'concern #ffff00',
     'alarm #ffa500', 'danger #ff0000']
    >>> compose_dicts(status_colors, color_rgbs)
    {}
    >>> squares = {x: x**2 for x in range(1, 100)}
    >>> compose_dicts(squares, squares)
    {1: 1, 2: 16, 3: 81, 4: 256, 5: 625, 6: 1296, 7: 2401, 8: 4096, 9: 6561}
    >>> d1 = {10: 'a', 20: ('b', 'c'), 30: ['d', 'e'], 40: None}
    >>> d2 = {('b', 'c'): 30, None: 20, 'a': 40}
    >>> compose_dicts(d2, d1)
    {10: 40, 20: 30, 40: 20}
    >>> compose_dicts(d1, d2)
    {('b', 'c'): ['d', 'e'], None: ('b', 'c'), 'a': None}
    >>> compose_dicts({}, {42: (set(),)})
    {}
    """
    d = {}
    for key, value in front.items():
        try:
            d[key] = back[value]
        except (TypeError, KeyError):
            pass

    return d


def compose_dicts_view(back, front):
    """
    Make a function that acts as a view into the composition of back and front.

    Calls to the returned function take O(1) time and behave like subscripting
    the dict returned by a previous call to compose_dicts_simple(back, front),
    except that:

    i.  Changes to back and front are accounted for, even when they occur
        between calls to compose_dicts_view and to the function it returned.

    ii. Errors are raised only when necessary, are deferred as long as
        possible, and reflect what really prevented the operation from
        succeeding.

        That is, if front maps x to y, and y is not a key of back, passing x to
        the returned function raises a KeyError reporting that y (not x) is
        absent. Or, if y is not even hashable, then passing x raises a
        TypeError about y. Other lookups than x, assuming they don't also go
        through y, remain unaffected.

    >>> status_colors = dict(unspecified='gray', OK='green', meh='blue',
    ...                      concern='yellow', alarm='orange', danger='red')
    >>> color_rgbs = dict(violet=0xEE82EE, red=0xFF0000, gray=0x808080,
    ...                   black=0x000000, green=0x008000, orange=0xFFA500,
    ...                   azure=0xF0FFFF, yellow=0xFFFF00, blue=0x0000FF)
    >>> rgb_from_status = compose_dicts_view(color_rgbs, status_colors)
    >>> format(rgb_from_status('OK'), '06X')
    '008000'
    >>> status_colors['OK'] = 'azure'
    >>> format(rgb_from_status('OK'), '06X')
    'F0FFFF'
    >>> status_colors['danger'] = 'vermilion'
    >>> rgb_from_status('danger')
    Traceback (most recent call last):
      ...
    KeyError: 'vermilion'
    >>> status_colors['danger'] = [227, 66, 52]  # RGB values for vermilion.
    >>> rgb_from_status('danger')
    Traceback (most recent call last):
      ...
    TypeError: unhashable type: 'list'
    >>> status_colors['danger'] = 'black'
    >>> format(rgb_from_status('danger'), '06X')
    '000000'
    """
    return lambda key: back[front[key]]


def matrix_square_flat(f, n):
    """
    Square an n-by-n matrix. The result is a dict with index pairs as keys.

    The binary function f, which can be assumed to be fast, represents an
    n-by-n matrix with 1-based indexing, where f(i, j) gives the (i, j) entry.

    Return the matrix product of this n-by-n matrix with itself, as a dict
    whose keys are tuples of the form (i, j), representing the ij entry of the
    product (still using 1-based indexing).

    >>> a = ((0, -1), (-1, 0))
    >>> matrix_square_flat(lambda i, j: a[i - 1][j - 1], 2) == {
    ...     (1, 1): 1, (1, 2): 0,
    ...     (2, 1): 0, (2, 2): 1,
    ... }
    True
    >>> b = ((1, 2, 3), (4, 5, 6), (7, 8, 9))
    >>> matrix_square_flat(lambda i, j: b[i - 1][j - 1], 3) == {
    ...     (1, 1):  30, (1, 2):  36, (1, 3):  42,
    ...     (2, 1):  66, (2, 2):  81, (2, 3):  96,
    ...     (3, 1): 102, (3, 2): 126, (3, 3): 150,
    ... }
    True
    """
    r = range(1, n + 1)
    return {(i, j): sum(f(i, k) * f(k, j) for k in r)
            for i in r for j in r}


def matrix_square_nested(f, n):
    """
    Square an n-by-n matrix. The result is a nested list with 0-based indexing.

    This works like matrix_square_flat above and f still takes 1-based indices,
    but the result is a nested list that, when indexed with i and then with j,
    gives the ij entry of the product, where i and j are 0-based indices.

    >>> a = ((0, -1), (-1, 0))
    >>> matrix_square_nested(lambda i, j: a[i - 1][j - 1], 2)
    [[1, 0], [0, 1]]
    >>> b = ((1, 2, 3), (4, 5, 6), (7, 8, 9))
    >>> matrix_square_nested(lambda i, j: b[i - 1][j - 1], 3)
    [[30, 36, 42], [66, 81, 96], [102, 126, 150]]
    """
    r = range(1, n + 1)
    return [[sum(f(i, k) * f(k, j) for k in r) for j in r] for i in r]


def transpose(matrix):
    """
    Transpose a matrix represented as a tuple of tuples.

    Assume matrix is a tuple of rows, which are themselves tuples, and that
    each row has the same width. Do not assume that width is equal to the
    the height (i.e., the number of rows need not be the number of columns).

    Return the transpose of this matrix, in the same form.

    >>> transpose(((1, 2, 3), (4, 5, 6), (7, 8, 9)))
    ((1, 4, 7), (2, 5, 8), (3, 6, 9))
    >>> transpose(((1, 2), (3, 4), (5, 6)))
    ((1, 3, 5), (2, 4, 6))
    >>> transpose(((1, 2, 3), (4, 5, 6)))
    ((1, 4), (2, 5), (3, 6))
    >>> transpose(())
    ()
    """
    if not matrix:
        return ()

    height = len(matrix)
    width = len(matrix[0])

    return tuple(tuple(matrix[i][j] for i in range(height))
                 for j in range(width))


def transpose_alt(matrix):
    """
    Transpose a matrix represented as a tuple of tuples.

    This is a second independent implementation of transpose. Both behave the
    same on valid input. One uses comprehensions or loops (maybe both). The
    other uses neither comprehensions nor loops and is a single short line.

    >>> transpose_alt(((1, 2, 3), (4, 5, 6), (7, 8, 9)))
    ((1, 4, 7), (2, 5, 8), (3, 6, 9))
    >>> transpose_alt(((1, 2), (3, 4), (5, 6)))
    ((1, 3, 5), (2, 4, 6))
    >>> transpose_alt(((1, 2, 3), (4, 5, 6)))
    ((1, 4), (2, 5), (3, 6))
    >>> transpose_alt(())
    ()
    """
    return tuple(zip(*matrix))


def affines(weights, biases):
    """
    Make a set of all 1-dimensional real-valued affine functions that use a
    weight from weights and a bias from biases.

    A 1-dimensional affine function is a line in the coordinate plane: it takes
    x to wx+b. w is called the coefficient or weight, and b is called the bias.

    Note: All behaviors with combinations of these weights and biases will be
    represented, but no two emitted functions should always behave the same.

    >>> u = [2.3, 1.0, 2.3, -6.5, 5.4]
    >>> v = [1.9, 3.6, -5.1, 1.9]
    >>> s = affines(u, v)
    >>> isinstance(s, set)
    True
    >>> sorted(f(10) for f in s)
    [-70.1, -63.1, -61.4, 4.9, 11.9, 13.6, 17.9, 24.9, 26.6, 48.9, 55.9, 57.6]
    >>> sorted(round(f(5), 1) for f in s)
    [-37.6, -30.6, -28.9, -0.1, 6.4, 6.9, 8.6, 13.4, 15.1, 21.9, 28.9, 30.6]
    >>> t = affines(iter(v), (b for b in u))
    >>> isinstance(t, set)
    True
    >>> sorted(f(5) for f in t)
    [-32.0, -24.5, -23.2, -20.1, 3.0, 10.5, 11.5, 11.8, 14.9, 19.0, 20.3, 23.4]
    >>> sorted(round(f(2), 1) for f in t)
    [-16.7, -9.2, -7.9, -4.8, -2.7, 0.7, 4.8, 6.1, 8.2, 9.2, 9.5, 12.6]
    >>> affines(u, range(0)) == affines((m for m in ()), v) == set()
    True
    """
    def make_affine(w, b):
        return lambda x: w*x + b

    my_biases = set(biases)
    my_weights = set(weights)

    return {make_affine(w, b) for b in my_biases for w in my_weights}


class Affine:
    """
    An extensional notion of a 1-dimensional affine function.

    Instances are "extensional" in the sense that they are equal if and only if
    they return the same value for every value of their argument. This happens
    just when their weights and biases are respectively equal. Functions in
    mathematics are nearly always defined to have extensional equality, while
    functions in programming languages, if they can be compared for equality at
    all, are usually defined to be equal only when they have exactly the same
    code and any associated data, all stored in exactly the same places. (In
    Python, this can be stated more simply: functions are equal when they are
    the same object.) Functions in most programming languages are thus
    intensional rather than extensional.

    In contrast to functions in Python, sets are extensional, in math and in
    Python. Sets are equal if and only if they agree on all "in" queries.

    >>> Affine(-1.5, 6.2)
    Affine(weight=-1.5, bias=6.2)
    >>> _.weight, _.bias
    (-1.5, 6.2)
    >>> Affine(3, -8.2) == Affine(weight=3.0, bias=-8.2)
    True
    >>> Affine(1.1, 2.2)(10)
    13.2
    """

    __slots__ = ('_weight', '_bias')

    def __init__(self, weight, bias):
        """Create an affine transformation with a specified weight and bias."""
        self._weight = weight
        self._bias = bias

    def __call__(self, x):
        """Transform x according to weight and bias."""
        return self.weight*x + self.bias

    def __repr__(self):
        """Represent this Affine as Python code."""
        return (type(self).__name__ +
                f'(weight={self.weight!r}, bias={self.bias!r})')

    def __eq__(self, other):
        """Two Affines are equal if their weights and biases are equal."""
        if not isinstance(other, Affine):
            return NotImplemented
        return self.weight == other.weight and self.bias == other.bias

    def __hash__(self):
        return hash((self.weight, self.bias))

    @property
    def weight(self):
        """Weight or slope by which arguments are dilated."""
        return self._weight

    @property
    def bias(self):
        """Bias or y-intercept by which arguments are offset."""
        return self._bias


def affines_alt(weights, biases):
    """
    Make a set of all 1-dimensional real-valued Affine objects that use a
    weight from weights and a bias from biases.

    These objects represent affine functions in mathematics but are class
    instances, not Python functions. This implementation takes advantage of the
    behavior of Affine instances under equality comparison.

    >>> u = [2.3, 1.0, 2.3, -6.5, 5.4]
    >>> v = [1.9, 3.6, -5.1, 1.9]
    >>> s = affines_alt(u, v)
    >>> isinstance(s, set) and all(isinstance(f, Affine) for f in s)
    True
    >>> sorted(f(10) for f in s)
    [-70.1, -63.1, -61.4, 4.9, 11.9, 13.6, 17.9, 24.9, 26.6, 48.9, 55.9, 57.6]
    >>> sorted(round(f(5), 1) for f in s)
    [-37.6, -30.6, -28.9, -0.1, 6.4, 6.9, 8.6, 13.4, 15.1, 21.9, 28.9, 30.6]
    >>> t = affines_alt(iter(v), (b for b in u))
    >>> isinstance(t, set)
    True
    >>> sorted(f(5) for f in t)
    [-32.0, -24.5, -23.2, -20.1, 3.0, 10.5, 11.5, 11.8, 14.9, 19.0, 20.3, 23.4]
    >>> sorted(round(f(2), 1) for f in t)
    [-16.7, -9.2, -7.9, -4.8, -2.7, 0.7, 4.8, 6.1, 8.2, 9.2, 9.5, 12.6]
    >>> affines_alt(u, range(0)) == affines_alt((m for m in ()), v) == set()
    True
    """
    return {Affine(w, b) for w, b in itertools.product(weights, biases)}


def my_cycle(iterable):
    """
    Repeat an iterable indefinitely. Like itertools.cycle.

    Don't use anything from itertools.

    >>> list(itertools.islice(my_cycle([2, 4, 6]), 25))
    [2, 4, 6, 2, 4, 6, 2, 4, 6, 2, 4, 6, 2, 4, 6, 2, 4, 6, 2, 4, 6, 2, 4, 6, 2]
    >>> list(itertools.islice(my_cycle(x * 2 for x in [1, 2, 3]), 25))
    [2, 4, 6, 2, 4, 6, 2, 4, 6, 2, 4, 6, 2, 4, 6, 2, 4, 6, 2, 4, 6, 2, 4, 6, 2]
    >>> list(my_cycle(()))
    []
    >>> list(my_cycle(x for x in ()))
    []
    >>> list(itertools.islice(my_cycle(itertools.count(1)), 21))
    [1, 2, 3, 4, 5, 6, 7, 8, 9, 10, 11, 12, 13, 14, 15, 16, 17, 18, 19, 20, 21]

    >>> in_it = itertools.zip_longest(itertools.count(), 'ABCDEF')
    >>> out_it = my_cycle(x for pair in in_it for x in pair if x is not None)
    >>> list(itertools.islice(out_it, 19))
    [0, 'A', 1, 'B', 2, 'C', 3, 'D', 4, 'E', 5, 'F', 6, 7, 8, 9, 10, 11, 12]

    >>> it = my_cycle(print(i) for i in range(10, 20))
    >>> next(it) is None
    10
    True
    """
    pool = []

    for element in iterable:
        pool.append(element)
        yield element

    while pool:
        yield from pool


class Cycle:
    """
    Iterator repeating an iterable indefinitely. Like itertools.cycle.

    This is the class version of my_cycle. Don't use anything from itertools.

    >>> list(itertools.islice(Cycle([2, 4, 6]), 25))
    [2, 4, 6, 2, 4, 6, 2, 4, 6, 2, 4, 6, 2, 4, 6, 2, 4, 6, 2, 4, 6, 2, 4, 6, 2]
    >>> list(itertools.islice(Cycle(x * 2 for x in [1, 2, 3]), 25))
    [2, 4, 6, 2, 4, 6, 2, 4, 6, 2, 4, 6, 2, 4, 6, 2, 4, 6, 2, 4, 6, 2, 4, 6, 2]
    >>> list(Cycle(()))
    []
    >>> list(Cycle(x for x in ()))
    []
    >>> list(itertools.islice(Cycle(itertools.count(1)), 21))
    [1, 2, 3, 4, 5, 6, 7, 8, 9, 10, 11, 12, 13, 14, 15, 16, 17, 18, 19, 20, 21]

    >>> in_it = itertools.zip_longest(itertools.count(), 'ABCDEF')
    >>> out_it = Cycle(x for pair in in_it for x in pair if x is not None)
    >>> list(itertools.islice(out_it, 19))
    [0, 'A', 1, 'B', 2, 'C', 3, 'D', 4, 'E', 5, 'F', 6, 7, 8, 9, 10, 11, 12]

    >>> it = Cycle(print(i) for i in range(10, 20))
    >>> iter(it) is it  # Make sure we have the usual __iter__ for iterators.
    True
    >>> next(it) is None
    10
    True
    """

    __slots__ = ('_history', '_consumed', '_iterator')

    def __init__(self, iterable):
        self._history = []
        self._consumed = False
        self._iterator = iter(iterable)

    def __iter__(self):
        return self

    def __next__(self):
        if not self._consumed:
            try:
                item = next(self._iterator)
            except StopIteration:
                self._consumed = True
            else:
                self._history.append(item)
                return item

        try:
            return next(self._iterator)
        except StopIteration:
            self._iterator = iter(self._history)
            return next(self._iterator)


def _from_iterable(iterables):
    """Lazily iterate an iterable of iterables and chain those iterables."""
    return (element for iterable in iterables for element in iterable)


def my_chain(*iterables):
    """
    Chain iterables, as itertools.chain does.

    Don't use anything from itertools (and don't write any classes).

    >>> list(my_chain())
    []
    >>> list(my_chain([1, 2, 3], [], [5, 6], [8, 9, 10], [12, 13]))
    [1, 2, 3, 5, 6, 8, 9, 10, 12, 13]
    >>> list(my_chain(iter([1, 2, 3]), [], [5, 6], iter([8, 9, 10]), [12, 13]))
    [1, 2, 3, 5, 6, 8, 9, 10, 12, 13]
    >>> list(itertools.islice(my_chain(iter('ABC'), itertools.count()), 20))
    ['A', 'B', 'C', 0, 1, 2, 3, 4, 5, 6, 7, 8, 9, 10, 11, 12, 13, 14, 15, 16]
    >>> list(my_chain(*(range(i) for i in range(7))))
    [0, 0, 1, 0, 1, 2, 0, 1, 2, 3, 0, 1, 2, 3, 4, 0, 1, 2, 3, 4, 5]

    >>> rows = [[], [10, 20, 30], [], [], [], [11, 22, 33], [], []]
    >>> list(my_chain.from_iterable(rows))
    [10, 20, 30, 11, 22, 33]
    >>> list(my_chain.from_iterable(iter(row) for row in rows))
    [10, 20, 30, 11, 22, 33]
    >>> list(my_chain.from_iterable(() for _ in range(1000)))
    []
    >>> from palgoviz.gencomp1 import windowed
    >>> list(my_chain.from_iterable(windowed(range(10), 3)))
    [0, 1, 2, 1, 2, 3, 2, 3, 4, 3, 4, 5, 4, 5, 6, 5, 6, 7, 6, 7, 8, 7, 8, 9]

    >>> it2 = my_chain.from_iterable(range(i) for i in itertools.count())
    >>> list(itertools.islice(it2, 25))
    [0, 0, 1, 0, 1, 2, 0, 1, 2, 3, 0, 1, 2, 3, 4, 0, 1, 2, 3, 4, 5, 0, 1, 2, 3]
    >>> it3 = my_chain.from_iterable(windowed(range(1_000_000_000_000_000), 3))
    >>> list(itertools.islice(it3, 25))
    [0, 1, 2, 1, 2, 3, 2, 3, 4, 3, 4, 5, 4, 5, 6, 5, 6, 7, 6, 7, 8, 7, 8, 9, 8]
    """
    return _from_iterable(iterables)


my_chain.from_iterable = _from_iterable


<<<<<<< HEAD
class Chain:
    """
    Iterator that chain iterables, as itertools.chain does.

    This is the class version of my_chain. Don't use anything from itertools.

    >>> list(Chain())
    []
    >>> list(Chain([1, 2, 3], [], [5, 6], [8, 9, 10], [12, 13]))
    [1, 2, 3, 5, 6, 8, 9, 10, 12, 13]
    >>> list(Chain(iter([1, 2, 3]), [], [5, 6], iter([8, 9, 10]), [12, 13]))
    [1, 2, 3, 5, 6, 8, 9, 10, 12, 13]
    >>> list(itertools.islice(Chain(iter('ABC'), itertools.count()), 20))
    ['A', 'B', 'C', 0, 1, 2, 3, 4, 5, 6, 7, 8, 9, 10, 11, 12, 13, 14, 15, 16]
    >>> list(Chain(*(range(i) for i in range(7))))
    [0, 0, 1, 0, 1, 2, 0, 1, 2, 3, 0, 1, 2, 3, 4, 0, 1, 2, 3, 4, 5]

    >>> rows = [[], [10, 20, 30], [], [], [], [11, 22, 33], [], []]
    >>> list(Chain.from_iterable(rows))
    [10, 20, 30, 11, 22, 33]
    >>> list(Chain.from_iterable(iter(row) for row in rows))
    [10, 20, 30, 11, 22, 33]
    >>> list(Chain.from_iterable(() for _ in range(1000)))
    []
    >>> from palgoviz.gencomp1 import windowed
    >>> list(Chain.from_iterable(windowed(range(10), 3)))
    [0, 1, 2, 1, 2, 3, 2, 3, 4, 3, 4, 5, 4, 5, 6, 5, 6, 7, 6, 7, 8, 7, 8, 9]

    >>> it2 = Chain.from_iterable(range(i) for i in itertools.count())
    >>> list(itertools.islice(it2, 25))
    [0, 0, 1, 0, 1, 2, 0, 1, 2, 3, 0, 1, 2, 3, 4, 0, 1, 2, 3, 4, 5, 0, 1, 2, 3]
    >>> it3 = Chain.from_iterable(windowed(range(1_000_000_000_000_000), 3))
    >>> iter(it3) is it3  # Make sure we have the usual __iter__ for iterators.
    True
    >>> list(itertools.islice(it3, 25))
    [0, 1, 2, 1, 2, 3, 2, 3, 4, 3, 4, 5, 4, 5, 6, 5, 6, 7, 6, 7, 8, 7, 8, 9, 8]
    """

    __slots__ = ('_outer', '_inner')

    @classmethod
    def from_iterable(cls, iterables):
        """Create a Chain object from an iterable of iterables."""
        chain = super().__new__(cls)
        chain._initialize(iterables)
        return chain

    def __init__(self, *iterables):
        self._initialize(iterables)

    def __iter__(self):
        return self

    def __next__(self):
        for elem in self._inner:
            return elem

        for row in self._outer:
            self._inner = iter(row)
            for elem in self._inner:
                return elem

        raise StopIteration()

    def _initialize(self, iterables):
        self._outer = iter(iterables)
        self._inner = Empty()


__all__ = [thing.__name__ for thing in (
    empty,
    Empty,
    product_two,
    product_two_alt,
    ProductTwo,
    product_two_flexible,
    ProductTwoFlexible,
    pairs,
    Pairs,
    ascending_countdowns,
    ascending_countdowns_alt,
    AscendingCountdowns,
    three_sums,
    three_sums_alt,
    three_sum_indices_1,
    three_sum_indices_2,
    three_sum_indices_3,
    three_sum_indices_4,
    dot_product_slow,
    dot_product,
    flatten2,
    ungroup,
    make_mul_table,
    compose_dicts_simple,
    compose_dicts,
    compose_dicts_view,
    matrix_square_flat,
    matrix_square_nested,
    transpose,
    transpose_alt,
    affines,
    Affine,
    affines_alt,
    my_cycle,
    Cycle,
    my_chain,
    Chain,
)]


=======
>>>>>>> 2c8c9279
if __name__ == '__main__':
    import doctest
    doctest.testmod()<|MERGE_RESOLUTION|>--- conflicted
+++ resolved
@@ -22,17 +22,19 @@
 comprehensions with multiple "for" (and sometimes multiple "if") clauses.
 """
 
-<<<<<<< HEAD
-import collections
-=======
 __all__ = [
     'empty',
+    'Empty',
     'product_two',
     'product_two_alt',
+    'ProductTwo',
     'product_two_flexible',
+    'ProductTwoFlexible',
     'pairs',
+    'Pairs',
     'ascending_countdowns',
     'ascending_countdowns_alt',
+    'AscendingCountdowns',
     'three_sums',
     'three_sums_alt',
     'three_sum_indices_1',
@@ -55,11 +57,12 @@
     'Affine',
     'affines_alt',
     'my_cycle',
+    'Cycle',
     'my_chain',
+    'Chain',
 ]
 
-from collections import deque
->>>>>>> 2c8c9279
+import collections
 from collections.abc import Iterable
 import itertools
 
@@ -1251,7 +1254,6 @@
 my_chain.from_iterable = _from_iterable
 
 
-<<<<<<< HEAD
 class Chain:
     """
     Iterator that chain iterables, as itertools.chain does.
@@ -1321,49 +1323,6 @@
         self._inner = Empty()
 
 
-__all__ = [thing.__name__ for thing in (
-    empty,
-    Empty,
-    product_two,
-    product_two_alt,
-    ProductTwo,
-    product_two_flexible,
-    ProductTwoFlexible,
-    pairs,
-    Pairs,
-    ascending_countdowns,
-    ascending_countdowns_alt,
-    AscendingCountdowns,
-    three_sums,
-    three_sums_alt,
-    three_sum_indices_1,
-    three_sum_indices_2,
-    three_sum_indices_3,
-    three_sum_indices_4,
-    dot_product_slow,
-    dot_product,
-    flatten2,
-    ungroup,
-    make_mul_table,
-    compose_dicts_simple,
-    compose_dicts,
-    compose_dicts_view,
-    matrix_square_flat,
-    matrix_square_nested,
-    transpose,
-    transpose_alt,
-    affines,
-    Affine,
-    affines_alt,
-    my_cycle,
-    Cycle,
-    my_chain,
-    Chain,
-)]
-
-
-=======
->>>>>>> 2c8c9279
 if __name__ == '__main__':
     import doctest
     doctest.testmod()