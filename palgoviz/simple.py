--- conflicted
+++ resolved
@@ -1,12 +1,5 @@
 #!/usr/bin/env python
 
-<<<<<<< HEAD
-"""
-Some simple code, for unit testing.
-
-See test_simple.py (unittest tests) and test_simple_pytest.py (pytest tests).
-"""
-=======
 # Copyright (c) 2022 David Vassallo and Eliah Kagan
 #
 # Permission to use, copy, modify, and/or distribute this software for any
@@ -20,8 +13,11 @@
 # OTHER TORTIOUS ACTION, ARISING OUT OF OR IN CONNECTION WITH THE USE OR
 # PERFORMANCE OF THIS SOFTWARE.
 
-"""Some simple code, for unit testing."""
->>>>>>> edb556cc
+"""
+Some simple code, for unit testing.
+
+See test_simple.py (unittest tests) and test_simple_pytest.py (pytest tests).
+"""
 
 __all__ = [
     'MY_NONE',
