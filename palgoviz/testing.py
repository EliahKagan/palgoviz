# Copyright (c) 2022 David Vassallo and Eliah Kagan
#
# Permission to use, copy, modify, and/or distribute this software for any
# purpose with or without fee is hereby granted.
#
# THE SOFTWARE IS PROVIDED "AS IS" AND THE AUTHOR DISCLAIMS ALL WARRANTIES WITH
# REGARD TO THIS SOFTWARE INCLUDING ALL IMPLIED WARRANTIES OF MERCHANTABILITY
# AND FITNESS. IN NO EVENT SHALL THE AUTHOR BE LIABLE FOR ANY SPECIAL, DIRECT,
# INDIRECT, OR CONSEQUENTIAL DAMAGES OR ANY DAMAGES WHATSOEVER RESULTING FROM
# LOSS OF USE, DATA OR PROFITS, WHETHER IN AN ACTION OF CONTRACT, NEGLIGENCE OR
# OTHER TORTIOUS ACTION, ARISING OUT OF OR IN CONNECTION WITH THE USE OR
# PERFORMANCE OF THIS SOFTWARE.

"""
Test helpers used by code in the palgoviz package and/or notebooks.

If a test helper is not (meant to be) used outside the modules in tests/, but
it is used by multiple test modules or otherwise shouldn't be inside a "test_*"
module, then it should be in a non-public module in tests/, rather than here.
"""

__all__ = ['collect_if_not_ref_counting']

import gc
import platform

if platform.python_implementation() == 'CPython':
    def collect_if_not_ref_counting():
        """Force a collection if we might not be using reference counting."""
        # CPython always refcounts as its primary GC strategy, so do nothing.
else:
    def collect_if_not_ref_counting():
        """Force a collection if we might not be using reference counting."""
<<<<<<< HEAD
        gc.collect()


class ShortReprMeta(type):
    """Metaclass to use class names as reprs, to improve doctest clarity."""

    def __repr__(self):
        """Represent a class as its bare name."""
        return self.__name__


__all__ = [thing.__name__ for thing in (
    collect_if_not_ref_counting,
    ShortReprMeta,
)]
=======
        gc.collect()
>>>>>>> 6472f3f7
<|MERGE_RESOLUTION|>--- conflicted
+++ resolved
@@ -19,7 +19,7 @@
 module, then it should be in a non-public module in tests/, rather than here.
 """
 
-__all__ = ['collect_if_not_ref_counting']
+__all__ = ['collect_if_not_ref_counting', 'ShortReprMeta']
 
 import gc
 import platform
@@ -31,7 +31,6 @@
 else:
     def collect_if_not_ref_counting():
         """Force a collection if we might not be using reference counting."""
-<<<<<<< HEAD
         gc.collect()
 
 
@@ -40,13 +39,4 @@
 
     def __repr__(self):
         """Represent a class as its bare name."""
-        return self.__name__
-
-
-__all__ = [thing.__name__ for thing in (
-    collect_if_not_ref_counting,
-    ShortReprMeta,
-)]
-=======
-        gc.collect()
->>>>>>> 6472f3f7
+        return self.__name__