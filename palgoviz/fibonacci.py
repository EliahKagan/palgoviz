#!/usr/bin/env python

# Copyright (c) 2022 David Vassallo and Eliah Kagan
#
# Permission to use, copy, modify, and/or distribute this software for any
# purpose with or without fee is hereby granted.
#
# THE SOFTWARE IS PROVIDED "AS IS" AND THE AUTHOR DISCLAIMS ALL WARRANTIES WITH
# REGARD TO THIS SOFTWARE INCLUDING ALL IMPLIED WARRANTIES OF MERCHANTABILITY
# AND FITNESS. IN NO EVENT SHALL THE AUTHOR BE LIABLE FOR ANY SPECIAL, DIRECT,
# INDIRECT, OR CONSEQUENTIAL DAMAGES OR ANY DAMAGES WHATSOEVER RESULTING FROM
# LOSS OF USE, DATA OR PROFITS, WHETHER IN AN ACTION OF CONTRACT, NEGLIGENCE OR
# OTHER TORTIOUS ACTION, ARISING OUT OF OR IN CONNECTION WITH THE USE OR
# PERFORMANCE OF THIS SOFTWARE.

"""
Fibonacci sequence - computation and analysis/visualization

See also the visualizations in subproblems.ipynb.

For the command-line Fibonacci numbers program that calls fib_n, see fib.py.
"""

__all__ = [
    'fibonacci',
    'fibonacci_cached_1',
    'fibonacci_cached_2',
    'fibonacci_cached_3',
    'fibonacci_cached_4',
    'fibonacci_cached_5',
    'fibonacci_short',
    'fibonacci_alr',
    'fibonacci_short_alr',
    'fib_n_clunk',
    'fib',
    'fib_n',
    'fib_nest',
    'fib_nest_by',
]

import itertools

import graphviz

from palgoviz.caching import memoize


def fibonacci(n):
    """
    Simple (naive) recursive Fibonacci algorithm.

    This computes the Fibonacci number F(n) in exponential time.

    >>> fibonacci(0)
    0
    >>> fibonacci(1)
    1
    >>> fibonacci(2)
    1
    >>> fibonacci(3)
    2
    >>> fibonacci(10)
    55
    >>> fibonacci_cached_4(100)  # Too big unmemoized.  # doctest: +SKIP
    354224848179261915075
    >>> fibonacci(500)  # Also too big unmemoized.  # doctest: +SKIP
    139423224561697880139724382870407283950070256587697307264108962948325571622863290691557658876222521294125
    """
    if n == 0:
        return 0
    if n == 1:
        return 1
    return fibonacci(n - 1) + fibonacci(n - 2)


def fibonacci_cached_1(n):
    """
    Memoized recursive Fibonacci algorithm, directly based on the naive code.

    This computes the Fibonacci number F(n) in linear time.

    >>> fibonacci_cached_1(0)
    0
    >>> fibonacci_cached_1(1)
    1
    >>> fibonacci_cached_1(2)
    1
    >>> fibonacci_cached_1(3)
    2
    >>> fibonacci_cached_1(10)
    55
    >>> fibonacci_cached_1(100)
    354224848179261915075
    >>> fibonacci_cached_1(500)
    139423224561697880139724382870407283950070256587697307264108962948325571622863290691557658876222521294125
    """
    cache = {}

    def helper(k):
        if k not in cache:
            if k == 0 or k == 1:
                cache[k] = k
            else:
                cache[k] = helper(k - 1) + helper(k - 2)

        return cache[k]

    return helper(n)


def fibonacci_cached_2(n):
    """
    Memoized recursive Fibonacci algorithm, seeding the cache with base cases.

    This computes the Fibonacci number F(n) in linear time.

    >>> fibonacci_cached_2(0)
    0
    >>> fibonacci_cached_2(1)
    1
    >>> fibonacci_cached_2(2)
    1
    >>> fibonacci_cached_2(3)
    2
    >>> fibonacci_cached_2(10)
    55
    >>> fibonacci_cached_2(100)
    354224848179261915075
    >>> fibonacci_cached_2(500)
    139423224561697880139724382870407283950070256587697307264108962948325571622863290691557658876222521294125
    """
    cache = {0: 0, 1: 1}

    def helper(k):
        if k not in cache:
            cache[k] = helper(k - 1) + helper(k - 2)

        return cache[k]

    return helper(n)


def fibonacci_cached_3(n):
    """
    Memoized recursive Fibonacci algorithm, without caching the base cases.

    This computes the Fibonacci number F(n) in linear time.

    >>> fibonacci_cached_3(0)
    0
    >>> fibonacci_cached_3(1)
    1
    >>> fibonacci_cached_3(2)
    1
    >>> fibonacci_cached_3(3)
    2
    >>> fibonacci_cached_3(10)
    55
    >>> fibonacci_cached_3(100)
    354224848179261915075
    >>> fibonacci_cached_3(500)
    139423224561697880139724382870407283950070256587697307264108962948325571622863290691557658876222521294125
    """
    cache = {}

    def helper(k):
        if k == 0 or k == 1:
            return k

        if k not in cache:
            cache[k] = helper(k - 1) + helper(k - 2)

        return cache[k]

    return helper(n)


@memoize  # Could also use @functools.cache.
def fibonacci_cached_4(n):
    """
    Memoized recursive Fibonacci algorithm. Caches across all calls.

    This computes the Fibonacci number F(n) in linear time.

    >>> fibonacci_cached_4(0)
    0
    >>> fibonacci_cached_4(1)
    1
    >>> fibonacci_cached_4(2)
    1
    >>> fibonacci_cached_4(3)
    2
    >>> fibonacci_cached_4(10)
    55
    >>> fibonacci_cached_4(100)
    354224848179261915075
    >>> fibonacci_cached_4(500)  # No RecursionError: we have up to n=100.
    139423224561697880139724382870407283950070256587697307264108962948325571622863290691557658876222521294125
    >>> fibonacci_cached_4(1200
    ...     )  # Mutual-recursion RecursionError.  # doctest: +SKIP
    27269884455406270157991615313642198705000779992917725821180502894974726476373026809482509284562310031170172380127627214493597616743856443016039972205847405917634660750474914561879656763268658528092195715626073248224067794253809132219056382939163918400
    """
    if n == 0:
        return 0
    if n == 1:
        return 1
    return fibonacci_cached_4(n - 1) + fibonacci_cached_4(n - 2)


def fibonacci_cached_5(n):
    """
    Memoized recursive Fibonacci algorithm. Caches during a single computation.

    This computes the Fibonacci number F(n) in linear time.

    >>> fibonacci_cached_5(0)
    0
    >>> fibonacci_cached_5(1)
    1
    >>> fibonacci_cached_5(2)
    1
    >>> fibonacci_cached_5(3)
    2
    >>> fibonacci_cached_5(10)
    55
    >>> fibonacci_cached_5(100)
    354224848179261915075
    >>> fibonacci_cached_5(500)  # No RecursionError, we split the paths.
    139423224561697880139724382870407283950070256587697307264108962948325571622863290691557658876222521294125
    >>> fibonacci_cached_5(1200
    ...     )  # Mutual-recursion RecursionError. # doctest: +SKIP
    27269884455406270157991615313642198705000779992917725821180502894974726476373026809482509284562310031170172380127627214493597616743856443016039972205847405917634660750474914561879656763268658528092195715626073248224067794253809132219056382939163918400
    """
    @memoize  # Could also use @functools.cache.
    def helper(n):
        if n == 0:
            return 0
        if n == 1:
            return 1
        return helper(n - 2) + helper(n - 1)

    return helper(n)


def fibonacci_short(n):
    """
    Compute Fibonacci with the simple recursive algorithm but more compactly.

    This takes advantage of the coincidence that its base cases are fixed
    points.

    >>> fibonacci_short(0)
    0
    >>> fibonacci_short(1)
    1
    >>> fibonacci_short(2)
    1
    >>> fibonacci_short(3)
    2
    >>> fibonacci_short(10)
    55
    """
    return n if n < 2 else fibonacci_short(n - 2) + fibonacci_short(n - 1)


def fibonacci_alr(n):
    """
    Show how arm's length recursion is very poorly suited to Fibonacci.

    This computes the Fibonacci number F(n) using the simple recursive
    algorithm, except that arm's length recursion (also called "short
    circuiting the base case") is used. This technique is especially poorly
    suited to Fibonacci, since the presence of multiple base cases leads to
    code duplication and a greater than usual increase in code complexity.

    This has the same time complexity as fibonacci() above, since arm's length
    recursion never changes that, but it may differ by a constant factor. Here,
    it is most likely slower, rather than faster, than the simpler approach.

    >>> fibonacci_alr(0)
    0
    >>> fibonacci_alr(1)
    1
    >>> fibonacci_alr(2)
    1
    >>> fibonacci_alr(3)
    2
    >>> fibonacci_alr(10)
    55
    """
    def do_fib(k):
        if k == 2:  # k - 2 == 0
            a = 0
        elif k == 3:  # k - 2 == 1
            a = 1
        else:
            a = do_fib(k - 2)

        if k == 1:  # k - 1 == 0
            b = 0
        elif k == 2:  # k - 1 == 1
            b = 1
        else:
            b = do_fib(k - 1)

        return a + b

    if n == 0:
        return 0
    if n == 1:
        return 1
    return do_fib(n)


def fibonacci_short_alr(n):
    """
    Compute the Fibonacci number F(n) with arm's length recursion more
    compactly.

    This is like fibonacci_short() but uses arm's length recursion. Since there
    is only one base-case condition here, this looks more like arm's length
    recursion when it is usually used. However, like many applications of arm's
    length recursion, this approach to Fibonacci would be very hard to justify.

    >>> fibonacci_short_alr(0)
    0
    >>> fibonacci_short_alr(1)
    1
    >>> fibonacci_short_alr(2)
    1
    >>> fibonacci_short_alr(3)
    2
    >>> fibonacci_short_alr(10)
    55
    """
    def do_fib(k):
        a = k - 2 if k < 4 else do_fib(k - 2)  # k < 4 iff k - 2 < 2
        b = k - 1 if k < 3 else do_fib(k - 1)  # k < 3 iff k - 1 < 2
        return a + b

    return n if n < 2 else do_fib(n)


# TODO: Make unittest or pytest tests based on these doctests, and observe how
#       much clearer (and easier to get right) they are.
def fib_n_clunk(n):
    """
    Return an iterator that yields the first n Fibonacci numbers.

    This uses the linear-time iterative bottom-up algorithm.

    >>> next(fib_n_clunk(0))
    Traceback (most recent call last):
      ...
    StopIteration
    >>> it = fib_n_clunk(1)
    >>> next(it)
    0
    >>> next(it)
    Traceback (most recent call last):
      ...
    StopIteration
    >>> it = fib_n_clunk(2)
    >>> next(it)
    0
    >>> next(it)
    1
    >>> next(it)
    Traceback (most recent call last):
      ...
    StopIteration
    >>> list(fib_n_clunk(1))
    [0]
    >>> list(fib_n_clunk(3))
    [0, 1, 1]
    >>> list(fib_n_clunk(4))
    [0, 1, 1, 2]
    >>> list(fib_n_clunk(7))
    [0, 1, 1, 2, 3, 5, 8]
    >>> list(fib_n_clunk(16))
    [0, 1, 1, 2, 3, 5, 8, 13, 21, 34, 55, 89, 144, 233, 377, 610]
    >>> list(fib_n_clunk(101))[-1]
    354224848179261915075
    >>> fib_n_clunk(-1)
    Traceback (most recent call last):
      ...
    ValueError: can't yield negatively many Fibonacci numbers
    >>> fib_n_clunk(-1.0)
    Traceback (most recent call last):
      ...
    TypeError: n must be an int
    >>> list(fib_n_clunk(True))  # OK, since bool is a subclass of int.
    [0]
    """
    if not isinstance(n, int):
        raise TypeError('n must be an int')

    if n < 0:
        raise ValueError("can't yield negatively many Fibonacci numbers")

    def generate():
        if n == 0:
            return

        a = 0
        yield a
        if n == 1:
            return

        b = 1
        yield b
        if n == 2:
            return

        for _ in range(n - 2):
            a, b = b, a + b
            yield b

    return generate()


def fib():
    """
    Return an iterator for the entire (infinite) Fibonacci sequence.

    >>> it = fib()
    >>> next(it)
    0
    >>> next(it)
    1
    >>> next(it)
    1
    >>> next(it)
    2
    >>> next(it)
    3
    >>> next(it)
    5
    >>> next(it)
    8
    """
    a = 0
    b = 1
    while True:
        yield a
        a, b = b, a + b


def fib_n(n):
    """
    Return an iterator that yields the first n Fibonacci numbers.

    This uses the linear-time iterative bottom-up algorithm.

    >>> next(fib_n(0))
    Traceback (most recent call last):
      ...
    StopIteration
    >>> it = fib_n(1)
    >>> next(it)
    0
    >>> next(it)
    Traceback (most recent call last):
      ...
    StopIteration
    >>> it = fib_n(2)
    >>> next(it)
    0
    >>> next(it)
    1
    >>> next(it)
    Traceback (most recent call last):
      ...
    StopIteration
    >>> list(fib_n(1))
    [0]
    >>> list(fib_n(3))
    [0, 1, 1]
    >>> list(fib_n(4))
    [0, 1, 1, 2]
    >>> list(fib_n(7))
    [0, 1, 1, 2, 3, 5, 8]
    >>> list(fib_n(16))
    [0, 1, 1, 2, 3, 5, 8, 13, 21, 34, 55, 89, 144, 233, 377, 610]
    >>> list(fib_n(101))[-1]
    354224848179261915075
    >>> fib_n(-1)
    Traceback (most recent call last):
      ...
    ValueError: can't yield negatively many Fibonacci numbers
    >>> fib_n(-1.0)
    Traceback (most recent call last):
      ...
    TypeError: n must be an int
    >>> list(fib_n(True))  # OK, since bool is a subclass of int.
    [0]
    """
    if not isinstance(n, int):
        raise TypeError('n must be an int')

    if n < 0:
        raise ValueError("can't yield negatively many Fibonacci numbers")

    return itertools.islice(fib(), n)


def fib_nest(n):
    """
    Create a nested tuple structured like the graph of Fibonacci subproblems.

    In a single return of fib_nest, objects representing the same subproblem
    are the same object (not merely equal). This implementation is iterative.

    >>> fib_nest(0)
    0
    >>> fib_nest(1)
    1
    >>> fib_nest(2)
    (0, 1)
    >>> fib_nest(3)
    (1, (0, 1))
    >>> fib_nest(4)
    ((0, 1), (1, (0, 1)))
    >>> fib_nest(5)
    ((1, (0, 1)), ((0, 1), (1, (0, 1))))
    >>> fib_nest(6)
    (((0, 1), (1, (0, 1))), ((1, (0, 1)), ((0, 1), (1, (0, 1)))))
    >>> from pprint import pprint
    >>> pprint(fib_nest(7))
    (((1, (0, 1)), ((0, 1), (1, (0, 1)))),
     (((0, 1), (1, (0, 1))), ((1, (0, 1)), ((0, 1), (1, (0, 1))))))
    >>> pprint(fib_nest(8))
    ((((0, 1), (1, (0, 1))), ((1, (0, 1)), ((0, 1), (1, (0, 1))))),
     (((1, (0, 1)), ((0, 1), (1, (0, 1)))),
      (((0, 1), (1, (0, 1))), ((1, (0, 1)), ((0, 1), (1, (0, 1)))))))
    >>> all(u is w for u, (_, w) in map(fib_nest, range(3, 401)))  # Shallow.
    True
    >>> r = fib_nest(100_000)
    >>> while r != (0, 1) and r[0] is r[1][1]: r = r[1]  # Deep.
    >>> r
    (0, 1)
    """
    if n < 2:
        return n

    a = 0
    b = 1
    for _ in range(n - 1):
        a, b = b, (a, b)
    return b


def fib_nest_by(container, n):
    """
    Like fib_nest, but uses the given container type, which need not be tuple.

    >>> all(fib_nest_by(tuple, n) == fib_nest(n) for n in range(26))
    True

    Objects of some types, like str, cache their hash values when they are
    first computed. Tuples don't do this, because it would make them larger,
    and they are supposed to be as lightweight as possible. But frozensets,
    which exist for the purpose of being stored in hash-based containers, do:

    >>> f = lambda n: fib_nest_by(frozenset, n)
    >>> hash(f(100)) in [hash(s) for s in f(101)]
    True
    >>> hash(f(100_000)) in [hash(s) for s in f(100_001)]
    True

    But this doesn't finish, because the equality comparison does not memoize:

    >>> f(100) in f(101)  # doctest: +SKIP
    True
    """
    a = 0
    b = 1
    if n == 0:
        return a
    for _ in range(n - 1):
        a, b = b, container((a, b))
    return b


<<<<<<< HEAD
def _draw_call_tree(root_arg, deltas, memo):
    """Shared helper for the four call tree drawing functions."""
    graph = graphviz.Digraph()
    names = (f'call{i}' for i in itertools.count())

    def solve(parent_name, parent_arg):
        if parent_arg < 2:
            return parent_arg

        if memo is not None and parent_arg in memo:
            return memo[parent_arg]

        result = 0

        for delta in deltas:
            child_name = next(names)
            child_arg = parent_arg - delta
            graph.node(child_name, label=str(child_arg))
            graph.edge(parent_name, child_name)
            result += solve(child_name, child_arg)

        if memo is not None:
            memo[parent_arg] = result

        return result

    root_name = next(names)
    graph.node(root_name, label=str(root_arg))
    graph.result = solve(root_name, root_arg)
    return graph


def draw_naive_call_tree_1(n):
    """
    Draw the naive recursive call tree to compute the Fibonacci number F(n).

    Nothing is displayed directly. A graphviz.Digraph object representing the
    call tree is returned. The actual naive recursive computation is performed,
    while recording its calls in the Digraph object. The computed Fibonacci
    number is stored in the Digraph object's result attribute (which wouldn't
    otherwise exist).

    Nodes in the call tree are labeled by value of their n argument. Leaf nodes
    are [FIXME: what values?]. Internal nodes have [FIXME: how many?] children,
    which are drawn left-to-right in the order the computations are done. For
    F(n), [FIXME: say the order you choose to compute direct subproblems].

    The number of calls, and thus the number of nodes, is exponential in n.
    """
    return _draw_call_tree(n, (2, 1), None)


def draw_naive_call_tree_2(n):
    """
    Draw the naive recursive call tree to compute the Fibonacci number F(n).

    This is like draw_naive_call_tree_1, but subcalls are made in the other
    order: for F(n), [FIXME: list the order of direct subproblems here].
    Children are still drawn left-to-right in the order the computations are
    done, so this does not (except in trivial cases) draw the same trees as
    draw_naive_call_tree_2, even though both do, and draw, naive computations.
    """
    return _draw_call_tree(n, (1, 2), None)


def draw_memoized_call_tree_1(n):
    """
    Draw the memoized call tree to compute the Fibonacci number F(n).

    Nothing is displayed directly. A graphviz.Digraph object representing the
    call tree is returned. The actual memoized recursive computation is
    performed, while recording its calls in the Digraph object. The computed
    Fibonacci number is stored in the Digraph object's result attribute (which
    wouldn't otherwise exist). Top-level calls are independent: caching doesn't
    carry over from one draw_memoized_call_tree_1 call to another.

    Nodes in the call tree are labeled by the value of their n argument. All
    calls are drawn, including those that find and return a memoized result
    rather than performing further computation. For sufficiently large n,
    leaves may hold arbitrarily large values, because [FIXME: Explain, in
    contrast to draw_naive_call_trees_1.]

    Internal nodes have [FIXME: how many?] children, which are drawn
    left-to-right in the order the computations are done. For F(n), [FIXME: say
    the order you choose to compute direct subproblems].

    The number of calls, and thus the number of nodes, is linear in n.
    """
    return _draw_call_tree(n, (2, 1), {})


def draw_memoized_call_tree_2(n):
    """
    Draw the memoized call tree to compute the Fibonacci number F(n).

    This is like draw_memoized_call_tree_1, but subcalls are made in the other
    order: for F(n), [FIXME: list the order of direct subproblems here].
    Children are still drawn from left-to-right in the order the computations
    are done.

    Memoized call trees are much more sensitive to the order in which subcalls
    are made than non-memoized (naive) call trees, as shown in [FIXME: Say what
    notebook you have made examples with all four of these drawing functions
    in. You could put them in subproblems.ipynb or make a new notebook such as
    fibonacci.ipynb.]
    """
    return _draw_call_tree(n, (1, 2), {})


# FIXME: After implementing the four call-tree drawing functions above, extract
# most or all shared logic into a single shared helper function, so each of the
# public functions' implementations becomes a single short line of code. Ensure
# the helper itself contains little to no logic duplication. (Once this is
# working and committed, feel free to keep it, or to refactor again if you
# regard some other arrangement, perhaps with two helpers, to be clearer.)


__all__ = [thing.__name__ for thing in (
    fibonacci,
    fibonacci_cached_1,
    fibonacci_cached_2,
    fibonacci_cached_3,
    fibonacci_cached_4,
    fibonacci_cached_5,
    fibonacci_short,
    fibonacci_alr,
    fibonacci_short_alr,
    fib_n_clunk,
    fib,
    fib_n,
    fib_nest,
    fib_nest_by,
    draw_naive_call_tree_1,
    draw_naive_call_tree_2,
    draw_memoized_call_tree_1,
    draw_memoized_call_tree_2,
)]


=======
>>>>>>> 6472f3f7
if __name__ == '__main__':
    import doctest
    doctest.testmod()<|MERGE_RESOLUTION|>--- conflicted
+++ resolved
@@ -36,6 +36,10 @@
     'fib_n',
     'fib_nest',
     'fib_nest_by',
+    'draw_naive_call_tree_1',
+    'draw_naive_call_tree_2',
+    'draw_memoized_call_tree_1',
+    'draw_memoized_call_tree_2',
 ]
 
 import itertools
@@ -582,7 +586,6 @@
     return b
 
 
-<<<<<<< HEAD
 def _draw_call_tree(root_arg, deltas, memo):
     """Shared helper for the four call tree drawing functions."""
     graph = graphviz.Digraph()
@@ -700,30 +703,6 @@
 # regard some other arrangement, perhaps with two helpers, to be clearer.)
 
 
-__all__ = [thing.__name__ for thing in (
-    fibonacci,
-    fibonacci_cached_1,
-    fibonacci_cached_2,
-    fibonacci_cached_3,
-    fibonacci_cached_4,
-    fibonacci_cached_5,
-    fibonacci_short,
-    fibonacci_alr,
-    fibonacci_short_alr,
-    fib_n_clunk,
-    fib,
-    fib_n,
-    fib_nest,
-    fib_nest_by,
-    draw_naive_call_tree_1,
-    draw_naive_call_tree_2,
-    draw_memoized_call_tree_1,
-    draw_memoized_call_tree_2,
-)]
-
-
-=======
->>>>>>> 6472f3f7
 if __name__ == '__main__':
     import doctest
     doctest.testmod()