#!/usr/bin/env python

# Copyright (c) 2022 David Vassallo and Eliah Kagan
#
# Permission to use, copy, modify, and/or distribute this software for any
# purpose with or without fee is hereby granted.
#
# THE SOFTWARE IS PROVIDED "AS IS" AND THE AUTHOR DISCLAIMS ALL WARRANTIES WITH
# REGARD TO THIS SOFTWARE INCLUDING ALL IMPLIED WARRANTIES OF MERCHANTABILITY
# AND FITNESS. IN NO EVENT SHALL THE AUTHOR BE LIABLE FOR ANY SPECIAL, DIRECT,
# INDIRECT, OR CONSEQUENTIAL DAMAGES OR ANY DAMAGES WHATSOEVER RESULTING FROM
# LOSS OF USE, DATA OR PROFITS, WHETHER IN AN ACTION OF CONTRACT, NEGLIGENCE OR
# OTHER TORTIOUS ACTION, ARISING OUT OF OR IN CONNECTION WITH THE USE OR
# PERFORMANCE OF THIS SOFTWARE.

"""
Fibonacci sequence - computation and analysis/visualization

See also the visualizations in subproblems.ipynb.

For the command-line Fibonacci numbers program that calls fib_n, see fib.py.
"""

__all__ = [
    'fibonacci',
    'fibonacci_cached_1',
    'fibonacci_cached_2',
    'fibonacci_cached_3',
    'fibonacci_cached_4',
    'fibonacci_cached_5',
    'fibonacci_short',
    'fibonacci_alr',
    'fibonacci_short_alr',
    'fib_n_clunk',
    'fib',
    'fib_n',
    'fib_nest',
    'fib_nest_by',
]

import itertools

from palgoviz.caching import memoize


def fibonacci(n):
    """
    Simple (naive) recursive Fibonacci algorithm.

    This computes the Fibonacci number F(n) in exponential time.

    >>> fibonacci(0)
    0
    >>> fibonacci(1)
    1
    >>> fibonacci(2)
    1
    >>> fibonacci(3)
    2
    >>> fibonacci(10)
    55
    >>> fibonacci_cached_4(100)  # Too big unmemoized.  # doctest: +SKIP
    354224848179261915075
    >>> fibonacci(500)  # Also too big unmemoized.  # doctest: +SKIP
    139423224561697880139724382870407283950070256587697307264108962948325571622863290691557658876222521294125
    """
    if n == 0:
        return 0
    if n == 1:
        return 1
    return fibonacci(n - 1) + fibonacci(n - 2)


def fibonacci_cached_1(n):
    """
    Memoized recursive Fibonacci algorithm, directly based on the naive code.

    This computes the Fibonacci number F(n) in linear time.

    >>> fibonacci_cached_1(0)
    0
    >>> fibonacci_cached_1(1)
    1
    >>> fibonacci_cached_1(2)
    1
    >>> fibonacci_cached_1(3)
    2
    >>> fibonacci_cached_1(10)
    55
    >>> fibonacci_cached_1(100)
    354224848179261915075
    >>> fibonacci_cached_1(500)
    139423224561697880139724382870407283950070256587697307264108962948325571622863290691557658876222521294125
    """
    cache = {}

    def helper(k):
        if k not in cache:
            if k == 0 or k == 1:
                cache[k] = k
            else:
                cache[k] = helper(k - 1) + helper(k - 2)

        return cache[k]

    return helper(n)


def fibonacci_cached_2(n):
    """
    Memoized recursive Fibonacci algorithm, seeding the cache with base cases.

    This computes the Fibonacci number F(n) in linear time.

    >>> fibonacci_cached_2(0)
    0
    >>> fibonacci_cached_2(1)
    1
    >>> fibonacci_cached_2(2)
    1
    >>> fibonacci_cached_2(3)
    2
    >>> fibonacci_cached_2(10)
    55
    >>> fibonacci_cached_2(100)
    354224848179261915075
    >>> fibonacci_cached_2(500)
    139423224561697880139724382870407283950070256587697307264108962948325571622863290691557658876222521294125
    """
    cache = {0: 0, 1: 1}

    def helper(k):
        if k not in cache:
            cache[k] = helper(k - 1) + helper(k - 2)

        return cache[k]

    return helper(n)


def fibonacci_cached_3(n):
    """
    Memoized recursive Fibonacci algorithm, without caching the base cases.

    This computes the Fibonacci number F(n) in linear time.

    >>> fibonacci_cached_3(0)
    0
    >>> fibonacci_cached_3(1)
    1
    >>> fibonacci_cached_3(2)
    1
    >>> fibonacci_cached_3(3)
    2
    >>> fibonacci_cached_3(10)
    55
    >>> fibonacci_cached_3(100)
    354224848179261915075
    >>> fibonacci_cached_3(500)
    139423224561697880139724382870407283950070256587697307264108962948325571622863290691557658876222521294125
    """
    cache = {}

    def helper(k):
        if k == 0 or k == 1:
            return k

        if k not in cache:
            cache[k] = helper(k - 1) + helper(k - 2)

        return cache[k]

    return helper(n)


@memoize  # Could also use @functools.cache.
def fibonacci_cached_4(n):
    """
    Memoized recursive Fibonacci algorithm. Caches across all calls.

    This computes the Fibonacci number F(n) in linear time.

    >>> fibonacci_cached_4(0)
    0
    >>> fibonacci_cached_4(1)
    1
    >>> fibonacci_cached_4(2)
    1
    >>> fibonacci_cached_4(3)
    2
    >>> fibonacci_cached_4(10)
    55
    >>> fibonacci_cached_4(100)
    354224848179261915075
    >>> fibonacci_cached_4(500)  # No RecursionError: we have up to n=100.
    139423224561697880139724382870407283950070256587697307264108962948325571622863290691557658876222521294125
    >>> fibonacci_cached_4(1200
    ...     )  # Mutual-recursion RecursionError.  # doctest: +SKIP
    27269884455406270157991615313642198705000779992917725821180502894974726476373026809482509284562310031170172380127627214493597616743856443016039972205847405917634660750474914561879656763268658528092195715626073248224067794253809132219056382939163918400
    """
    if n == 0:
        return 0
    if n == 1:
        return 1
    return fibonacci_cached_4(n - 1) + fibonacci_cached_4(n - 2)


def fibonacci_cached_5(n):
    """
    Memoized recursive Fibonacci algorithm. Caches during a single computation.

    This computes the Fibonacci number F(n) in linear time.

    >>> fibonacci_cached_5(0)
    0
    >>> fibonacci_cached_5(1)
    1
    >>> fibonacci_cached_5(2)
    1
    >>> fibonacci_cached_5(3)
    2
    >>> fibonacci_cached_5(10)
    55
    >>> fibonacci_cached_5(100)
    354224848179261915075
    >>> fibonacci_cached_5(500)  # No RecursionError, we split the paths.
    139423224561697880139724382870407283950070256587697307264108962948325571622863290691557658876222521294125
    >>> fibonacci_cached_5(1200
    ...     )  # Mutual-recursion RecursionError. # doctest: +SKIP
    27269884455406270157991615313642198705000779992917725821180502894974726476373026809482509284562310031170172380127627214493597616743856443016039972205847405917634660750474914561879656763268658528092195715626073248224067794253809132219056382939163918400
    """
    @memoize  # Could also use @functools.cache.
    def helper(n):
        if n == 0:
            return 0
        if n == 1:
            return 1
        return helper(n - 2) + helper(n - 1)

    return helper(n)


def fibonacci_short(n):
    """
    Compute Fibonacci with the simple recursive algorithm but more compactly.

    This takes advantage of the coincidence that its base cases are fixed
    points.

    >>> fibonacci_short(0)
    0
    >>> fibonacci_short(1)
    1
    >>> fibonacci_short(2)
    1
    >>> fibonacci_short(3)
    2
    >>> fibonacci_short(10)
    55
    """
    return n if n < 2 else fibonacci_short(n - 2) + fibonacci_short(n - 1)


def fibonacci_alr(n):
    """
    Show how arm's length recursion is very poorly suited to Fibonacci.

    This computes the Fibonacci number F(n) using the simple recursive
    algorithm, except that arm's length recursion (also called "short
    circuiting the base case") is used. This technique is especially poorly
    suited to Fibonacci, since the presence of multiple base cases leads to
    code duplication and a greater than usual increase in code complexity.

    This has the same time complexity as fibonacci() above, since arm's length
    recursion never changes that, but it may differ by a constant factor. Here,
    it is most likely slower, rather than faster, than the simpler approach.

    >>> fibonacci_alr(0)
    0
    >>> fibonacci_alr(1)
    1
    >>> fibonacci_alr(2)
    1
    >>> fibonacci_alr(3)
    2
    >>> fibonacci_alr(10)
    55
    """
    def do_fib(k):
        if k == 2:  # k - 2 == 0
            a = 0
        elif k == 3:  # k - 2 == 1
            a = 1
        else:
            a = do_fib(k - 2)

        if k == 1:  # k - 1 == 0
            b = 0
        elif k == 2:  # k - 1 == 1
            b = 1
        else:
            b = do_fib(k - 1)

        return a + b

    if n == 0:
        return 0
    if n == 1:
        return 1
    return do_fib(n)


def fibonacci_short_alr(n):
    """
    Compute the Fibonacci number F(n) with arm's length recursion more
    compactly.

    This is like fibonacci_short() but uses arm's length recursion. Since there
    is only one base-case condition here, this looks more like arm's length
    recursion when it is usually used. However, like many applications of arm's
    length recursion, this approach to Fibonacci would be very hard to justify.

    >>> fibonacci_short_alr(0)
    0
    >>> fibonacci_short_alr(1)
    1
    >>> fibonacci_short_alr(2)
    1
    >>> fibonacci_short_alr(3)
    2
    >>> fibonacci_short_alr(10)
    55
    """
    def do_fib(k):
        a = k - 2 if k < 4 else do_fib(k - 2)  # k < 4 iff k - 2 < 2
        b = k - 1 if k < 3 else do_fib(k - 1)  # k < 3 iff k - 1 < 2
        return a + b

    return n if n < 2 else do_fib(n)


def fibonacci_tail(n):
    """
    Tail-recursive Fibonacci implementation. This is bottom-up and linear time.

    Note that Python does not have proper tail calls, and CPython does not
    eliminate or optimize tail calls in even the simplest tail-recursive
    functions. So, while they use different techniques, this and the recursive
    memoized top-down solution both raise RecursionError for large enough n.

    >>> fibonacci_tail(0)
    0
    >>> fibonacci_tail(1)
    1
    >>> fibonacci_tail(2)
    1
    >>> fibonacci_tail(3)
    2
    >>> fibonacci_tail(10)
    55
    >>> fibonacci_tail(500)
    139423224561697880139724382870407283950070256587697307264108962948325571622863290691557658876222521294125
    """
    def do_fib(a, b, k):
        return b if k == 1 else do_fib(b, a + b, k - 1)

    return 0 if n == 0 else do_fib(0, 1, n)


# TODO: Make unittest or pytest tests based on these doctests, and observe how
#       much clearer (and easier to get right) they are.
def fib_n_clunk(n):
    """
    Return an iterator that yields the first n Fibonacci numbers.

    This uses the linear-time iterative bottom-up algorithm.

    >>> next(fib_n_clunk(0))
    Traceback (most recent call last):
      ...
    StopIteration
    >>> it = fib_n_clunk(1)
    >>> next(it)
    0
    >>> next(it)
    Traceback (most recent call last):
      ...
    StopIteration
    >>> it = fib_n_clunk(2)
    >>> next(it)
    0
    >>> next(it)
    1
    >>> next(it)
    Traceback (most recent call last):
      ...
    StopIteration
    >>> list(fib_n_clunk(1))
    [0]
    >>> list(fib_n_clunk(3))
    [0, 1, 1]
    >>> list(fib_n_clunk(4))
    [0, 1, 1, 2]
    >>> list(fib_n_clunk(7))
    [0, 1, 1, 2, 3, 5, 8]
    >>> list(fib_n_clunk(16))
    [0, 1, 1, 2, 3, 5, 8, 13, 21, 34, 55, 89, 144, 233, 377, 610]
    >>> list(fib_n_clunk(101))[-1]
    354224848179261915075
    >>> fib_n_clunk(-1)
    Traceback (most recent call last):
      ...
    ValueError: can't yield negatively many Fibonacci numbers
    >>> fib_n_clunk(-1.0)
    Traceback (most recent call last):
      ...
    TypeError: n must be an int
    >>> list(fib_n_clunk(True))  # OK, since bool is a subclass of int.
    [0]
    """
    if not isinstance(n, int):
        raise TypeError('n must be an int')

    if n < 0:
        raise ValueError("can't yield negatively many Fibonacci numbers")

    def generate():
        if n == 0:
            return

        a = 0
        yield a
        if n == 1:
            return

        b = 1
        yield b
        if n == 2:
            return

        for _ in range(n - 2):
            a, b = b, a + b
            yield b

    return generate()


def fib():
    """
    Return an iterator for the entire (infinite) Fibonacci sequence.

    >>> it = fib()
    >>> next(it)
    0
    >>> next(it)
    1
    >>> next(it)
    1
    >>> next(it)
    2
    >>> next(it)
    3
    >>> next(it)
    5
    >>> next(it)
    8
    """
    a = 0
    b = 1
    while True:
        yield a
        a, b = b, a + b


def fib_n(n):
    """
    Return an iterator that yields the first n Fibonacci numbers.

    This uses the linear-time iterative bottom-up algorithm.

    >>> next(fib_n(0))
    Traceback (most recent call last):
      ...
    StopIteration
    >>> it = fib_n(1)
    >>> next(it)
    0
    >>> next(it)
    Traceback (most recent call last):
      ...
    StopIteration
    >>> it = fib_n(2)
    >>> next(it)
    0
    >>> next(it)
    1
    >>> next(it)
    Traceback (most recent call last):
      ...
    StopIteration
    >>> list(fib_n(1))
    [0]
    >>> list(fib_n(3))
    [0, 1, 1]
    >>> list(fib_n(4))
    [0, 1, 1, 2]
    >>> list(fib_n(7))
    [0, 1, 1, 2, 3, 5, 8]
    >>> list(fib_n(16))
    [0, 1, 1, 2, 3, 5, 8, 13, 21, 34, 55, 89, 144, 233, 377, 610]
    >>> list(fib_n(101))[-1]
    354224848179261915075
    >>> fib_n(-1)
    Traceback (most recent call last):
      ...
    ValueError: can't yield negatively many Fibonacci numbers
    >>> fib_n(-1.0)
    Traceback (most recent call last):
      ...
    TypeError: n must be an int
    >>> list(fib_n(True))  # OK, since bool is a subclass of int.
    [0]
    """
    if not isinstance(n, int):
        raise TypeError('n must be an int')

    if n < 0:
        raise ValueError("can't yield negatively many Fibonacci numbers")

    return itertools.islice(fib(), n)


def fib_nest(n):
    """
    Create a nested tuple structured like the graph of Fibonacci subproblems.

    In a single return of fib_nest, objects representing the same subproblem
    are the same object (not merely equal). This implementation is iterative.

    >>> fib_nest(0)
    0
    >>> fib_nest(1)
    1
    >>> fib_nest(2)
    (0, 1)
    >>> fib_nest(3)
    (1, (0, 1))
    >>> fib_nest(4)
    ((0, 1), (1, (0, 1)))
    >>> fib_nest(5)
    ((1, (0, 1)), ((0, 1), (1, (0, 1))))
    >>> fib_nest(6)
    (((0, 1), (1, (0, 1))), ((1, (0, 1)), ((0, 1), (1, (0, 1)))))
    >>> from pprint import pprint
    >>> pprint(fib_nest(7))
    (((1, (0, 1)), ((0, 1), (1, (0, 1)))),
     (((0, 1), (1, (0, 1))), ((1, (0, 1)), ((0, 1), (1, (0, 1))))))
    >>> pprint(fib_nest(8))
    ((((0, 1), (1, (0, 1))), ((1, (0, 1)), ((0, 1), (1, (0, 1))))),
     (((1, (0, 1)), ((0, 1), (1, (0, 1)))),
      (((0, 1), (1, (0, 1))), ((1, (0, 1)), ((0, 1), (1, (0, 1)))))))
    >>> all(u is w for u, (_, w) in map(fib_nest, range(3, 401)))  # Shallow.
    True
    >>> r = fib_nest(100_000)
    >>> while r != (0, 1) and r[0] is r[1][1]: r = r[1]  # Deep.
    >>> r
    (0, 1)
    """
    if n < 2:
        return n

    a = 0
    b = 1
    for _ in range(n - 1):
        a, b = b, (a, b)
    return b


def fib_nest_by(container, n):
    """
    Like fib_nest, but uses the given container type, which need not be tuple.

    >>> all(fib_nest_by(tuple, n) == fib_nest(n) for n in range(26))
    True

    Objects of some types, like str, cache their hash values when they are
    first computed. Tuples don't do this, because it would make them larger,
    and they are supposed to be as lightweight as possible. But frozensets,
    which exist for the purpose of being stored in hash-based containers, do:

    >>> f = lambda n: fib_nest_by(frozenset, n)
    >>> hash(f(100)) in [hash(s) for s in f(101)]
    True
    >>> hash(f(100_000)) in [hash(s) for s in f(100_001)]
    True

    But this doesn't finish, because the equality comparison does not memoize:

    >>> f(100) in f(101)  # doctest: +SKIP
    True
    """
    a = 0
    b = 1
    if n == 0:
        return a
    for _ in range(n - 1):
        a, b = b, container((a, b))
    return b


<<<<<<< HEAD
__all__ = [thing.__name__ for thing in (
    fibonacci,
    fibonacci_cached_1,
    fibonacci_cached_2,
    fibonacci_cached_3,
    fibonacci_cached_4,
    fibonacci_cached_5,
    fibonacci_short,
    fibonacci_alr,
    fibonacci_short_alr,
    fibonacci_tail,
    fib_n_clunk,
    fib,
    fib_n,
    fib_nest,
    fib_nest_by,
)]


=======
>>>>>>> edb556cc
if __name__ == '__main__':
    import doctest
    doctest.testmod()<|MERGE_RESOLUTION|>--- conflicted
+++ resolved
@@ -31,6 +31,7 @@
     'fibonacci_short',
     'fibonacci_alr',
     'fibonacci_short_alr',
+    'fibonacci_tail',
     'fib_n_clunk',
     'fib',
     'fib_n',
@@ -608,28 +609,6 @@
     return b
 
 
-<<<<<<< HEAD
-__all__ = [thing.__name__ for thing in (
-    fibonacci,
-    fibonacci_cached_1,
-    fibonacci_cached_2,
-    fibonacci_cached_3,
-    fibonacci_cached_4,
-    fibonacci_cached_5,
-    fibonacci_short,
-    fibonacci_alr,
-    fibonacci_short_alr,
-    fibonacci_tail,
-    fib_n_clunk,
-    fib,
-    fib_n,
-    fib_nest,
-    fib_nest_by,
-)]
-
-
-=======
->>>>>>> edb556cc
 if __name__ == '__main__':
     import doctest
     doctest.testmod()