# Copyright (c) 2022 David Vassallo and Eliah Kagan
#
# Permission to use, copy, modify, and/or distribute this software for any
# purpose with or without fee is hereby granted.
#
# THE SOFTWARE IS PROVIDED "AS IS" AND THE AUTHOR DISCLAIMS ALL WARRANTIES WITH
# REGARD TO THIS SOFTWARE INCLUDING ALL IMPLIED WARRANTIES OF MERCHANTABILITY
# AND FITNESS. IN NO EVENT SHALL THE AUTHOR BE LIABLE FOR ANY SPECIAL, DIRECT,
# INDIRECT, OR CONSEQUENTIAL DAMAGES OR ANY DAMAGES WHATSOEVER RESULTING FROM
# LOSS OF USE, DATA OR PROFITS, WHETHER IN AN ACTION OF CONTRACT, NEGLIGENCE OR
# OTHER TORTIOUS ACTION, ARISING OUT OF OR IN CONNECTION WITH THE USE OR
# PERFORMANCE OF THIS SOFTWARE.

"""
Queues, in the general sense.

TODO: To focus on fundamental operations of generalized queues, the initial
implementations of these queue types might not override __repr__. Eventually,
that should be fixed (and this note removed). Design decisions to accompany
implementing __repr__ might include: Should (all or some of) the queue types
support construction from an iterable? Be iterable themselves? Reversible?
Should distinct queue objects ever be equal? To objects of a different type?

TODO: In particular, explore construction from iterables.
"""

__all__ = [
    'Queue',
    'FifoQueue',
    'LifoQueue',
    'PriorityQueue',
    'DequeFifoQueue',
    'AltDequeFifoQueue',
    'SlowFifoQueue',
    'BiStackFifoQueue',
    'SinglyLinkedListFifoQueue',
    'ListLifoQueue',
    'DequeLifoQueue',
    'AltDequeLifoQueue',
    'SinglyLinkedListLifoQueue',
    'FastEnqueueMaxPriorityQueue',
    'FastDequeueMaxPriorityQueue',
]

from abc import ABC, abstractmethod
import bisect
import collections
import operator

import graphviz


class Queue(ABC):
    """Abstract class representing a generalized queue."""

    __slots__ = ()

    @abstractmethod
    def __bool__(self):
        raise NotImplementedError

    @abstractmethod
    def __len__(self):
        raise NotImplementedError

    @abstractmethod
    def enqueue(self, item):
        raise NotImplementedError

    @abstractmethod
    def dequeue(self):
        raise NotImplementedError

    @abstractmethod
    def peek(self):
        raise NotImplementedError


class FifoQueue(Queue):
    """Abstract class representing a first-in first-out queue (a "queue")."""

    __slots__ = ()

    @classmethod
    def create(cls):
        """Create a FifoQueue instance."""
        return DequeFifoQueue() if cls is FifoQueue else cls()


class LifoQueue(Queue):
    """Abstract class representing a last-in first-out queue (a stack)."""

    __slots__ = ()

    @classmethod
    def create(cls):
        """Create a LifoQueue instance."""
        return ListLifoQueue() if cls is LifoQueue else cls()


class PriorityQueue(Queue):
    """Abstract class representing a priority queue."""

    __slots__ = ()

    # TODO: Explore which PriorityQueue should be default. (If we implement a
    #       binary heap in this module, then that should be the default.)
    @classmethod
    def create(cls):
        """Create a PriorityQueue instance."""
        return FastEnqueueMaxPriorityQueue() if cls is PriorityQueue else cls()


class DequeFifoQueue(FifoQueue):
    """A FIFO queue (i.e. a "queue") based on a collections.deque."""

    __slots__ = ('_deque',)

    def __init__(self):
        """Construct a DequeFifoQueue using a deque."""
        self._deque = collections.deque()

    def __bool__(self):
        return bool(self._deque)

    def __len__(self):
        return len(self._deque)

    def enqueue(self, item):
        self._deque.append(item)

    def dequeue(self):
        return self._deque.popleft()

    def peek(self):
        return self._deque[0]


class AltDequeFifoQueue(FifoQueue):
    """
    A FIFO queue (i.e. a "queue") based on a collections.deque.

    Like DequeFifoQueue but elements move through in the other direction.
    """

    __slots__ = ('_deque',)

    def __init__(self):
        """Construct an AltDequeFifoQueue using a deque."""
        self._deque = collections.deque()

    def __bool__(self):
        return bool(self._deque)

    def __len__(self):
        return len(self._deque)

    def enqueue(self, item):
        self._deque.appendleft(item)

    def dequeue(self):
        return self._deque.pop()

    def peek(self):
        return self._deque[-1]


class SlowFifoQueue(FifoQueue):
    """A FIFO queue (i.e. a "queue") based on a list. Linear-time dequeue."""

    __slots__ = ('_list',)

    def __init__(self):
        """Construct a SlowFifoQueue using a list."""
        self._list = []

    def __bool__(self):
        return bool(self._list)

    def __len__(self):
        return len(self._list)

    def enqueue(self, item):
        self._list.append(item)

    def dequeue(self):
        return self._list.pop(0)

    def peek(self):
        return self._list[0]


class BiStackFifoQueue(FifoQueue):
    """A FIFO queue (i.e. a "queue") based on two lists used as stacks."""

    __slots__ = ('_out', '_in')

    def __init__(self):
        """Construct a BiStackFifoQueue using lists."""
        self._out = []
        self._in = []

    def __bool__(self):
        return bool(self._out or self._in)

    def __len__(self):
        return len(self._out) + len(self._in)

    def enqueue(self, item):
        self._in.append(item)

    def dequeue(self):
        if not self:
            raise LookupError("Can't dequeue from empty queue")

        if not self._out:
            while self._in:
                self._out.append(self._in.pop())

        return self._out.pop()

    def peek(self):
        if not self:
            raise LookupError("Can't peek from empty queue")

        return self._out[-1] if self._out else self._in[0]


class RingFifoQueue(FifoQueue):
    """
    A FIFO queue (i.e. a "queue") based on a list. All operations O(1).

    This uses a single list as a buffer: at all times, except possibly while a
    method is running, all but O(1) space belongs to a single list object.
    Methods may sometimes replace it with a new list, but if so, the old list
    is eligible to be garbage collected on return. (Methods may make as many
    lists as they like, if they abandon all but one.)

    Enqueue takes amortized O(1) time, but strictly O(1) unless the queue grows
    larger than it ever has before. Dequeue and peek take strictly O(1) time.
    Space complexity is linear in the maximum length the queue has reached.

    The details of a RingFifoQueue's underlying representation and how it
    handles enqueue and dequeue operations may change at any time and must not
    be relied on, but can be seen at [FIXME: Paste this implementation, with
    minimal supporting code and/or minor changes, at https://pythontutor.com.
    Show use cases that exercise all its enqueue and dequeue functionality,
    such that any bug that ever caused either to behave wrongly would likely be
    observed, except you need not bother attempting to dequeue when the queue
    is empty. Make a permalink to it; paste the link in this docstring here.]
    """

    __slots__ = ('__buffer', '__front', '__len')

    _INITIAL_CAPACITY = 1
    """The size the buffer is grown to from zero."""

    _GROWTH_FACTOR = 2
    """
    Multiplier by which capacity is increased.

    This is a protected constant: this and derived classes may read its value.
    """

    __ABSENT = object()
    """Sentinel representing the absence of an item, so debugging is easier."""

    def __init__(self):
        """Construct a RingFifoQueue, which uses a single list as a buffer."""
        self.__buffer = []
        self.__front = self.__len = 0

    def __bool__(self):
        return self.__len != 0

    def __len__(self):
        return self.__len

    def enqueue(self, item):
        assert item is not self.__ABSENT

        self.__ensure_capacity()
        index = (self.__front + self.__len) % self._capacity
        assert self.__buffer[index] is self.__ABSENT
        self.__buffer[index] = item
        self.__len += 1

    def dequeue(self):
        item = self.__do_peek("Can't dequeue from empty queue")
        self.__buffer[self.__front] = self.__ABSENT
        self.__front = (self.__front + 1) % self._capacity
        self.__len -= 1
        return item

    def peek(self):
        return self.__do_peek("Can't peek from empty queue")

    @property
    def _capacity(self):
        """
        The maximum length the current buffer can hold without being expanded.

        This is a protected property: only this and derived classes may use it.
        """
        return len(self.__buffer)

    def _resize_buffer(self, new_capacity):
        """
        Change the buffer capacity.

        This is a protected method: only this and derived classes may use it.
        """
        if new_capacity < self.__len:
            raise ValueError(
                f'capacity {new_capacity!r} less than length {self.__len!r}')

        end1 = min(self.__front + self.__len, self._capacity)
        end2 = max(0, self.__len - (end1 - self.__front))  # Wrap around.

        self.__buffer = (self.__buffer[self.__front:end1]
                         + self.__buffer[:end2]
                         + [self.__ABSENT] * (new_capacity - self.__len))
        self.__front = 0  # TODO: Ensure tests catch if this is omitted.

        assert self._capacity == new_capacity

    def __ensure_capacity(self):
        if self.__len < self._capacity:
            return

        assert self.__len == self._capacity

        if self.__len == 0:
            self._resize_buffer(self._INITIAL_CAPACITY)
        else:
            self._resize_buffer(self.__len * self._GROWTH_FACTOR)

    def __do_peek(self, fail_message):
        if not self:
            raise LookupError(fail_message)
        item = self.__buffer[self.__front]
        assert item is not self.__ABSENT
        return item


class CompactRingFifoQueue(RingFifoQueue):
    """
    A FIFO queue (i.e. a "queue") based on a list. O(1) operations. O(n) space.

    This inherits from RingFifoQueue and satisfies its documented guarantees,
    except time complexities for enqueue and dequeue are only amortized, and
    space is linear in the current length. Amortization does cover arbitrarily
    interleaved operations: a series of any n public method calls takes
    strictly O(n) time.

    The details of a CompactRingFifoQueue's underlying representation and how
    it handles enqueue and dequeue operations may change at any time and must
    not be relied on, but can be seen at [FIXME: As in RingFifoQueue above,
    make a PythonTutor demonstration of CompactRingFifoQueue's operations and
    give a link to it here. Make sure the difference between RingFifoQueue and
    CompactRingFifoQueue is readily apparent when one contrasts the two
    demonstrations. You can do this before or after the following fixmes, but
    any changes made due to them should be reflected in the PythonTutor
    demonstration. You can always make a new permalink to replace the old one.]

    FIXME: Ensure CompactRingFifoQueue duplicates no logic from RingFifoQueue,
    and that encapsulation is never violated. You can add protected members to
    RingFifoQueue to facilitate the operations CompactRingFifoQueue requires to
    meet its time and space guarantees, but only if (i) they would be broadly
    useful to derived classes, not specific to CompactRingFifoQueue, (ii) some
    public methods of RingFifoQueue are modified to use them, and code quality
    is preserved or improved, (iii) separation is preserved, so derived classes
    rely minimally or not at all on implementation details of RingFifoQueue,
    and (iv) encapsulation is preserved, so derived classes aren't given power
    that wouldn't tend to be useful, and the protected interface can't be used
    to corrupt any data managed by the base class (without deliberate effort).
    If this doesn't hold initially, that's OK, but please revise to satisfy it.
    If you change RingFifoQueue, update its PythonTutor demo and permalink.

    FIXME: Consider this data structure from the perspective of an adversary
    seeking to carry out a denial of service attack by causing enqueues and
    dequeues to be done in a specially crafted order to degrade asymptotic
    running time. Briefly explain in this docstring why such an attempt will
    fail. (Or if this reveals a design bug, fix it, then explain the issue.)
    """

    __slots__ = ()

    _SHRINK_TRIGGER = RingFifoQueue._GROWTH_FACTOR * 2
    """Capacity is decreased when it is this many times the length in use."""

    def dequeue(self):
        item = super().dequeue()
        if len(self) * self._SHRINK_TRIGGER <= self._capacity:
            self._resize_buffer(len(self))
        return item


# FIXME: Having implemented RingFifoQueue and CompactRingFifoQueue, now modify
# sequences.Vec to shrink as well as grow capacity. Recognize can_shrink=False
# on construction to specify the old behavior of growing but never shrinking;
# if the can_shrink keyword argument is not passed, or is True, shrinking is
# allowed. Ensure the space complexity of a Vec currently holding n elements is
# O(n), yet no operations' amortized time complexities are asymptotically worse
# than before. This includes the requirement that any m arbitrarily interleaved
# append and/or pop-from-end operations take O(m) time in total.
#
# Make the changes to the Vec class docstring called for in the fixme there.
# Add test cases in test_sequences.TestVec to check that a Vec can be created
# with can_shrink=True True or can_shrink=False, and that can_shrink cannot be
# passed positionally. (Keep all existing test cases. Construction without
# can_shrink remains allowed. Its effect is different, but that is not related
# to tests of how Vec instances can and cannot be constructed.)
#
# Modify whatever automatic or manual demonstrations or tests you made about
# the underlying representation of Vec objects and how they change capacity, to
# correctly show the same results as before. That is, add can_shrink=False on
# construction to get the old behavior. Then add more such demonstrations or
# tests, in as much or more detail, showing the new (now default) behavior of
# both growing and shrinking, and how the underlying representation changes.
# You tested/demonstrated this in two ways; modify and expand both of them.
#
# This fixme is here instead of in sequences.py because of the connection
# between the preceding queue exercises and this Vec exercise, but the only
# change to queues.py that will be involved is removing this fixme comment when
# done. Also, it may not be useful to copy code from here to sequences.py (even
# if you plan to edit it). In sequences.py, new classes need not be created.
# Also, if critical operations are very similar in both places, this is a sign
# of poor quality code in this module, where slicing can and should be used for
# an important operation, even though it cannot be used in sequences.Vec.


class SinglyLinkedListFifoQueue(FifoQueue):
    """A FIFO queue (i.e. a "queue") based on a singly linked list."""

    __slots__ = ('_head', '_tail', '_len')

    def __init__(self):
        """Construct a SinglyLinkedListFifoQueue, that will use SLL nodes."""
        self._head = self._tail = None
        self._len = 0

    def __bool__(self):
        return bool(self._head)

    def __len__(self):
        return self._len

    def enqueue(self, item):
        if not self._head:
            self._head = self._tail = _Node(item)
        else:
            self._tail.nextn = _Node(item)
            self._tail = self._tail.nextn
        self._len += 1

    def dequeue(self):
        if not self._head:
            raise LookupError("Can't dequeue from empty queue")

        result = self._head.value

        if self._len == 1:
            self._head = self._tail = None
        else:
            self._head = self._head.nextn

        self._len -= 1
        return result

    def peek(self):
        if not self._head:
            raise LookupError("Can't peek from empty queue")
        return self._head.value

    def copy(self):
        """
        Create a SinglyLinkedListFifoQueue that is a copy of this one.

        This may be called any number of times, including on copies. Operations
        on an instance do not affect any copies or originals related to it.

        The time complexity to copy is [FIXME: state it]. A series of k
        operations, each of which constructs or calls a public method on some
        SinglyLinkedListFifoQueue instance, takes [FIXME: how long?] and uses
        [FIXME: how much space?] in the worst case. These are the best this
        concrete data structure can do, due to how it represents data.
        """
        dup = type(self)()

        node = self._head
        while node:
            dup.enqueue(node.value)
            node = node.nextn

        return dup


class ListLifoQueue(LifoQueue):
    """A LIFO queue (i.e., a stack) based on a list."""

    __slots__ = ('_list',)

    def __init__(self):
        """Construct a ListLifoQueue using a list."""
        self._list = []

    def __bool__(self):
        return bool(self._list)

    def __len__(self):
        return len(self._list)

    def enqueue(self, item):
        self._list.append(item)

    def dequeue(self):
        return self._list.pop()

    def peek(self):
        return self._list[-1]


class DequeLifoQueue(LifoQueue):
    """A LIFO queue (i.e., a stack) based on a collections.deque."""

    __slots__ = ('_deque',)

    def __init__(self):
        """Construct a DequeLifoQueue using a deque."""
        self._deque = collections.deque()

    def __bool__(self):
        return bool(self._deque)

    def __len__(self):
        return len(self._deque)

    def enqueue(self, item):
        self._deque.append(item)

    def dequeue(self):
        return self._deque.pop()

    def peek(self):
        return self._deque[-1]


class AltDequeLifoQueue(LifoQueue):
    """
    A LIFO queue (i.e., a stack) based on a collections.deque.

    Like DequeLifoQueue but elements are pushed and popped at the other end.
    """

    __slots__ = ('_deque',)

    def __init__(self):
        """Construct an AltDequeLifoQueue using a deque."""
        self._deque = collections.deque()

    def __bool__(self):
        return bool(self._deque)

    def __len__(self):
        return len(self._deque)

    def enqueue(self, item):
        self._deque.appendleft(item)

    def dequeue(self):
        return self._deque.popleft()

    def peek(self):
        return self._deque[0]


class SinglyLinkedListLifoQueue(LifoQueue):
    """A LIFO queue (i.e., a stack) based on a singly linked list."""

    __slots__ = ('_head', '_len')

    def __init__(self):
        """Construct a SinglyLinkedListLifoQueue, that will use SLL nodes."""
        self._head = None
        self._len = 0

    def __bool__(self):
        return bool(self._head)

    def __len__(self):
        return self._len

    def enqueue(self, item):
        self._head = _Node(item, self._head)
        self._len += 1

    def dequeue(self):
        if not self._head:
            raise LookupError("Can't dequeue from empty queue")

        result = self._head.value
        self._head = self._head.nextn
        self._len -= 1
        return result

    def peek(self):
        if not self._head:
            raise LookupError("Can't peek from empty queue")
        return self._head.value

    def copy(self):
        """
        Create a SinglyLinkedListLifoQueue that is a copy of this one.

        This may be called any number of times, including on copies. Operations
        on an instance do not affect any copies or originals related to it.

        Copying takes [FIXME: how much?] time. Any series of k operations, each
        constructing a SinglyLinkedListLifoQueue or calling a public method
        (other than draw) on a SinglyLinkedListLifoQueue, takes [FIXME: how
        much?] time and uses [FIXME: how much?] space in the worst case. These
        are the best this concrete data structure can do, due to how it
        represents data.
        """
        dup = type(self)()
        dup._head = self._head
        dup._len = self._len
        return dup

    # !!FIXME: When removing implementation bodies, change "def draw(*queues):"
    # to: "def draw():  # FIXME: Fill in your function parameters."
    def draw(*queues):
        """
        Visualize how zero or more SinglyLinkedLifoQueues are/aren't related.

        Copying a SinglyLinkedListLifoQueue is more efficient than copying a
        SinglyLinkedListFifoQueue, in a way that makes it interesting to
        visualize the state of multiple SinglyLinkedListLifoQueue instances if
        some may have been created by copying others. This should be drawn in
        such a way that, even if the last operation before drawing the queues
        was a call to copy, the effect of that call can be seen in the drawing.

        This creates and returns such a drawing as a graphviz.Digraph. This
        method can be called with static method syntax or instance method
        syntax. For example, SinglyLinkedListLifoQueue.draw() draws zero
        queues, SinglyLinkedListLifoQueue.draw(a, b, c) draws three queues, and
        a.draw(b, c) draws those same three queues. This is assuming a, b, and
        c are separate objects; passing the same instance as more than one
        argument has the same effect as if subsequent occurrences were omitted.

        Some such drawings can be seen in [FIXME: say where you put them, which
        should probably be queues.ipynb].
        """
        vis = {None}
        graph = graphviz.Digraph()
        graph.edge_attr = dict(penwidth='0.8')

        for queue in queues:
            if queue in vis:  # NOTE: Must be changed if __eq__ is implemented.
                continue

            vis.add(queue)
            graph.node(str(id(queue)), shape='point', color='blue')

            parent = queue
            child = queue._head

            while child:
                if child not in vis:
                    graph.node(str(id(child)), label=repr(child.value))
                graph.edge(str(id(parent)), str(id(child)))
                if child in vis:
                    break
                vis.add(child)
                parent, child = child, child.nextn

        return graph


class FastEnqueueMaxPriorityQueue(PriorityQueue):
    """A max priority queue with O(1) enqueue, O(n) dequeue, and O(n) peek."""

    __slots__ = ('_list',)

    def __init__(self):
        """Construct a FastEnqueueMaxPriorityQueue using a list."""
        self._list = []

    def __bool__(self):
        return bool(self._list)

    def __len__(self):
        return len(self._list)

    def enqueue(self, item):
        self._list.append(item)

    def dequeue(self):
        if not self:
            raise LookupError("Can't dequeue from empty queue")
        index, _ = max(enumerate(self._list), key=operator.itemgetter(1))
        self._list[index], self._list[-1] = self._list[-1], self._list[index]
        return self._list.pop()

    def peek(self):
        if not self:
            raise LookupError("Can't peek from empty queue")
        return max(self._list)


class FastDequeueMaxPriorityQueue(PriorityQueue):
    """A max priority queue with O(n) enqueue, O(1) dequeue, and O(1) peek."""

    __slots__ = ('_list',)

    def __init__(self):
        """Construct a FastDequeueMaxPriorityQueue using a list."""
        self._list = []

    def __bool__(self):
        return bool(self._list)

    def __len__(self):
        return len(self._list)

    def enqueue(self, item):
        bisect.insort(self._list, item)

    def dequeue(self):
        if not self:
            raise LookupError("Can't dequeue from empty queue")
        return self._list.pop()

    def peek(self):
        if not self:
            raise LookupError("Can't peek from empty queue")
        return self._list[-1]


class _Node:
    """Singly linked list node for FIFO and LIFO queues."""

    __slots__ = ('_value', 'nextn')

    def __init__(self, value, nextn=None):
        """Construct an SLL Node."""
        self._value = value
        self.nextn = nextn

    def __repr__(self):
        return f"{type(self).__name__}({self._value!r}, {self.nextn!r})"

    @property
    def value(self):
        """The value of this node."""
<<<<<<< HEAD
        return self._value


__all__ = [thing.__name__ for thing in (
    Queue,
    FifoQueue,
    LifoQueue,
    PriorityQueue,
    DequeFifoQueue,
    AltDequeFifoQueue,
    SlowFifoQueue,
    BiStackFifoQueue,
    RingFifoQueue,
    CompactRingFifoQueue,
    SinglyLinkedListFifoQueue,
    ListLifoQueue,
    DequeLifoQueue,
    AltDequeLifoQueue,
    SinglyLinkedListLifoQueue,
    FastEnqueueMaxPriorityQueue,
    FastDequeueMaxPriorityQueue,
)]
=======
        return self._value
>>>>>>> 6472f3f7
<|MERGE_RESOLUTION|>--- conflicted
+++ resolved
@@ -33,6 +33,8 @@
     'AltDequeFifoQueue',
     'SlowFifoQueue',
     'BiStackFifoQueue',
+    'RingFifoQueue',
+    'CompactRingFifoQueue',
     'SinglyLinkedListFifoQueue',
     'ListLifoQueue',
     'DequeLifoQueue',
@@ -754,29 +756,4 @@
     @property
     def value(self):
         """The value of this node."""
-<<<<<<< HEAD
-        return self._value
-
-
-__all__ = [thing.__name__ for thing in (
-    Queue,
-    FifoQueue,
-    LifoQueue,
-    PriorityQueue,
-    DequeFifoQueue,
-    AltDequeFifoQueue,
-    SlowFifoQueue,
-    BiStackFifoQueue,
-    RingFifoQueue,
-    CompactRingFifoQueue,
-    SinglyLinkedListFifoQueue,
-    ListLifoQueue,
-    DequeLifoQueue,
-    AltDequeLifoQueue,
-    SinglyLinkedListLifoQueue,
-    FastEnqueueMaxPriorityQueue,
-    FastDequeueMaxPriorityQueue,
-)]
-=======
-        return self._value
->>>>>>> 6472f3f7
+        return self._value