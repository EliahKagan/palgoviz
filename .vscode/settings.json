{
    "python.testing.pytestArgs": [
        "--doctest-modules",
        "."
    ],
    "python.testing.unittestEnabled": false,
    "python.testing.pytestEnabled": true,
    "editor.detectIndentation": false,
    "cSpell.words": [
        "__getattribute__",
        "abstractmethod",
        "abstractmethods",
        "affines",
        "algoviz",
        "Anakin",
        "appendleft",
        "argspec",
        "arity",
        "Arya",
        "bikeshed",
        "Boberto",
        "boogying",
        "bools",
        "builtins",
        "bytecode",
        "callability",
        "callables",
        "Cascadia",
        "casefold",
        "Catbert",
        "cellvars",
        "circo",
        "co_freevars",
        "codelike",
        "Collatz",
        "conda",
        "Dasgupta",
        "datarace",
        "decgeneralize",
        "decr",
        "defaultdict",
        "delattr",
        "deleter",
        "deque",
        "docstrings",
        "doctest",
        "doctests",
        "dotprint",
        "dunder",
        "EAFP",
        "Ekaterina",
        "Eliah",
        "extendleft",
        "fdel",
        "fget",
        "fifos",
        "finalizer",
        "finalizers",
        "fizzbuzz",
        "fmap",
        "fontname",
        "fontsize",
        "frobnicate",
        "frobnicating",
        "frozenset",
        "frozensets",
        "Frumbles",
        "fset",
        "funcs",
        "functools",
        "Garand",
        "gencomp",
        "getattr",
        "getclosurevars",
        "getfullargspec",
        "getgeneratorstate",
        "getstatusoutput",
        "graphviz",
        "greetall",
        "haha",
        "hasattr",
        "hashable",
        "hola",
        "Holocron",
        "indistict",
        "injective",
        "ipynb",
        "ipython",
        "isinstance",
        "isort",
        "itertools",
        "jupyterlab",
        "Kagan",
        "kwargs",
        "LASTEXITCODE",
        "LBYL",
        "LEGB",
        "levelorder",
        "lifos",
        "lightsaber",
        "listicle",
        "mappingproxy",
        "mergesort",
        "mergesorting",
        "mergesorts",
        "metaclass",
        "metaclasses",
        "munge",
        "nanlike",
        "nbdime",
        "nextn",
        "nonbool",
        "noncommutative",
        "nonpositive",
        "nonrecursively",
        "nonstring",
        "nullary",
        "nums",
        "objgraph",
        "old-timey",
        "OrderIndistincts",
        "Papadimitriou",
        "parameterless",
        "partygoers",
        "penwidth",
        "popleft",
        "precompute",
        "prehash",
        "preimage",
        "pytest",
        "qualname",
        "quux",
        "radd",
        "readline",
        "reentrancy",
        "referenceability",
        "referenceable",
        "releaselevel",
        "removesuffix",
        "repr",
        "reprs",
        "rgbs",
        "Rhaenyra",
        "roundtrips",
        "saluda",
        "scratchwork",
        "semipredicate",
        "setattr",
        "setrecursionlimit",
        "shellcheck",
        "similars",
        "Sith",
        "sortedness",
        "startswith",
        "staticmethod",
        "subexpression",
        "subexpressions",
        "sublist",
        "sublists",
        "subproblems",
        "subtest",
        "subtests",
        "sympy",
        "traceback",
        "uncallable",
        "uncubed",
        "unflatten",
        "ungroup",
        "unhashable",
        "unlines",
        "unmemoized",
        "unpatch",
        "unpatches",
        "unpatching",
        "unslotted",
        "usted",
        "varnames",
        "Vassallo",
        "Vazirani",
        "venv",
        "veterancy",
        "weakref",
<<<<<<< HEAD
        "weakrefs",
=======
>>>>>>> 0092d4f4
        "Westlaw",
        "Willdebrandt",
        "Willdebruvft",
        "Windu",
        "writability"
    ]
}<|MERGE_RESOLUTION|>--- conflicted
+++ resolved
@@ -180,10 +180,7 @@
         "venv",
         "veterancy",
         "weakref",
-<<<<<<< HEAD
         "weakrefs",
-=======
->>>>>>> 0092d4f4
         "Westlaw",
         "Willdebrandt",
         "Willdebruvft",
