--- conflicted
+++ resolved
@@ -107,12 +107,9 @@
         "mergesorts",
         "metaclass",
         "metaclasses",
-<<<<<<< HEAD
-        "multiset",
-=======
         "Miniconda",
         "Miniforge",
->>>>>>> f7903a4a
+        "multiset",
         "munge",
         "nbdime",
         "nextn",
