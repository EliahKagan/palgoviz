--- conflicted
+++ resolved
@@ -83,11 +83,8 @@
         "getgeneratorstate",
         "getstatusoutput",
         "graphviz",
-<<<<<<< HEAD
+        "Greedo",
         "greenlets",
-=======
-        "Greedo",
->>>>>>> 6472f3f7
         "greetall",
         "haha",
         "hasattr",
@@ -209,12 +206,9 @@
         "subtests",
         "sympy",
         "traceback",
-<<<<<<< HEAD
+        "tradpkg",
         "traversers",
         "umpirism",
-=======
-        "tradpkg",
->>>>>>> 6472f3f7
         "uncallable",
         "uncubed",
         "unflatten",
