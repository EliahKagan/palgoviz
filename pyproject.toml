--- conflicted
+++ resolved
@@ -10,7 +10,7 @@
 
 [tool.poetry.dependencies]
 python = "~3.11"
-attrs = "^22.1.0"
+attrs = "^22.2.0"
 graphviz = "^0.20.1"
 more-itertools = "^9.0.0"
 sympy = "^1.11.1"
@@ -27,23 +27,14 @@
 pytest-subtests = "^0.9.0"
 
 [tool.poetry.group.analyzers.dependencies]
-<<<<<<< HEAD
-flake8 = "^5.0.4"
-isort = "^5.10.1"
+flake8 = "^6.0.0"
+isort = "^5.11.4"
 mypy = "^0.991"
-pyright = "^1.1.280"
-=======
-flake8-pyproject = "^1.2.2"
-isort = "^5.11.4"
->>>>>>> 79579bce
+pyright = "^1.1.286"
 
 [build-system]
 requires = ["poetry-core"]
 build-backend = "poetry.core.masonry.api"
-
-[tool.flake8]
-extend-exclude = [".ipynb_checkpoints/"]
-extend-ignore = ["E228"]
 
 [tool.isort]
 atomic = true
