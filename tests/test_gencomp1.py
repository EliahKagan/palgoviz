#!/usr/bin/env python

"""Tests for gencomp1.py."""

# FIXME: Add missing tests (search for "FIXME"). Then remove this FIXME too.

from fractions import Fraction
import itertools
import operator
import random
import string
import sys

import pytest

from algoviz import gencomp1
from tests import _helpers


class _IterCountingMixin:
    """
    A mixin for making classes that count calls to their __iter__ method.

    List this immediately before an iterable base class, when inheriting.
    """

    iter_calls = 0

    def __repr__(self):
        return f'{type(self).__name__}({super().__repr__()})'

    def __iter__(self):
        self.iter_calls += 1
        return super().__iter__()


class _IterCountingList(_IterCountingMixin, list):
    """
    A list that counts how many times __iter__ is called on it.

    This is used in the TestTailOpt and TestLengthOfOpt test classes (below).
    """


class _IterCountingSet(_IterCountingMixin, set):
    """
    A set that counts how many times __iter__ is called on it.

    This is used in the TestLengthOfOpt test class (below).
    """


class _IterCountingDict(_IterCountingMixin, dict):
    """
    A dict that counts how many times __iter__ is called on it.

    This is used in the TestLengthOfOpt test class (below).
    """


@pytest.mark.parametrize('implementation', [
    enumerate,  # Included to help test that the tests are correct.
    gencomp1.my_enumerate,
    gencomp1.my_enumerate_alt,
    gencomp1.Enumerate,
])
<<<<<<< HEAD
class TestEnumerate(CommonIteratorTests):
    """Tests for my_enumerate and related functions and classes."""
=======
class TestMyEnumerate(_helpers.CommonIteratorTests):
    """Tests for the my_enumerate and my_enumerate_alt functions."""
>>>>>>> 6daca712

    __slots__ = ()

    def instantiate(self, implementation):
        return implementation(['ham', 'spam', 'eggs'])

    def test_enumerate_without_start_uses_zero_small(self, implementation):
        """All items are correct, paired with default 0-based indices."""
        iterable = ['ham', 'spam', 'eggs']
        result = implementation(iterable)
        assert list(result) == [(0, 'ham'), (1, 'spam'), (2, 'eggs')]

    def test_enumerate_without_start_uses_zero_big(self, implementation):
        """Items are produced lazily, paired with default 0-based indices."""
        iterable = range(3, 1_000_000_000_000_000_000_000_000_000_000_000, 2)
        result = implementation(iterable)
        prefix = list(itertools.islice(result, 6))
        assert prefix == [(0, 3), (1, 5), (2, 7), (3, 9), (4, 11), (5, 13)]

    def test_enumerate_with_start_uses_start_small(self, implementation):
        """All items are correct, paired with start and later indices."""
        iterable = ['ham', 'spam', 'eggs']
        result = implementation(iterable, 10)
        assert list(result) == [(10, 'ham'), (11, 'spam'), (12, 'eggs')]

    def test_enumerate_with_start_uses_start_big(self, implementation):
        """Items are produced lazily, paired with start and later indices."""
        iterable = range(3, 1_000_000_000_000_000_000_000_000_000_000_000, 2)
        result = implementation(iterable, 3)
        prefix = list(itertools.islice(result, 6))
        assert prefix == [(3, 3), (4, 5), (5, 7), (6, 9), (7, 11), (8, 13)]


@pytest.mark.parametrize('implementation', [
    gencomp1.print_enumerated,
    gencomp1.print_enumerated_alt,
])
class TestPrintEnumerated:
    """Tests for the print_enumerated and print_enumerated_alt functions."""

    __slots__ = ()

    @pytest.mark.parametrize('_label, kwargs', [
        ('implicit start', dict()),
        ('explicit start', dict(start=7)),
    ])
    def test_returns_none(self, implementation, _label, kwargs):
        """The function just prints. It is a conceptually void function."""
        assert implementation(**kwargs) is None

    def test_without_start_0_to_4_with_5_to_9(self, implementation, capsys):
        """Passing no argument prints messages for (0, 5) up to (4, 9)."""
        expected = (
            'index = 0, value = 5\n'
            'index = 1, value = 6\n'
            'index = 2, value = 7\n'
            'index = 3, value = 8\n'
            'index = 4, value = 9\n'
        )
        implementation()
        assert capsys.readouterr().out == expected

    def test_7_start_7_to_11_with_5_to_9(self, implementation, capsys):
        """Passing start=7 prints messages for (7, 5) up to (11, 9)."""
        expected = (
            'index = 7, value = 5\n'
            'index = 8, value = 6\n'
            'index = 9, value = 7\n'
            'index = 10, value = 8\n'
            'index = 11, value = 9\n'
        )
        implementation(start=7)
        assert capsys.readouterr().out == expected

    def test_start_argument_is_keyword_only(self, implementation):
        """Attempting to pass a positional argument raises TypeError."""
        with pytest.raises(TypeError):
            implementation(7)


@pytest.mark.parametrize('implementation', [
    any,  # Included to help test that the tests are correct.
    gencomp1.my_any,
    gencomp1.my_any_alt,
])
class TestMyAny:
    """Tests for the my_any function."""

    __slots__ = ()

    def test_false_on_empty_iterable(self, implementation):
        """With no values, not even one is truthy, so any returns false."""
        assert implementation([]) is False

    @pytest.mark.parametrize('numbers', [
        range(1, 51),
        range(50),
        [17, 4, 9, 0, 3, 5, 0],
        [0, 0.0, 0, 0.0001, 0.0j, Fraction(0, 1)],
        [0, 0.0, 0, 0.0, 0.0j, Fraction(1, 1_000_000_000_000)],
    ])
    def test_true_on_numbers_including_nonzero(self, implementation, numbers):
        """So long as at least one number is not zero, any returns True."""
        assert implementation(numbers) is True

    def test_false_on_numbers_all_zero(self, implementation):
        assert implementation([0, 0.0, 0, Fraction(0, 1), 0, 0.0j]) is False

    def test_true_on_generator_with_some_truthy(self, implementation):
        """Iterators are accepted. If any item is truthy, it is reached."""
        assert implementation(x % 17 == 0 for x in range(100)) is True

    def test_false_on_generator_with_no_truthy(self, implementation):
        """Iterators are accepted. If no item is truthy, that is found out."""
        assert implementation(x > 100 for x in range(100)) is False

    def test_iterates_only_until_truthy(self, implementation):
        """Iterators are consumed, but only until a truthy item is found."""
        back = iter(range(100))
        front = (x % 17 == 0 for x in back)
        implementation(front)
        assert next(back) == 1

    def test_iterates_completely_if_nothing_is_truthy(self, implementation):
        """Iterators are consumed: consumed completely if no item is truthy."""
        back = iter(range(100))
        front = (x > 100 for x in back)
        implementation(front)
        with pytest.raises(StopIteration):
            next(back)


@pytest.mark.parametrize('implementation', [
    all,  # Included to help test that the tests are correct.
    gencomp1.my_all,
    gencomp1.my_all_alt,
])
class TestMyAll:
    """Tests for the my_all function."""

    __slots__ = ()

    def test_true_on_empty_iterable(self, implementation):
        """With no values, not even one is falsy, so all returns true."""
        assert implementation([]) is True

    def test_false_on_numbers_including_zero(self, implementation):
        """So long as at least one number is zero, all returns False."""
        assert implementation([17, 4, 9, 0, 3, 5, 0]) is False

    @pytest.mark.parametrize('nonzero_numbers', [
        [1],
        [1, 1, 1, 6, 7, Fraction(1, 2)],
        [17, 4, 9, 0.0001, 3, 5, Fraction(1, 1_000_000_000_000), 0.0001j],
    ])
    def test_true_on_numbers_no_zeros(self, implementation, nonzero_numbers):
        assert implementation(nonzero_numbers)

    def test_false_on_nonempty_generator_with_all_falsy(self, implementation):
        """On nonempty input, False any() ensure False all()."""
        assert implementation(x > 100 for x in range(100)) is False

    def test_false_on_generator_with_some_falsy(self, implementation):
        """Iterators are accepted. If any item is falsy, it is reached."""
        assert implementation(x % 17 == 0 for x in range(100)) is False

    def test_true_on_generator_with_no_falsy(self, implementation):
        """Iterators are accepted. If no item is falsy, that is found out."""
        assert implementation(x % 17 == 0 for x in range(0, 100, 17)) is True

    def test_iterates_only_until_falsy(self, implementation):
        """Iterators are consumed, but only until a falsy item is found."""
        back = iter(range(100))
        front = (x % 17 == 0 for x in back)
        implementation(front)
        assert next(back) == 2

    def test_iterates_completely_if_nothing_is_falsy(self, implementation):
        """Iterators are consumed: consumed completely if no item is falsy."""
        back = iter(range(0, 100, 17))
        front = (x % 17 == 0 for x in back)
        implementation(front)
        with pytest.raises(StopIteration):
            next(back)


@pytest.mark.parametrize('implementation', [
    zip,  # Included to help test that the tests are correct.
    gencomp1.zip_two,
    gencomp1.ZipTwo,
    gencomp1.my_zip,
    gencomp1.Zip,
])
<<<<<<< HEAD
class TestZipTwo(CommonIteratorTests):
    """Shared tests for the zip_two/ZipTwo and my_zip/Zip functions/classes."""
=======
class TestZipTwo(_helpers.CommonIteratorTests):
    """Shared tests for the zip_two and my_zip functions."""
>>>>>>> 6daca712

    __slots__ = ()

    def instantiate(self, implementation):
        return implementation([10, 20, 30], ['foo', 'bar', 'baz'])

    def test_empty_iterables_zip_empty(self, implementation):
        """Zipping empty iterables yields no elements."""
        result = implementation([], [])
        with pytest.raises(StopIteration):
            next(result)

    def test_nonempty_empty_zips_empty(self, implementation):
        """Zipping a nonempty iterable with an empty one yields no elements."""
        result = implementation([10], [])
        with pytest.raises(StopIteration):
            next(result)

    def test_empty_nonempty_zips_empty(self, implementation):
        """Zipping an empty iterable with a nonempty one yields no elements."""
        result = implementation([], [10])
        with pytest.raises(StopIteration):
            next(result)

    def test_shorter_longer_zips_shorter(self, implementation):
        """Zipping a shorter iterable with a longer one works correctly."""
        result = implementation([10], [20, 30])
        assert list(result) == [(10, 20)]

    def test_longer_shorter_zips_shorter(self, implementation):
        """Zipping a longer iterable with a shorter one works correctly."""
        result = implementation([10, 20], [30])
        assert list(result) == [(10, 30)]

    def test_equal_lengths_zip_all(self, implementation):
        """Zipping iterables with equally many of elements works correctly."""
        result = implementation([10, 20, 30], ['foo', 'bar', 'baz'])
        assert list(result) == [(10, 'foo'), (20, 'bar'), (30, 'baz')]

    def test_finite_infinite_zips_finite(self, implementation):
        """Zipping a finite iterable with an infinite one works correctly."""
        result = implementation([10, 20, 30], itertools.count(1))
        assert list(result) == [(10, 1), (20, 2), (30, 3)]

    def test_infinite_finite_zips_finite(self, implementation):
        """Zipping an infinite iterable with a finite one works correctly."""
        result = implementation(itertools.count(1), [10, 20, 30])
        assert list(result) == [(1, 10), (2, 20), (3, 30)]


@pytest.mark.parametrize('implementation', [
    zip,  # Included to help test that the tests are correct.
    gencomp1.my_zip,
    gencomp1.Zip,
])
class TestZip(CommonIteratorTests):
    """Tests of the my_zip function and Zip class (not shared with zip_two)."""

    __slots__ = ()

    def test_zero_args_zip_empty(self, implementation):
        """Passing zero iterables to be zipped yields no elements."""
        result = implementation()
        with pytest.raises(StopIteration):
            next(result)

    @pytest.mark.parametrize('single_arg', [[], ()])
    def test_single_empty_arg_zips_empty(self, implementation, single_arg):
        """Zipping a single empty iterable yields no elements."""
        result = implementation(single_arg)
        with pytest.raises(StopIteration):
            next(result)


class TestPrintZipped:
    """Tests for the print_zipped function."""

    __slots__ = ()

    def test_returns_none(self):
        """The function just prints. It is a conceptually void function."""
        assert gencomp1.print_zipped() is None

    def test_zipped_enumerated_data_are_printed(self, capsys):
        """Output strings represent 2-way zip of enumerated iterables."""
        expected = (
            "word_index=1, word='bat', number_index=100, number=1.5\n"
            "word_index=2, word='dog', number_index=101, number=2.5\n"
            "word_index=3, word='cat', number_index=102, number=3.5\n"
            "word_index=4, word='horse', number_index=103, number=4.5\n"
        )
        gencomp1.print_zipped()
        assert capsys.readouterr().out == expected


@pytest.mark.parametrize('implementation', [
    gencomp1.take_good,
    gencomp1.take,
    gencomp1.Take,
])
<<<<<<< HEAD
class TestTake(CommonIteratorTests):
    """Tests for take and related functions and classes."""
=======
class TestTake(_helpers.CommonIteratorTests):
    """Tests for the take_good and take functions."""
>>>>>>> 6daca712

    __slots__ = ()

    def instantiate(self, implementation):
        return implementation(range(3), 2)

    def test_taking_none_from_empty_is_empty(self, implementation):
        """Taking no items when there are no items yields no items."""
        result = implementation(range(0), 0)
        with pytest.raises(StopIteration):
            next(result)

    @pytest.mark.parametrize('n', [1, 2, 10, 100, 1_000_000])
    def test_taking_some_from_empty_is_empty(self, implementation, n):
        """Taking some items when there are no items yields no items."""
        result = implementation(range(0), n)
        with pytest.raises(StopIteration):
            next(result)

    def test_taking_none_from_nonempty_is_empty(self, implementation):
        """Taking no items when there are some items yields no items."""
        result = implementation(range(3), 0)
        with pytest.raises(StopIteration):
            next(result)

    @pytest.mark.parametrize('n, expected', [
        (1, [0]),
        (2, [0, 1]),
        (3, [0, 1, 2]),
    ])
    def test_taking_some_from_nonempty_gives_prefix(self, implementation,
                                                    n, expected):
        """Taking some items when there are some items yields some items."""
        result = implementation(range(3), n)
        assert list(result) == expected

    @pytest.mark.parametrize('n', [4, 10, 100, 1_000_000])
    def test_taking_extra_from_nonempty_gives_all(self, implementation, n):
        """Taking too many items yields the existing items (without error)."""
        result = implementation(range(3), n)
        assert list(result) == [0, 1, 2]

    @pytest.mark.parametrize('n, expected', [
        (0, []),
        (1, [4]),
        (2, [4, 9]),
        (3, [4, 9, 16]),
        (4, [4, 9, 16, 25]),
        (5, [4, 9, 16, 25, 36]),
    ])
    def test_taking_from_infinite_gives_prefix(self, implementation,
                                               n, expected):
        """Taking some items from infinitely many items yields some items."""
        iterable = (x**2 for x in itertools.count(2))
        result = implementation(iterable, n)
        assert list(result) == expected

    def test_float_n_fails_fast(self, implementation):
        """Passing a float as the number of items raises TypeError."""
        with pytest.raises(TypeError, match=r"\An must be an int\Z"):
            implementation(range(5), 1.0)

    def test_negative_n_fails_fast(self, implementation):
        """Passing a negative int as the number of items raises ValueError."""
        expected_message = r"\Acan't yield negatively many items\Z"
        with pytest.raises(ValueError, match=expected_message):
            implementation(range(5), -1)

    def test_negative_float_n_fails_fast_as_float(self, implementation):
        """Passing a negative float as the number of items raises TypeError."""
        with pytest.raises(TypeError, match=r"\An must be an int\Z"):
            implementation(range(5), -1.0)

    @pytest.mark.parametrize('n, expected', [
        (False, []),
        (True, ['p']),
    ])
    def test_bool_n_is_supported(self, implementation, n, expected):
        """n is allowed to be a bool, since bool is a subclass of int."""
        result = implementation('pqr', n)
        assert list(result) == expected

    def test_input_is_not_overconsumed(self, implementation):
        """No more than n elements of the input are consumed."""
        it = (x**2 for x in range(1, 6))

        # Take 2 items from the iterator. Stop with an error if that failed.
        if list(implementation(it, 2)) != [1, 4]:
            raise Exception("Can't test overconsumption (first call failed)")

        assert list(it) == [9, 16, 25], "Make sure we didn't consume too much."


@pytest.mark.parametrize('implementation', [
    gencomp1.drop_good,
    gencomp1.drop,
    gencomp1.Drop,
])
<<<<<<< HEAD
class TestDrop(CommonIteratorTests):
    """Tests for drop and related functions and classes."""
=======
class TestDrop(_helpers.CommonIteratorTests):
    """Tests for the drop_good and drop functions."""
>>>>>>> 6daca712

    __slots__ = ()

    def instantiate(self, implementation):
        return implementation(range(5), 2)

    def test_dropping_none_from_empty_is_empty(self, implementation):
        """Dropping no items when there are no items yields no items."""
        result = implementation(range(0), 0)
        with pytest.raises(StopIteration):
            next(result)

    @pytest.mark.parametrize('n', [1, 2, 10, 100, 1_000_000])
    def test_dropping_some_from_empty_is_empty(self, implementation, n):
        """
        Dropping some items when there are none yields none (without error).
        """
        result = implementation(range(0), n)
        with pytest.raises(StopIteration):
            next(result)

    def test_dropping_none_from_nonempty_gives_all(self, implementation):
        """Dropping no items when there are some items yields all the items."""
        result = implementation(range(5), 0)
        assert list(result) == [0, 1, 2, 3, 4]

    @pytest.mark.parametrize('n, expected', [
        (1, [1, 2, 3, 4]),
        (2, [2, 3, 4]),
        (3, [3, 4]),
        (4, [4]),
    ])
    def test_dropping_some_from_nonempty_gives_suffix(self, implementation,
                                                      n, expected):
        """Dropping some items when there are some items yields the rest."""
        result = implementation(range(5), n)
        assert list(result) == expected

    def test_dropping_all_from_nonempty_is_empty(self, implementation):
        """Dropping all items when there are some items yields no items."""
        result = implementation(range(5), 5)
        with pytest.raises(StopIteration):
            next(result)

    @pytest.mark.parametrize('n', [6, 7, 15, 100, 1_000_000])
    def test_dropping_extra_from_nonempty_is_empty(self, implementation, n):
        """Dropping more than all items yields no items (without error)."""
        result = implementation(range(5), n)
        with pytest.raises(StopIteration):
            next(result)

    def test_dropping_some_from_infinite_gives_rest(self, implementation):
        """
        Dropping some items when there are infinitely many yields the rest.
        """
        result = implementation(itertools.count(1), 1000)
        prefix_of_suffix = itertools.islice(result, 6)
        assert list(prefix_of_suffix) == [1001, 1002, 1003, 1004, 1005, 1006]

    def test_float_n_fails_fast(self, implementation):
        """Passing a float as the number of items raises TypeError."""
        with pytest.raises(TypeError, match=r"\An must be an int\Z"):
            implementation(range(5), 1.0)

    def test_negative_n_fails_fast(self, implementation):
        """Passing a negative int as the number of items raises ValueError."""
        expected_message = r"\Acan't skip negatively many items\Z"
        with pytest.raises(ValueError, match=expected_message):
            implementation(range(5), -1)

    def test_negative_float_n_fails_fast_as_float(self, implementation):
        """Passing a negative float as the number of items raises TypeError."""
        with pytest.raises(TypeError, match=r"\An must be an int\Z"):
            implementation(range(5), -1.0)

    @pytest.mark.parametrize('n, expected', [
        (False, ['p', 'q', 'r']),
        (True, ['q', 'r']),
    ])
    def test_bool_n_is_supported(self, implementation, n, expected):
        """n is allowed to be a bool, since bool is a subclass of int."""
        result = implementation('pqr', n)
        assert list(result) == expected


class TestLast:
    """Tests for the last function."""

    __slots__ = ()

    def test_empty_iterable_has_no_last_item(self):
        """On a generator yielding no items, IndexError is raised."""
        expected_message = r"\Acan't get last item from empty iterable\Z"
        with pytest.raises(IndexError, match=expected_message):
            gencomp1.last(x for x in ())

    def test_last_of_singleton_iterator_is_the_item(self):
        """On a generator yielding exactly one item, that item is returned."""
        result = gencomp1.last(x for x in (10,))
        assert result == 10

    def test_last_of_sequence_is_item_at_end(self):
        """On a sequence of several items, the item at index -1 is returned."""
        result = gencomp1.last(['foo', 'bar', 'baz', 'quux', 'foobar'])
        assert result == 'foobar'

    def test_last_of_iterator_is_final_item(self):
        """On an iterator to a fairly big range, the final item is returned."""
        it = iter(range(100_000))
        assert gencomp1.last(it) == 99_999

    def test_last_of_nonempty_string_is_ending_character(self):
        """A nonempty string's length-1 substring at the end is returned."""
        text = 'I code in all the scary animals in my house including Python'
        assert gencomp1.last(text) == 'n'


@pytest.mark.parametrize('implementation', [
    gencomp1.tail,
    gencomp1.tail_opt,
])
class TestTail:
    """Shared tests for the tail and tail_opt functions."""

    __slots__ = ()

    def test_empty_suffix_of_empty_sequence_is_empty(self, implementation):
        """No items taken from the end of no items are no items."""
        assert implementation([], 0) == ()

    def test_empty_suffix_of_empty_iterator_is_empty(self, implementation):
        """No items taken from the end of no items are no items."""
        assert implementation(iter([]), 0) == ()

    @pytest.mark.parametrize('n', [1, 2, 10, 100, 1_000_000])
    def test_all_suffixes_of_empty_sequence_are_empty(self, implementation, n):
        """Trying to take some items from the end of no items gets no items."""
        assert implementation([], n) == ()

    @pytest.mark.parametrize('n', [1, 2, 10, 100, 1_000_000])
    def test_all_suffixes_of_empty_iterator_are_empty(self, implementation, n):
        """Trying to take some items from the end of no items gets no items."""
        assert implementation(iter([]), n) == ()

    def test_empty_suffix_of_nonempty_sequence_is_empty(self, implementation):
        """No items taken from the end of some items are no items."""
        sequence = [x**2 for x in range(100)]
        assert implementation(sequence, 0) == ()

    def test_empty_suffix_of_nonempty_iterator_is_empty(self, implementation):
        """No items taken from the end of some items are no items."""
        iterator = (x**2 for x in range(100))
        assert implementation(iterator, 0) == ()

    @pytest.mark.parametrize('n, expected', [
        (1, (9801,)),
        (2, (9604, 9801)),
        (3, (9409, 9604, 9801)),
        (4, (9216, 9409, 9604, 9801)),
        (5, (9025, 9216, 9409, 9604, 9801)),
    ])
    def test_short_suffix_of_long_sequence_is_full_short(self, implementation,
                                                         n, expected):
        """Taking a few items from end of many items gets those few items."""
        sequence = [x**2 for x in range(100)]
        assert implementation(sequence, n) == expected

    @pytest.mark.parametrize('n, expected', [
        (1, (9801,)),
        (2, (9604, 9801)),
        (3, (9409, 9604, 9801)),
        (4, (9216, 9409, 9604, 9801)),
        (5, (9025, 9216, 9409, 9604, 9801)),
    ])
    def test_short_suffix_of_long_iterator_is_full_short(self, implementation,
                                                         n, expected):
        """Taking a few items from end of many items gets those few items."""
        iterator = (x**2 for x in range(100))
        assert implementation(iterator, n) == expected


@pytest.mark.parametrize('_label, iterator_factory', [
    ('generator, length 100', lambda: (x**2 for x in range(100))),
    ('range iterator, length 1000', lambda: iter(range(1000))),
])
def test_empty_tail_consumes_all_input(_label, iterator_factory):
    """
    The tail function always iterates through its input completely.

    Even though, with n=0, this is not needed to give the correct result, it is
    still done for consistency. This test checks that empty (n=0) case.

    This does not apply to tail_opt, which doesn't otherwise enjoy consistency
    in whether or not or how much it consumes its input, anyway. The tail_opt
    function or may or may not iterate through input when n=0.
    """
    iterator = iterator_factory()
    result = gencomp1.tail(iterator, 0)

    if result != ():
        raise Exception("Can't test if input was consumed, as tail failed")

    with pytest.raises(StopIteration):
        next(iterator)


class TestTailOpt:
    """Tests specific to the tail_opt function."""

    __slots__ = ()

    @pytest.mark.parametrize('n', [6, 5, 4])
    def test_total_suffixes_of_sequence_work_without_iter(self, subtests, n):
        """Improper suffixes (whole sequence) are found without __iter__."""
        sequence = _IterCountingList([10, 20, 30, 40])
        result = gencomp1.tail_opt(sequence, n)
        with subtests.test('Result should be correct'):
            assert result == (10, 20, 30, 40)
        with subtests.test('__iter__ should not be called'):
            assert sequence.iter_calls == 0

    @pytest.mark.parametrize('n, expected', [
        (3, (20, 30, 40)),
        (2, (30, 40)),
        (1, (40,)),
        (0, ()),
    ])
    def test_partial_suffixes_of_sequence_work_without_iter(self, subtests,
                                                            n, expected):
        """Trailing pieces of sequences are found without __iter__."""
        sequence = _IterCountingList([10, 20, 30, 40])
        result = gencomp1.tail_opt(sequence, n)
        with subtests.test('Result should be correct'):
            assert result == expected
        with subtests.test('__iter__ should not be called'):
            assert sequence.iter_calls == 0

    def test_iter_called_once_on_nonsequence(self, subtests):
        """Finding a suffix of a non-sequence iterable calls __iter__ once."""
        sequence = _IterCountingList([10, 20, 30, 40])
        indirect_iterator = itertools.chain(sequence)

        if sequence.iter_calls != 0:
            raise Exception("itertools.chain shouldn't call __iter__ eagerly")

        result = gencomp1.tail_opt(indirect_iterator, 3)

        with subtests.test('Result should be correct'):
            assert result == (20, 30, 40)

        with subtests.test('__iter__ should be called once'):
            assert sequence.iter_calls == 1

    def test_small_suffix_of_huge_sequence_is_computed_quickly(self):
        """
        A suffix is found, where it would never manage to finish via __iter__.

        This effectively tests if slicing is used.
        """
        result = gencomp1.tail_opt(range(1_000_000_000_000), 5)

        assert result == (999999999995, 999999999996, 999999999997,
                          999999999998, 999999999999)

    def test_falls_back_to_iter_with_len_but_not_indexing(self):
        """If the input supports len but indexing/slicing, __iter__ is used."""
        iterable = dict.fromkeys(range(1000))
        result = gencomp1.tail_opt(iterable, 3)
        assert result == (997, 998, 999)

    def test_falls_back_to_iter_with_indexing_but_not_slicing(self):
        """If the input supports indexing but not slicing, __iter__ is used."""
        iterable = {'a', 'b', 'c', 'd', 'e'}
        result = gencomp1.tail_opt(iterable, 128)
        assert sorted(result) == ['a', 'b', 'c', 'd', 'e']


class TestPick:
    """Tests for the pick function."""

    __slots__ = ()

    @pytest.mark.parametrize('items', [
        (),
        (10,),
        (10, 20),
        (10, 20, 30),
    ])
    def test_index_after_end_is_error(self, subtests, items):
        """Passing a too-large int as index value raises IndexError."""
        expected_message = r'\Aindex out of range\Z'
        for index in range(len(items), len(items) + 3):
            with subtests.test(index=index):
                generator = (x for x in items)
                with pytest.raises(IndexError, match=expected_message):
                    gencomp1.pick(generator, index)

    @pytest.mark.parametrize('index', [-1, -2, -10, -100])
    def test_negative_index_is_error(self, index):
        """Passing a negative int as index value raises IndexError."""
        expected_message = r'\Anegative indices are not supported\Z'
        generator = (x for x in (10,))
        with pytest.raises(IndexError, match=expected_message):
            gencomp1.pick(generator, index)

    @pytest.mark.parametrize('items', [
        (10,),
        (10, 20),
        (10, 20, 30),
    ])
    def test_index_zero_is_first_item(self, items):
        """Passing an index of zero gets the first item."""
        generator = (x for x in items)
        assert gencomp1.pick(generator, 0) == 10

    @pytest.mark.parametrize('index, expected', [
        (1, 3),
        (2, 5),
        (15, 31),
        (100, 201),
        (1017, 2035),
        (4422, 8845),
    ])
    def test_indexing_into_sequence_gets_value(self, index, expected):
        """Accessing the k index of a sequence seq agrees with seq[k]."""
        sequence = range(1, 10_000, 2)
        assert gencomp1.pick(sequence, index) == expected

    @pytest.mark.parametrize('index, expected', [
        (1, 3),
        (2, 5),
        (15, 31),
        (100, 201),
        (1017, 2035),
        (4422, 8845),
    ])
    def test_indexing_into_iterator_gets_value(self, index, expected):
        """Accessing the k index of an iterator skips k items and gets next."""
        iterator = iter(range(1, 10_000, 2))
        assert gencomp1.pick(iterator, index) == expected


@pytest.mark.parametrize('implementation', [
    gencomp1.windowed,
    gencomp1.Windowed,
    gencomp1.windowed_alt,
])
<<<<<<< HEAD
class TestWindowed(CommonIteratorTests):
    """Tests for windowed and related functions and classes."""
=======
class TestWindowed(_helpers.CommonIteratorTests):
    """Tests for the windowed and windowed_alt functions."""
>>>>>>> 6daca712

    __slots__ = ()

    def instantiate(self, implementation):
        input_it = map(str.capitalize, ['ab', 'cd', 'efg', 'hi', 'jk'])
        return implementation(input_it, 3)

    def test_empty_input_has_one_empty_window(self, implementation):
        """With no items, there is one window containing no items."""
        result = implementation((), 0)
        assert list(result) == [()]

    @pytest.mark.parametrize('n', [1, 2, 10, 100])
    def test_empty_input_has_no_nonempty_windows(self, implementation, n):
        """With no items, there are no windows containing any items."""
        result = implementation((), n)
        with pytest.raises(StopIteration):
            next(result)

    @pytest.mark.parametrize('n, expected', [
        (0, [(), (), (), (), (), ()]),
        (1, [('ab',), ('cd',), ('efg',), ('hi',), ('jk',)]),
        (2, [('ab', 'cd'), ('cd', 'efg'), ('efg', 'hi'), ('hi', 'jk')]),
        (3, [('ab', 'cd', 'efg'), ('cd', 'efg', 'hi'), ('efg', 'hi', 'jk')]),
        (4, [('ab', 'cd', 'efg', 'hi'), ('cd', 'efg', 'hi', 'jk')]),
        (5, [('ab', 'cd', 'efg', 'hi', 'jk')]),
        (6, []),
        (7, []),
        (100, []),
        (1_000_000, []),
    ])
    def test_small_nontrivial_sequence_has_all_windows(self, implementation,
                                                       n, expected):
        """All windows of any size are found in a small nontrivial sequence."""
        sequence = ['ab', 'cd', 'efg', 'hi', 'jk']
        result = implementation(sequence, n)
        assert list(result) == expected

    @pytest.mark.parametrize('n, expected', [
        (0, [(), (), (), (), (), ()]),
        (1, [('Ab',), ('Cd',), ('Efg',), ('Hi',), ('Jk',)]),
        (2, [('Ab', 'Cd'), ('Cd', 'Efg'), ('Efg', 'Hi'), ('Hi', 'Jk')]),
        (3, [('Ab', 'Cd', 'Efg'), ('Cd', 'Efg', 'Hi'), ('Efg', 'Hi', 'Jk')]),
        (4, [('Ab', 'Cd', 'Efg', 'Hi'), ('Cd', 'Efg', 'Hi', 'Jk')]),
        (5, [('Ab', 'Cd', 'Efg', 'Hi', 'Jk')]),
        (6, []),
        (7, []),
        (100, []),
        (1_000_000, []),
    ])
    def test_small_nontrivial_iterator_has_all_windows(self, implementation,
                                                       n, expected):
        """All windows of any size are found in a small nontrivial iterator."""
        iterator = map(str.capitalize, ['ab', 'cd', 'efg', 'hi', 'jk'])
        result = implementation(iterator, n)
        assert list(result) == expected

    def test_huge_sequence_windows_are_yielded_lazily(self, implementation):
        """On a very big input sequence, the first few windows can be got."""
        sequence = range(1_000_000_000_000)
        expected = [(0, 1, 2), (1, 2, 3), (2, 3, 4), (3, 4, 5), (4, 5, 6)]
        result = implementation(sequence, 3)
        prefix = itertools.islice(result, 5)
        assert list(prefix) == expected

    def test_huge_iterator_windows_are_yielded_lazily(self, implementation):
        """On a very big input iterator, the first few windows can be got."""
        iterator = iter(range(1_000_000_000_000))
        expected = [(0, 1, 2), (1, 2, 3), (2, 3, 4), (3, 4, 5), (4, 5, 6)]
        result = implementation(iterator, 3)
        prefix = itertools.islice(result, 5)
        assert list(prefix) == expected


# FIXME: gencomp1.my_pairwise and gencomp1.Pairwise still need pytest tests.


@pytest.mark.parametrize('implementation', [
    map,  # Included to help test that the tests are correct.
    gencomp1.map_one,
    gencomp1.map_one_alt,
    gencomp1.MapOne,
])
<<<<<<< HEAD
class TestMapOne(CommonIteratorTests):
    """Tests for map_one and related functions and classes."""
=======
class TestMapOne(_helpers.CommonIteratorTests):
    """Tests for the map_one and map_one_alt functions."""
>>>>>>> 6daca712

    __slots__ = ()

    def instantiate(self, implementation):
        return implementation(str.capitalize, ['foo', 'bar', 'baz', 'quux'])

    def test_empty_sequence_maps_empty(self, implementation):
        """Mapping a sequence of no items gives no items."""
        result = implementation(lambda x: x**2, range(0))
        with pytest.raises(StopIteration):
            next(result)

    def test_empty_iterator_maps_empty(self, implementation):
        """Mapping a generator of no items gives no items."""
        result = implementation(lambda x: x + 1, (x**2 for x in range(0)))
        with pytest.raises(StopIteration):
            next(result)

    def test_sequence_maps_via_python_function_1(self, implementation):
        """Mapping a range via a Python function (lambda) works."""
        result = implementation(lambda x: x**2, range(1, 11))
        assert list(result) == [1, 4, 9, 16, 25, 36, 49, 64, 81, 100]

    def test_iterator_maps_via_python_function_1(self, implementation):
        """Mapping a range iterator via a Python function (lambda) works."""
        result = implementation(lambda x: x**2, iter(range(1, 11)))
        assert list(result) == [1, 4, 9, 16, 25, 36, 49, 64, 81, 100]

    def test_sequence_maps_via_python_function_2(self, implementation):
        """Mapping a list via a Python function (lambda) works."""
        result = implementation(lambda x: x + 1, [x**2 for x in range(1, 6)])
        assert list(result) == [2, 5, 10, 17, 26]

    def test_iterator_maps_via_python_function_2(self, implementation):
        """Mapping a generator via a Python function (lambda) works."""
        result = implementation(lambda x: x + 1, (x**2 for x in range(1, 6)))
        assert list(result) == [2, 5, 10, 17, 26]

    def test_sequence_maps_via_builtin_function(self, implementation):
        """Mapping a list via a top-level builtin function works."""
        result = implementation(len, ['foobar', (10, 20), range(1000)])
        assert list(result) == [6, 2, 1000]

    def test_iterator_maps_via_builtin_function(self, implementation):
        """Mapping a list iterator vai a top-level builtin function works."""
        result = implementation(len, iter(['foobar', (10, 20), range(1000)]))
        assert list(result) == [6, 2, 1000]

    def test_sequence_maps_via_builtin_method(self, implementation):
        """Mapping a list via a method on a builtin type works."""
        result = implementation(str.capitalize, ['foo', 'bar', 'baz', 'quux'])
        assert list(result) == ['Foo', 'Bar', 'Baz', 'Quux']

    def test_iterator_maps_via_builtin_method(self, implementation):
        """Mapping a list iterator via a method on a builtin type works."""
        iterator = iter(['foo', 'bar', 'baz', 'quux'])
        result = implementation(str.capitalize, iterator)
        assert list(result) == ['Foo', 'Bar', 'Baz', 'Quux']

    def test_infinite_iterator_maps_lazily(self, implementation):
        """We can get a prefix, mapping an infinite iterator."""
        expected = [0, 1, 1, 2, 1, 2, 2, 3, 1, 2, 2, 3, 2, 3, 3, 4, 1, 2]
        result = implementation(int.bit_count, itertools.count())
        prefix = itertools.islice(result, 18)
        assert list(prefix) == expected

    def test_func_must_be_callable_not_none(self, implementation):
        """None isn't treated as an identity function (unlike filter)."""
        with pytest.raises(TypeError):
            list(implementation(None, [0]))


@pytest.mark.parametrize('implementation', [
    filter,  # Included to help test that the tests are correct.
    gencomp1.my_filter,
    gencomp1.my_filter_alt,
    gencomp1.Filter,
])
<<<<<<< HEAD
class TestFilter(CommonIteratorTests):
    """Tests for my_filter and related functions and classes."""
=======
class TestMyFilter(_helpers.CommonIteratorTests):
    """Tests for the my_filter and my_filter_alt functions."""
>>>>>>> 6daca712

    __slots__ = ()

    def instantiate(self, implementation):
        return implementation(operator.not_, [0, 1, 2, 0, 2, 0, 0, 1])

    def test_none_satisfying_is_empty_from_sequence(self, implementation):
        """When no items satisfy the predicate, the result is empty."""
        numbers = (0, 1, 2)
        result = implementation(lambda n: n < 0, numbers)
        with pytest.raises(StopIteration):
            next(result)

    def test_none_satisfying_is_empty_from_iterator(self, implementation):
        """When no items satisfy the predicate, the result is empty."""
        numbers = iter((0, 1, 2))
        result = implementation(lambda n: n < 0, numbers)
        with pytest.raises(StopIteration):
            next(result)

    def test_some_satisfying_gives_those_from_sequence(self, implementation):
        """When only some satisfy the predicate, those are the result."""
        words = ['ham', 'spam', 'foo', 'eggs']
        result = implementation(lambda x: len(x) == 3, words)
        assert list(result) == ['ham', 'foo']

    def test_some_satisfying_gives_those_from_iterator(self, implementation):
        """When only some satisfy the predicate, those are the result."""
        words = iter(['ham', 'spam', 'foo', 'eggs'])
        result = implementation(lambda x: len(x) == 3, words)
        assert list(result) == ['ham', 'foo']

    def test_none_predicate_filters_truthy_from_sequence(self, implementation):
        """A predicate of None checks the items themselves."""
        mixed = ('p', 'xy', [3], (1, 2, 3), 'c')
        suffixes = [seq[1:] for seq in mixed]
        result = implementation(None, suffixes)
        assert list(result) == ['y', (2, 3)]

    def test_none_predicate_filters_truthy_from_iterator(self, implementation):
        """A predicate of None checks the items themselves."""
        mixed = ('p', 'xy', [3], (1, 2, 3), 'c')
        suffixes = (seq[1:] for seq in mixed)
        result = implementation(None, suffixes)
        assert list(result) == ['y', (2, 3)]

    def test_none_predicate_filters_truthy_even_if_none_from_sequence(
            self,
            implementation):
        """A predicate of None gets nothing through if all are falsy."""
        empties = [[], (), {}, set()]
        result = implementation(None, empties)
        with pytest.raises(StopIteration):
            next(result)

    def test_none_predicate_filters_truthy_even_if_none_from_iterator(
            self,
            implementation):
        """A predicate of None gets nothing through if all are falsy."""
        empties = iter([[], (), {}, set()])
        result = implementation(None, empties)
        with pytest.raises(StopIteration):
            next(result)

    def test_none_predicate_filters_truthy_even_if_all_from_sequence(
            self,
            implementation):
        """A predicate of None lets everything through if none are falsy."""
        words = ['hello', 'glorious', 'world']
        result = implementation(None, words)
        assert list(result) == ['hello', 'glorious', 'world']

    def test_none_predicate_filters_truthy_even_if_all_from_iterator(
            self,
            implementation):
        """A predicate of None lets everything through if none are falsy."""
        words = iter(['hello', 'glorious', 'world'])
        result = implementation(None, words)
        assert list(result) == ['hello', 'glorious', 'world']

    def test_infinite_iterator_filters_lazily(self, implementation):
        """We can get a prefix, filtering a some-truthy infinite iterator."""
        result = implementation(lambda k: k % 2, itertools.count())
        prefix = itertools.islice(result, 13)
        assert list(prefix) == [1, 3, 5, 7, 9, 11, 13, 15, 17, 19, 21, 23, 25]


@pytest.mark.parametrize('implementation', [
    gencomp1.length_of,
    gencomp1.length_of_opt,
])
class TestLengthOf:
    """Tests for the length_of and length_of_opt functions."""

    __slots__ = ()

    def test_empty_sequence_has_length_zero(self, implementation):
        """The length of a zero-element tuple is zero."""
        assert implementation(()) == 0

    def test_empty_iterator_has_length_zero(self, implementation):
        """The length of a zero-element generator is zero."""
        assert implementation(x for x in ()) == 0

    def test_short_sequence_has_its_length(self, implementation):
        """
        The length of a list of two items is 2.

        The strangely complicated way this input is produced is for contrast to
        test_short_generator_has_its_length (below), where I think a generator
        expression with an "if" clause is helpfully illustrative.
        """
        strings = ['ham', 'spam', 'foo', 'eggs', '']
        sequence = [s for s in strings if len(s) == 3]
        assert implementation(sequence) == 2

    def test_short_iterator_has_its_length(self, implementation):
        """The length of a generator of two items is 2."""
        strings = ['ham', 'spam', 'foo', 'eggs', '']
        iterator = (s for s in strings if len(s) == 3)
        assert implementation(iterator) == 2

    def test_moderately_long_sequence_has_its_length(self, implementation):
        """The length of a 1000-element range is 1000."""
        assert implementation(range(1000)) == 1000

    def test_moderately_long_iterator_has_its_length(self, implementation):
        """The length of a 1000-element generator is 1000."""
        assert implementation(x + 27 for x in range(1000)) == 1000

    def test_pretty_big_set_has_its_length(self, implementation):
        """The length of a 100,000-element set is 100,000."""
        objects = {object() for _ in range(100_000)}
        assert implementation(objects) == 100_000

    def test_pretty_long_iterator_has_its_length(self, implementation):
        """The length of a 100,000-element generator is 100,000."""
        iterator = (object() for _ in range(100_000))
        assert implementation(iterator) == 100_000


class TestLengthOfOpt:
    """Tests specific to the length_of_opt function."""

    __slots__ = ()

    def test_empty_sequence_works_without_iter(self, subtests):
        """
        __iter__ is not called on an empty sequence.

        Even though it involves some undesirable repetition, I think it's
        beneficial to name this separately from the "nonempty" version, so it
        is easier to see which of the empty and nonempty cases are failing in a
        buggy implementation.
        """
        sequence = _IterCountingList()
        result = gencomp1.length_of_opt(sequence)
        with subtests.test('Result should be correct'):
            assert result == 0
        with subtests.test('__iter__ should not be called'):
            assert sequence.iter_calls == 0

    @pytest.mark.parametrize('items, length', [
        ([0], 1),
        ([10, 20], 2),
        (['foo', 'bar', 'baz'], 3),
        (range(1000), 1000),
    ])
    def test_nonempty_sequence_works_without_iter(self, subtests,
                                                  items, length):
        """__iter__ is not called on a nonempty sequence."""
        sequence = _IterCountingList(items)
        result = gencomp1.length_of_opt(sequence)
        with subtests.test('Result should be correct'):
            assert result == length
        with subtests.test('__iter__ should not be called'):
            assert sequence.iter_calls == 0

    @pytest.mark.parametrize('sequence_type', [
        _IterCountingSet,
        _IterCountingDict,
    ])
    def test_empty_sized_nonsequence_works_without_iter(self, subtests,
                                                        sequence_type):
        """
        __iter__ is not called on an empty non-sequence supporting len.

        See test_empty_sequence_works_without_iter on why this is separate.
        """
        sized = sequence_type()
        result = gencomp1.length_of_opt(sized)
        with subtests.test('Result should be correct'):
            assert result == 0
        with subtests.test('__iter__ should not be called'):
            assert sized.iter_calls == 0

    @pytest.mark.parametrize('sequence_type, constructor_arg, length', [
        (_IterCountingSet, {10}, 1),
        (_IterCountingSet, {10, 20}, 2),
        (_IterCountingSet, {10, 20, 30}, 3),
        (_IterCountingSet, set(range(1000)), 1000),
        (_IterCountingDict, {'a': 1}, 1),
        (_IterCountingDict, {'a': 1, 'b': 2}, 2),
        (_IterCountingDict, {'a': 1, 'b': 2, 'c': 3}, 3),
        (_IterCountingDict, {range(n): n for n in range(1000)}, 1000),
    ])
    def test_nonempty_sized_nonsequence_works_without_iter(self, subtests,
                                                           sequence_type,
                                                           constructor_arg,
                                                           length):
        """__iter__ is not called on a nonempty non-sequence supporting len."""
        sized = sequence_type(constructor_arg)
        result = gencomp1.length_of_opt(sized)
        with subtests.test('Result should be correct'):
            assert result == length
        with subtests.test('__iter__ should not be called'):
            assert sized.iter_calls == 0

    def test_long_sequence_length_is_found(self):
        """
        A length is found, where it would be very slow if done via __iter__.

        This fairly effectively tests if the len builtin is used.
        """
        result = gencomp1.length_of_opt(range(2_000_000_000))
        assert result == 2_000_000_000

    def test_many_long_sequence_lengths_are_found(self):
        """
        Lengths are found, where it would not all finish if done via __iter__.

        This effectively tests if the len builtin is used. The reason it is
        done by repeatedly checking lengths, rather than getting a length of
        something extremely large, is that len is not permitted to return a
        value that doesn't fit in a machine word, so a sufficiently great
        length (even on a range object, where it takes O(1) space) would fail
        with TypeError.
        """
        results = (gencomp1.length_of_opt(range(2_000_000_000))
                   for _ in range(100_000))

        assert set(results) == {2_000_000_000}

    def test_iter_called_once_if_len_is_not_supported(self, subtests):
        """
        Finding the length of a non-sized iterable calls __iter__ once.

        The details of this test method may be compared to
        TestTailOpt.test_iter_called_once_on_nonsequence.
        """
        sequence = _IterCountingList([10, 20, 30, 40])
        indirect_iterator = itertools.chain(sequence)

        if sequence.iter_calls != 0:
            raise Exception("itertools.chain shouldn't call __iter__ eagerly")

        result = gencomp1.length_of_opt(indirect_iterator)

        with subtests.test('Result should be correct'):
            assert result == 4

        with subtests.test('__iter__ should be called once'):
            assert sequence.iter_calls == 1


class TestHowMany:
    """
    Tests for the how_many function.

    Methods in this class may be compared to methods in TestMyFilter.
    """

    __slots__ = ()

    def test_none_satisfying_is_zero_from_sequence(self):
        """When no items satisfy the predicate, the count is zero."""
        sequence = (0, 1, 2)
        result = gencomp1.how_many(lambda n: n < 0, sequence)
        assert result == 0

    def test_none_satisfying_is_zero_from_iterator(self):
        """When no items satisfy the predicate, the count is zero."""
        iterator = iter((0, 1, 2))
        result = gencomp1.how_many(lambda n: n < 0, iterator)
        assert result == 0

    def test_none_satisfying_is_zero_from_big_set(self):
        """When no items from a big set satisfy, the count is zero."""
        obj = object()
        items = {object() for _ in range(100_000)}
        result = gencomp1.how_many(lambda item: item == obj, items)
        assert result == 0

    def test_none_satisfying_is_zero_from_long_iterator(self):
        """When no items from a long generator satisfy, the count is zero."""
        obj = object()
        iterator = (object() for _ in range(100_000))
        result = gencomp1.how_many(lambda item: item == obj, iterator)
        assert result == 0

    def test_some_but_not_last_satisfying_counts_them_from_sequence(self):
        """When some but not the last satisfy, those that do are counted."""
        sequence = range(1, 12)
        result = gencomp1.how_many(lambda n: n % 3 == 0, sequence)
        assert result == 3

    def test_some_but_not_last_satisfying_counts_them_from_iterator(self):
        """When some but not the last satisfy, those that do are counted."""
        iterator = iter(range(1, 12))
        result = gencomp1.how_many(lambda n: n % 3 == 0, iterator)
        assert result == 3

    def test_some_including_last_satisfying_counts_them_from_sequence_1(self):
        """When some including the last satisfy, those that do are counted."""
        sequence = range(1, 13)
        result = gencomp1.how_many(lambda n: n % 3 == 0, sequence)
        assert result == 4

    def test_some_including_last_satisfying_counts_them_from_iterator_1(self):
        """When some including the last satisfy, those that do are counted."""
        iterator = iter(range(1, 13))
        result = gencomp1.how_many(lambda n: n % 3 == 0, iterator)
        assert result == 4

    def test_some_including_last_satisfying_counts_them_from_sequence_2(self):
        """When some from a list satisfy, those that do are counted."""
        sequence = [t * 2 for t in ['a', 'bc', 'de', 'f', 'ghi', 'jk']]
        result = gencomp1.how_many(lambda s: len(s) == 4, sequence)
        assert result == 3

    def test_some_including_last_satisfying_counts_them_from_iterator_2(self):
        """When some from a generator satisfy, those that do are counted."""
        iterator = (t * 2 for t in ['a', 'bc', 'de', 'f', 'ghi', 'jk'])
        result = gencomp1.how_many(lambda s: len(s) == 4, iterator)
        assert result == 3

    def test_none_predicate_counts_truthy_from_sequence(self):
        """A predicate of None checks items themselves, counts truthy ones."""
        sequence = [(), [], '', 'a', {}, set(), [0], None]
        result = gencomp1.how_many(None, sequence)
        assert result == 2

    def test_none_predicate_counts_truthy_from_iterator(self):
        """A predicate of None checks items themselves, counts truthy ones."""
        iterator = iter([(), [], '', 'a', {}, set(), [0], None])
        result = gencomp1.how_many(None, iterator)
        assert result == 2

    def test_none_predicate_counts_truthy_from_big_sequence(self):
        """A predicate of None counts truthy items, even in a long sequence."""
        sequence = [0, 1] * 50_000
        result = gencomp1.how_many(None, sequence)
        assert result == 50_000

    def test_none_predicate_counts_truthy_from_big_iterator(self):
        """A predicate of None counts truthy items, even in a long iterator."""
        iterator = iter([0, 1] * 50_000)
        result = gencomp1.how_many(None, iterator)
        assert result == 50_000

    def test_none_predicate_counts_truthy_even_if_none_from_sequence(self):
        """A predicate of None counts zero if all items are falsy."""
        sequence = [[], (), {}, set()]
        result = gencomp1.how_many(None, sequence)
        assert result == 0

    def test_none_predicate_counts_truthy_even_if_none_from_iterator(self):
        """A predicate of None counts zero if all items are falsy."""
        iterator = iter([[], (), {}, set()])
        result = gencomp1.how_many(None, iterator)
        assert result == 0

    def test_none_predicate_counts_truthy_even_if_all_from_sequence(self):
        """A predicate of None counts all items if none are falsy."""
        sequence = ['hello', 'glorious', 'world']
        result = gencomp1.how_many(None, sequence)
        assert result == 3

    def test_none_predicate_counts_truthy_even_if_all_from_iterator(self):
        """A predicate of None counts all items if none are falsy."""
        iterator = iter(['hello', 'glorious', 'world'])
        result = gencomp1.how_many(None, iterator)
        assert result == 3


@pytest.fixture(name='scrambled_dicts', params=[  # Parametrized by PRNG seed.
    260429228478576778,
    9502498993413641577,
    11272998565121818203,
])
def fixture_scrambled_dicts(request):
    """Make a shuffled 40,000-item injective dict and its inverse."""
    rand = random.Random(request.param)
    elements = range(-20_000, 20_000)
    keys = list(elements)
    rand.shuffle(keys)
    values = list(elements)
    rand.shuffle(values)
    return dict(zip(keys, values)), dict(zip(values, keys))


@pytest.mark.parametrize('implementation', [
    gencomp1.invert,
    gencomp1.invert_alt,
])
class TestInvert:
    """Tests for the invert and invert_alt functions."""

    __slots__ = ()

    def test_empty_inverts_empty(self, implementation):
        """The inverse of an empty dict is an empty dict."""
        assert implementation({}) == {}

    def test_small_injective_inverse_flips_keys_values(self, implementation):
        """A small injective (k, v) dict inverts to the (v, k) dict."""
        preimage = {'a': 10, 'b': 20, 'cd': 30, 'efg': 40}
        expected = {10: 'a', 20: 'b', 30: 'cd', 40: 'efg'}
        assert implementation(preimage) == expected

    def test_small_injective_inverse_keeps_order(self, implementation):
        """A small injective (k, v) dict inverts to same-order (v, k)s."""
        preimage = {'a': 10, 'b': 20, 'cd': 30, 'efg': 40}
        expected = [(10, 'a'), (20, 'b'), (30, 'cd'), (40, 'efg')]
        result = implementation(preimage)
        assert list(result.items()) == expected

    def test_small_injective_inverse_is_involution(self, implementation):
        """A small injective dict is equal to its inverse's inverse."""
        preimage = {'a': 10, 'b': 20, 'cd': 30, 'efg': 40}
        assert implementation(implementation(preimage)) == preimage

    def test_small_injective_inverse_inverse_keeps_order(self, implementation):
        """A small injective dict's inverse's inverse's has the same order."""
        preimage = {'a': 10, 'b': 20, 'cd': 30, 'efg': 40}
        expected = [('a', 10), ('b', 20), ('cd', 30), ('efg', 40)]
        result = implementation(implementation(preimage))
        assert list(result.items()) == expected

    def test_big_injective_inverse_flips_keys_values(self, implementation):
        """A big injective (k, v) dict inverts to the (v, k) dict."""
        preimage = {n: n**2 for n in range(40_000)}
        expected = {n**2: n for n in range(40_000)}
        assert implementation(preimage) == expected

    def test_big_injective_inverse_keeps_order(self, implementation):
        """A big injective (k, v) dict inverts to same-order (v, k)s."""
        preimage = {n: n**2 for n in range(40_000)}
        expected = [(n**2, n) for n in range(40_000)]
        result = implementation(preimage)
        assert list(result.items()) == expected

    def test_big_injective_inverse_is_involution(self, implementation):
        """A big injective dict is equal to its inverse's inverse."""
        preimage = {n: n**2 for n in range(40_000)}
        assert implementation(implementation(preimage)) == preimage

    def test_big_injective_inverse_inverse_keeps_order(self, implementation):
        """A big injective dict's inverse's inverse's has the same order."""
        preimage = {n: n**2 for n in range(40_000)}
        expected = [(n, n**2) for n in range(40_000)]
        result = implementation(implementation(preimage))
        assert list(result.items()) == expected

    def test_random_injective_inverse_flips_keys_values(self, scrambled_dicts,
                                                        implementation):
        """A big random injective (k, v) dict inverts to the (v, k) dict."""
        preimage, expected = scrambled_dicts
        assert implementation(preimage) == expected

    def test_random_injective_inverse_keeps_order(self, scrambled_dicts,
                                                  implementation):
        """A big random injective (k, v) dict inverts to same-order (v, k)s."""
        preimage, expected_inverse = scrambled_dicts
        result = implementation(preimage)
        assert list(result.items()) == list(expected_inverse.items())

    def test_random_injective_inverse_is_involution(self, scrambled_dicts,
                                                    implementation):
        """A big random injective dict is equal to its inverse's inverse."""
        preimage, _ = scrambled_dicts
        assert implementation(implementation(preimage)) == preimage

    def test_random_injective_inverse_inverse_keeps_order(self,
                                                          scrambled_dicts,
                                                          implementation):
        """
        A big random injective dict's inverse's inverse has the same order.
        """
        preimage, _ = scrambled_dicts
        result = implementation(implementation(preimage))
        assert list(result.items()) == list(preimage.items())

    def test_small_identity_inverts_equal(self, implementation):
        """A small dict taking elements to themselves inverts to itself."""
        preimage = {ch: ch for ch in string.ascii_lowercase}
        assert implementation(preimage) == preimage

    def test_small_identity_inverse_keeps_order(self, implementation):
        """A small dict taking elements to themselves inverts in same order."""
        preimage = {ch: ch for ch in string.ascii_lowercase}
        expected = [(ch, ch) for ch in string.ascii_lowercase]
        result = implementation(preimage)
        assert list(result.items()) == expected

    def test_big_identity_inverts_equal(self, implementation):
        """A big dict taking elements to themselves inverts to itself."""
        preimage = {n: n for n in range(40_000)}
        assert implementation(preimage) == preimage

    def test_big_identity_inverse_keeps_order(self, implementation):
        """A big dict taking elements to themselves inverts in same order."""
        preimage = {n: n for n in range(40_000)}
        expected = [(n, n) for n in range(40_000)]
        result = implementation(preimage)
        assert list(result.items()) == expected

    # FIXME: Add non-injective dict tests of overwriting and ordering behavior.


# FIXME: The (currently 6) gencomp1.distinct* functions, and the (currently 3)
#        gencomp1.Distinct* classes, still need pytest tests.


if __name__ == '__main__':
    sys.exit(pytest.main([__file__]))<|MERGE_RESOLUTION|>--- conflicted
+++ resolved
@@ -64,13 +64,8 @@
     gencomp1.my_enumerate_alt,
     gencomp1.Enumerate,
 ])
-<<<<<<< HEAD
-class TestEnumerate(CommonIteratorTests):
+class TestEnumerate(_helpers.CommonIteratorTests):
     """Tests for my_enumerate and related functions and classes."""
-=======
-class TestMyEnumerate(_helpers.CommonIteratorTests):
-    """Tests for the my_enumerate and my_enumerate_alt functions."""
->>>>>>> 6daca712
 
     __slots__ = ()
 
@@ -264,13 +259,8 @@
     gencomp1.my_zip,
     gencomp1.Zip,
 ])
-<<<<<<< HEAD
-class TestZipTwo(CommonIteratorTests):
+class TestZipTwo(_helpers.CommonIteratorTests):
     """Shared tests for the zip_two/ZipTwo and my_zip/Zip functions/classes."""
-=======
-class TestZipTwo(_helpers.CommonIteratorTests):
-    """Shared tests for the zip_two and my_zip functions."""
->>>>>>> 6daca712
 
     __slots__ = ()
 
@@ -326,7 +316,7 @@
     gencomp1.my_zip,
     gencomp1.Zip,
 ])
-class TestZip(CommonIteratorTests):
+class TestZip(_helpers.CommonIteratorTests):
     """Tests of the my_zip function and Zip class (not shared with zip_two)."""
 
     __slots__ = ()
@@ -371,13 +361,8 @@
     gencomp1.take,
     gencomp1.Take,
 ])
-<<<<<<< HEAD
-class TestTake(CommonIteratorTests):
+class TestTake(_helpers.CommonIteratorTests):
     """Tests for take and related functions and classes."""
-=======
-class TestTake(_helpers.CommonIteratorTests):
-    """Tests for the take_good and take functions."""
->>>>>>> 6daca712
 
     __slots__ = ()
 
@@ -476,13 +461,8 @@
     gencomp1.drop,
     gencomp1.Drop,
 ])
-<<<<<<< HEAD
-class TestDrop(CommonIteratorTests):
+class TestDrop(_helpers.CommonIteratorTests):
     """Tests for drop and related functions and classes."""
-=======
-class TestDrop(_helpers.CommonIteratorTests):
-    """Tests for the drop_good and drop functions."""
->>>>>>> 6daca712
 
     __slots__ = ()
 
@@ -830,13 +810,8 @@
     gencomp1.Windowed,
     gencomp1.windowed_alt,
 ])
-<<<<<<< HEAD
-class TestWindowed(CommonIteratorTests):
+class TestWindowed(_helpers.CommonIteratorTests):
     """Tests for windowed and related functions and classes."""
-=======
-class TestWindowed(_helpers.CommonIteratorTests):
-    """Tests for the windowed and windowed_alt functions."""
->>>>>>> 6daca712
 
     __slots__ = ()
 
@@ -920,13 +895,8 @@
     gencomp1.map_one_alt,
     gencomp1.MapOne,
 ])
-<<<<<<< HEAD
-class TestMapOne(CommonIteratorTests):
+class TestMapOne(_helpers.CommonIteratorTests):
     """Tests for map_one and related functions and classes."""
-=======
-class TestMapOne(_helpers.CommonIteratorTests):
-    """Tests for the map_one and map_one_alt functions."""
->>>>>>> 6daca712
 
     __slots__ = ()
 
@@ -1005,13 +975,8 @@
     gencomp1.my_filter_alt,
     gencomp1.Filter,
 ])
-<<<<<<< HEAD
-class TestFilter(CommonIteratorTests):
+class TestFilter(_helpers.CommonIteratorTests):
     """Tests for my_filter and related functions and classes."""
-=======
-class TestMyFilter(_helpers.CommonIteratorTests):
-    """Tests for the my_filter and my_filter_alt functions."""
->>>>>>> 6daca712
 
     __slots__ = ()
 
