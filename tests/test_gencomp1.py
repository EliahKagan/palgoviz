#!/usr/bin/env python

# Copyright (c) 2022 David Vassallo and Eliah Kagan
#
# Permission to use, copy, modify, and/or distribute this software for any
# purpose with or without fee is hereby granted.
#
# THE SOFTWARE IS PROVIDED "AS IS" AND THE AUTHOR DISCLAIMS ALL WARRANTIES WITH
# REGARD TO THIS SOFTWARE INCLUDING ALL IMPLIED WARRANTIES OF MERCHANTABILITY
# AND FITNESS. IN NO EVENT SHALL THE AUTHOR BE LIABLE FOR ANY SPECIAL, DIRECT,
# INDIRECT, OR CONSEQUENTIAL DAMAGES OR ANY DAMAGES WHATSOEVER RESULTING FROM
# LOSS OF USE, DATA OR PROFITS, WHETHER IN AN ACTION OF CONTRACT, NEGLIGENCE OR
# OTHER TORTIOUS ACTION, ARISING OUT OF OR IN CONNECTION WITH THE USE OR
# PERFORMANCE OF THIS SOFTWARE.

"""Tests for gencomp1.py."""

<<<<<<< HEAD
# FIXME: Add missing tests (search for "FIXME"). Then remove this FIXME too.
=======
>>>>>>> 2c8c9279

from fractions import Fraction
import itertools
import operator
import random
import string
import sys

import pytest

from palgoviz import gencomp1
from tests import _helpers


class _IterCountingMixin:
    """
    A mixin for making classes that count calls to their __iter__ method.

    List this immediately before an iterable base class, when inheriting.
    """

    iter_calls = 0

    def __repr__(self):
        return f'{type(self).__name__}({super().__repr__()})'

    def __iter__(self):
        self.iter_calls += 1
        return super().__iter__()


class _IterCountingList(_IterCountingMixin, list):
    """
    A list that counts how many times __iter__ is called on it.

    This is used in the TestTailOpt and TestLengthOfOpt test classes (below).
    """


class _IterCountingSet(_IterCountingMixin, set):
    """
    A set that counts how many times __iter__ is called on it.

    This is used in the TestLengthOfOpt test class (below).
    """


class _IterCountingDict(_IterCountingMixin, dict):
    """
    A dict that counts how many times __iter__ is called on it.

    This is used in the TestLengthOfOpt test class (below).
    """


@pytest.mark.parametrize('implementation', [
    enumerate,  # Included to help test that the tests are correct.
    gencomp1.my_enumerate,
    gencomp1.my_enumerate_alt,
    gencomp1.Enumerate,
])
class TestEnumerate(_helpers.CommonIteratorTests):
    """Tests for my_enumerate and related functions and classes."""

    __slots__ = ()

    def instantiate(self, implementation):
        return implementation(['ham', 'spam', 'eggs'])

    def test_enumerate_without_start_uses_zero_small(self, implementation):
        """All items are correct, paired with default 0-based indices."""
        iterable = ['ham', 'spam', 'eggs']
        result = implementation(iterable)
        assert list(result) == [(0, 'ham'), (1, 'spam'), (2, 'eggs')]

    def test_enumerate_without_start_uses_zero_big(self, implementation):
        """Items are produced lazily, paired with default 0-based indices."""
        iterable = range(3, 1_000_000_000_000_000_000_000_000_000_000_000, 2)
        result = implementation(iterable)
        prefix = list(itertools.islice(result, 6))
        assert prefix == [(0, 3), (1, 5), (2, 7), (3, 9), (4, 11), (5, 13)]

    def test_enumerate_with_start_uses_start_small(self, implementation):
        """All items are correct, paired with start and later indices."""
        iterable = ['ham', 'spam', 'eggs']
        result = implementation(iterable, 10)
        assert list(result) == [(10, 'ham'), (11, 'spam'), (12, 'eggs')]

    def test_enumerate_with_start_uses_start_big(self, implementation):
        """Items are produced lazily, paired with start and later indices."""
        iterable = range(3, 1_000_000_000_000_000_000_000_000_000_000_000, 2)
        result = implementation(iterable, 3)
        prefix = list(itertools.islice(result, 6))
        assert prefix == [(3, 3), (4, 5), (5, 7), (6, 9), (7, 11), (8, 13)]


@pytest.mark.parametrize('implementation', [
    gencomp1.print_enumerated,
    gencomp1.print_enumerated_alt,
])
class TestPrintEnumerated:
    """Tests for the print_enumerated and print_enumerated_alt functions."""

    __slots__ = ()

    @pytest.mark.parametrize('_label, kwargs', [
        ('implicit start', dict()),
        ('explicit start', dict(start=7)),
    ])
    def test_returns_none(self, implementation, _label, kwargs):
        """The function just prints. It is a conceptually void function."""
        assert implementation(**kwargs) is None

    def test_without_start_0_to_4_with_5_to_9(self, implementation, capsys):
        """Passing no argument prints messages for (0, 5) up to (4, 9)."""
        expected = (
            'index = 0, value = 5\n'
            'index = 1, value = 6\n'
            'index = 2, value = 7\n'
            'index = 3, value = 8\n'
            'index = 4, value = 9\n'
        )
        implementation()
        assert capsys.readouterr().out == expected

    def test_7_start_7_to_11_with_5_to_9(self, implementation, capsys):
        """Passing start=7 prints messages for (7, 5) up to (11, 9)."""
        expected = (
            'index = 7, value = 5\n'
            'index = 8, value = 6\n'
            'index = 9, value = 7\n'
            'index = 10, value = 8\n'
            'index = 11, value = 9\n'
        )
        implementation(start=7)
        assert capsys.readouterr().out == expected

    def test_start_argument_is_keyword_only(self, implementation):
        """Attempting to pass a positional argument raises TypeError."""
        with pytest.raises(TypeError):
            implementation(7)


@pytest.mark.parametrize('implementation', [
    any,  # Included to help test that the tests are correct.
    gencomp1.my_any,
    gencomp1.my_any_alt,
])
class TestMyAny:
    """Tests for the my_any function."""

    __slots__ = ()

    def test_false_on_empty_iterable(self, implementation):
        """With no values, not even one is truthy, so any returns false."""
        assert implementation([]) is False

    @pytest.mark.parametrize('numbers', [
        range(1, 51),
        range(50),
        [17, 4, 9, 0, 3, 5, 0],
        [0, 0.0, 0, 0.0001, 0.0j, Fraction(0, 1)],
        [0, 0.0, 0, 0.0, 0.0j, Fraction(1, 1_000_000_000_000)],
    ])
    def test_true_on_numbers_including_nonzero(self, implementation, numbers):
        """So long as at least one number is not zero, any returns True."""
        assert implementation(numbers) is True

    def test_false_on_numbers_all_zero(self, implementation):
        assert implementation([0, 0.0, 0, Fraction(0, 1), 0, 0.0j]) is False

    def test_true_on_generator_with_some_truthy(self, implementation):
        """Iterators are accepted. If any item is truthy, it is reached."""
        assert implementation(x % 17 == 0 for x in range(100)) is True

    def test_false_on_generator_with_no_truthy(self, implementation):
        """Iterators are accepted. If no item is truthy, that is found out."""
        assert implementation(x > 100 for x in range(100)) is False

    def test_iterates_only_until_truthy(self, implementation):
        """Iterators are consumed, but only until a truthy item is found."""
        back = iter(range(100))
        front = (x % 17 == 0 for x in back)
        implementation(front)
        assert next(back) == 1

    def test_iterates_completely_if_nothing_is_truthy(self, implementation):
        """Iterators are consumed: consumed completely if no item is truthy."""
        back = iter(range(100))
        front = (x > 100 for x in back)
        implementation(front)
        with pytest.raises(StopIteration):
            next(back)


@pytest.mark.parametrize('implementation', [
    all,  # Included to help test that the tests are correct.
    gencomp1.my_all,
    gencomp1.my_all_alt,
])
class TestMyAll:
    """Tests for the my_all function."""

    __slots__ = ()

    def test_true_on_empty_iterable(self, implementation):
        """With no values, not even one is falsy, so all returns true."""
        assert implementation([]) is True

    def test_false_on_numbers_including_zero(self, implementation):
        """So long as at least one number is zero, all returns False."""
        assert implementation([17, 4, 9, 0, 3, 5, 0]) is False

    @pytest.mark.parametrize('nonzero_numbers', [
        [1],
        [1, 1, 1, 6, 7, Fraction(1, 2)],
        [17, 4, 9, 0.0001, 3, 5, Fraction(1, 1_000_000_000_000), 0.0001j],
    ])
    def test_true_on_numbers_no_zeros(self, implementation, nonzero_numbers):
        assert implementation(nonzero_numbers)

    def test_false_on_nonempty_generator_with_all_falsy(self, implementation):
        """On nonempty input, False any() ensure False all()."""
        assert implementation(x > 100 for x in range(100)) is False

    def test_false_on_generator_with_some_falsy(self, implementation):
        """Iterators are accepted. If any item is falsy, it is reached."""
        assert implementation(x % 17 == 0 for x in range(100)) is False

    def test_true_on_generator_with_no_falsy(self, implementation):
        """Iterators are accepted. If no item is falsy, that is found out."""
        assert implementation(x % 17 == 0 for x in range(0, 100, 17)) is True

    def test_iterates_only_until_falsy(self, implementation):
        """Iterators are consumed, but only until a falsy item is found."""
        back = iter(range(100))
        front = (x % 17 == 0 for x in back)
        implementation(front)
        assert next(back) == 2

    def test_iterates_completely_if_nothing_is_falsy(self, implementation):
        """Iterators are consumed: consumed completely if no item is falsy."""
        back = iter(range(0, 100, 17))
        front = (x % 17 == 0 for x in back)
        implementation(front)
        with pytest.raises(StopIteration):
            next(back)


@pytest.mark.parametrize('implementation', [
    zip,  # Included to help test that the tests are correct.
    gencomp1.zip_two,
    gencomp1.ZipTwo,
    gencomp1.my_zip,
    gencomp1.Zip,
])
class TestZipTwo(_helpers.CommonIteratorTests):
    """Shared tests for the zip_two/ZipTwo and my_zip/Zip functions/classes."""

    __slots__ = ()

    def instantiate(self, implementation):
        return implementation([10, 20, 30], ['foo', 'bar', 'baz'])

    def test_empty_iterables_zip_empty(self, implementation):
        """Zipping empty iterables yields no elements."""
        result = implementation([], [])
        with pytest.raises(StopIteration):
            next(result)

    def test_nonempty_empty_zips_empty(self, implementation):
        """Zipping a nonempty iterable with an empty one yields no elements."""
        result = implementation([10], [])
        with pytest.raises(StopIteration):
            next(result)

    def test_empty_nonempty_zips_empty(self, implementation):
        """Zipping an empty iterable with a nonempty one yields no elements."""
        result = implementation([], [10])
        with pytest.raises(StopIteration):
            next(result)

    def test_shorter_longer_zips_shorter(self, implementation):
        """Zipping a shorter iterable with a longer one works correctly."""
        result = implementation([10], [20, 30])
        assert list(result) == [(10, 20)]

    def test_longer_shorter_zips_shorter(self, implementation):
        """Zipping a longer iterable with a shorter one works correctly."""
        result = implementation([10, 20], [30])
        assert list(result) == [(10, 30)]

    def test_equal_lengths_zip_all(self, implementation):
        """Zipping iterables with equally many of elements works correctly."""
        result = implementation([10, 20, 30], ['foo', 'bar', 'baz'])
        assert list(result) == [(10, 'foo'), (20, 'bar'), (30, 'baz')]

    def test_finite_infinite_zips_finite(self, implementation):
        """Zipping a finite iterable with an infinite one works correctly."""
        result = implementation([10, 20, 30], itertools.count(1))
        assert list(result) == [(10, 1), (20, 2), (30, 3)]

    def test_infinite_finite_zips_finite(self, implementation):
        """Zipping an infinite iterable with a finite one works correctly."""
        result = implementation(itertools.count(1), [10, 20, 30])
        assert list(result) == [(1, 10), (2, 20), (3, 30)]


@pytest.mark.parametrize('implementation', [
    zip,  # Included to help test that the tests are correct.
    gencomp1.my_zip,
    gencomp1.Zip,
])
class TestZip(_helpers.CommonIteratorTests):
    """Tests of the my_zip function and Zip class (not shared with zip_two)."""

    __slots__ = ()

    def test_zero_args_zip_empty(self, implementation):
        """Passing zero iterables to be zipped yields no elements."""
        result = implementation()
        with pytest.raises(StopIteration):
            next(result)

    @pytest.mark.parametrize('single_arg', [[], ()])
    def test_single_empty_arg_zips_empty(self, implementation, single_arg):
        """Zipping a single empty iterable yields no elements."""
        result = implementation(single_arg)
        with pytest.raises(StopIteration):
            next(result)


class TestPrintZipped:
    """Tests for the print_zipped function."""

    __slots__ = ()

    def test_returns_none(self):
        """The function just prints. It is a conceptually void function."""
        assert gencomp1.print_zipped() is None

    def test_zipped_enumerated_data_are_printed(self, capsys):
        """Output strings represent 2-way zip of enumerated iterables."""
        expected = (
            "word_index=1, word='bat', number_index=100, number=1.5\n"
            "word_index=2, word='dog', number_index=101, number=2.5\n"
            "word_index=3, word='cat', number_index=102, number=3.5\n"
            "word_index=4, word='horse', number_index=103, number=4.5\n"
        )
        gencomp1.print_zipped()
        assert capsys.readouterr().out == expected


@pytest.mark.parametrize('implementation', [
    gencomp1.take_good,
    gencomp1.take,
    gencomp1.Take,
])
class TestTake(_helpers.CommonIteratorTests):
    """Tests for take and related functions and classes."""

    __slots__ = ()

    def instantiate(self, implementation):
        return implementation(range(3), 2)

    def test_taking_none_from_empty_is_empty(self, implementation):
        """Taking no items when there are no items yields no items."""
        result = implementation(range(0), 0)
        with pytest.raises(StopIteration):
            next(result)

    @pytest.mark.parametrize('n', [1, 2, 10, 100, 1_000_000])
    def test_taking_some_from_empty_is_empty(self, implementation, n):
        """Taking some items when there are no items yields no items."""
        result = implementation(range(0), n)
        with pytest.raises(StopIteration):
            next(result)

    def test_taking_none_from_nonempty_is_empty(self, implementation):
        """Taking no items when there are some items yields no items."""
        result = implementation(range(3), 0)
        with pytest.raises(StopIteration):
            next(result)

    @pytest.mark.parametrize('n, expected', [
        (1, [0]),
        (2, [0, 1]),
        (3, [0, 1, 2]),
    ])
    def test_taking_some_from_nonempty_gives_prefix(self, implementation,
                                                    n, expected):
        """Taking some items when there are some items yields some items."""
        result = implementation(range(3), n)
        assert list(result) == expected

    @pytest.mark.parametrize('n', [4, 10, 100, 1_000_000])
    def test_taking_extra_from_nonempty_gives_all(self, implementation, n):
        """Taking too many items yields the existing items (without error)."""
        result = implementation(range(3), n)
        assert list(result) == [0, 1, 2]

    @pytest.mark.parametrize('n, expected', [
        (0, []),
        (1, [4]),
        (2, [4, 9]),
        (3, [4, 9, 16]),
        (4, [4, 9, 16, 25]),
        (5, [4, 9, 16, 25, 36]),
    ])
    def test_taking_from_infinite_gives_prefix(self, implementation,
                                               n, expected):
        """Taking some items from infinitely many items yields some items."""
        iterable = (x**2 for x in itertools.count(2))
        result = implementation(iterable, n)
        assert list(result) == expected

    def test_float_n_fails_fast(self, implementation):
        """Passing a float as the number of items raises TypeError."""
        with pytest.raises(TypeError, match=r"\An must be an int\Z"):
            implementation(range(5), 1.0)

    def test_negative_n_fails_fast(self, implementation):
        """Passing a negative int as the number of items raises ValueError."""
        expected_message = r"\Acan't yield negatively many items\Z"
        with pytest.raises(ValueError, match=expected_message):
            implementation(range(5), -1)

    def test_negative_float_n_fails_fast_as_float(self, implementation):
        """Passing a negative float as the number of items raises TypeError."""
        with pytest.raises(TypeError, match=r"\An must be an int\Z"):
            implementation(range(5), -1.0)

    @pytest.mark.parametrize('n, expected', [
        (False, []),
        (True, ['p']),
    ])
    def test_bool_n_is_supported(self, implementation, n, expected):
        """n is allowed to be a bool, since bool is a subclass of int."""
        result = implementation('pqr', n)
        assert list(result) == expected

    def test_input_is_not_overconsumed(self, implementation):
        """No more than n elements of the input are consumed."""
        it = (x**2 for x in range(1, 6))

        # Take 2 items from the iterator. Stop with an error if that failed.
        if list(implementation(it, 2)) != [1, 4]:
            raise Exception("Can't test overconsumption (first call failed)")

        assert list(it) == [9, 16, 25], "Make sure we didn't consume too much."


@pytest.mark.parametrize('implementation', [
    gencomp1.drop_good,
    gencomp1.drop,
    gencomp1.Drop,
])
class TestDrop(_helpers.CommonIteratorTests):
    """Tests for drop and related functions and classes."""

    __slots__ = ()

    def instantiate(self, implementation):
        return implementation(range(5), 2)

    def test_dropping_none_from_empty_is_empty(self, implementation):
        """Dropping no items when there are no items yields no items."""
        result = implementation(range(0), 0)
        with pytest.raises(StopIteration):
            next(result)

    @pytest.mark.parametrize('n', [1, 2, 10, 100, 1_000_000])
    def test_dropping_some_from_empty_is_empty(self, implementation, n):
        """
        Dropping some items when there are none yields none (without error).
        """
        result = implementation(range(0), n)
        with pytest.raises(StopIteration):
            next(result)

    def test_dropping_none_from_nonempty_gives_all(self, implementation):
        """Dropping no items when there are some items yields all the items."""
        result = implementation(range(5), 0)
        assert list(result) == [0, 1, 2, 3, 4]

    @pytest.mark.parametrize('n, expected', [
        (1, [1, 2, 3, 4]),
        (2, [2, 3, 4]),
        (3, [3, 4]),
        (4, [4]),
    ])
    def test_dropping_some_from_nonempty_gives_suffix(self, implementation,
                                                      n, expected):
        """Dropping some items when there are some items yields the rest."""
        result = implementation(range(5), n)
        assert list(result) == expected

    def test_dropping_all_from_nonempty_is_empty(self, implementation):
        """Dropping all items when there are some items yields no items."""
        result = implementation(range(5), 5)
        with pytest.raises(StopIteration):
            next(result)

    @pytest.mark.parametrize('n', [6, 7, 15, 100, 1_000_000])
    def test_dropping_extra_from_nonempty_is_empty(self, implementation, n):
        """Dropping more than all items yields no items (without error)."""
        result = implementation(range(5), n)
        with pytest.raises(StopIteration):
            next(result)

    def test_dropping_some_from_infinite_gives_rest(self, implementation):
        """
        Dropping some items when there are infinitely many yields the rest.
        """
        result = implementation(itertools.count(1), 1000)
        prefix_of_suffix = itertools.islice(result, 6)
        assert list(prefix_of_suffix) == [1001, 1002, 1003, 1004, 1005, 1006]

    def test_float_n_fails_fast(self, implementation):
        """Passing a float as the number of items raises TypeError."""
        with pytest.raises(TypeError, match=r"\An must be an int\Z"):
            implementation(range(5), 1.0)

    def test_negative_n_fails_fast(self, implementation):
        """Passing a negative int as the number of items raises ValueError."""
        expected_message = r"\Acan't skip negatively many items\Z"
        with pytest.raises(ValueError, match=expected_message):
            implementation(range(5), -1)

    def test_negative_float_n_fails_fast_as_float(self, implementation):
        """Passing a negative float as the number of items raises TypeError."""
        with pytest.raises(TypeError, match=r"\An must be an int\Z"):
            implementation(range(5), -1.0)

    @pytest.mark.parametrize('n, expected', [
        (False, ['p', 'q', 'r']),
        (True, ['q', 'r']),
    ])
    def test_bool_n_is_supported(self, implementation, n, expected):
        """n is allowed to be a bool, since bool is a subclass of int."""
        result = implementation('pqr', n)
        assert list(result) == expected


class TestLast:
    """Tests for the last function."""

    __slots__ = ()

    def test_empty_iterable_has_no_last_item(self):
        """On a generator yielding no items, IndexError is raised."""
        expected_message = r"\Acan't get last item from empty iterable\Z"
        with pytest.raises(IndexError, match=expected_message):
            gencomp1.last(x for x in ())

    def test_last_of_singleton_iterator_is_the_item(self):
        """On a generator yielding exactly one item, that item is returned."""
        result = gencomp1.last(x for x in (10,))
        assert result == 10

    def test_last_of_sequence_is_item_at_end(self):
        """On a sequence of several items, the item at index -1 is returned."""
        result = gencomp1.last(['foo', 'bar', 'baz', 'quux', 'foobar'])
        assert result == 'foobar'

    def test_last_of_iterator_is_final_item(self):
        """On an iterator to a fairly big range, the final item is returned."""
        it = iter(range(100_000))
        assert gencomp1.last(it) == 99_999

    def test_last_of_nonempty_string_is_ending_character(self):
        """A nonempty string's length-1 substring at the end is returned."""
        text = 'I code in all the scary animals in my house including Python'
        assert gencomp1.last(text) == 'n'


@pytest.mark.parametrize('implementation', [
    gencomp1.tail,
    gencomp1.tail_opt,
])
class TestTail:
    """Shared tests for the tail and tail_opt functions."""

    __slots__ = ()

    def test_empty_suffix_of_empty_sequence_is_empty(self, implementation):
        """No items taken from the end of no items are no items."""
        assert implementation([], 0) == ()

    def test_empty_suffix_of_empty_iterator_is_empty(self, implementation):
        """No items taken from the end of no items are no items."""
        assert implementation(iter([]), 0) == ()

    @pytest.mark.parametrize('n', [1, 2, 10, 100, 1_000_000])
    def test_all_suffixes_of_empty_sequence_are_empty(self, implementation, n):
        """Trying to take some items from the end of no items gets no items."""
        assert implementation([], n) == ()

    @pytest.mark.parametrize('n', [1, 2, 10, 100, 1_000_000])
    def test_all_suffixes_of_empty_iterator_are_empty(self, implementation, n):
        """Trying to take some items from the end of no items gets no items."""
        assert implementation(iter([]), n) == ()

    def test_empty_suffix_of_nonempty_sequence_is_empty(self, implementation):
        """No items taken from the end of some items are no items."""
        sequence = [x**2 for x in range(100)]
        assert implementation(sequence, 0) == ()

    def test_empty_suffix_of_nonempty_iterator_is_empty(self, implementation):
        """No items taken from the end of some items are no items."""
        iterator = (x**2 for x in range(100))
        assert implementation(iterator, 0) == ()

    @pytest.mark.parametrize('n, expected', [
        (1, (9801,)),
        (2, (9604, 9801)),
        (3, (9409, 9604, 9801)),
        (4, (9216, 9409, 9604, 9801)),
        (5, (9025, 9216, 9409, 9604, 9801)),
    ])
    def test_short_suffix_of_long_sequence_is_full_short(self, implementation,
                                                         n, expected):
        """Taking a few items from end of many items gets those few items."""
        sequence = [x**2 for x in range(100)]
        assert implementation(sequence, n) == expected

    @pytest.mark.parametrize('n, expected', [
        (1, (9801,)),
        (2, (9604, 9801)),
        (3, (9409, 9604, 9801)),
        (4, (9216, 9409, 9604, 9801)),
        (5, (9025, 9216, 9409, 9604, 9801)),
    ])
    def test_short_suffix_of_long_iterator_is_full_short(self, implementation,
                                                         n, expected):
        """Taking a few items from end of many items gets those few items."""
        iterator = (x**2 for x in range(100))
        assert implementation(iterator, n) == expected


@pytest.mark.parametrize('_label, iterator_factory', [
    ('generator, length 100', lambda: (x**2 for x in range(100))),
    ('range iterator, length 1000', lambda: iter(range(1000))),
])
def test_empty_tail_consumes_all_input(_label, iterator_factory):
    """
    The tail function always iterates through its input completely.

    Even though, with n=0, this is not needed to give the correct result, it is
    still done for consistency. This test checks that empty (n=0) case.

    This does not apply to tail_opt, which doesn't otherwise enjoy consistency
    in whether or not or how much it consumes its input, anyway. The tail_opt
    function or may or may not iterate through input when n=0.
    """
    iterator = iterator_factory()
    result = gencomp1.tail(iterator, 0)

    if result != ():
        raise Exception("Can't test if input was consumed, as tail failed")

    with pytest.raises(StopIteration):
        next(iterator)


class TestTailOpt:
    """Tests specific to the tail_opt function."""

    __slots__ = ()

    @pytest.mark.parametrize('n', [6, 5, 4])
    def test_total_suffixes_of_sequence_work_without_iter(self, subtests, n):
        """Improper suffixes (whole sequence) are found without __iter__."""
        sequence = _IterCountingList([10, 20, 30, 40])
        result = gencomp1.tail_opt(sequence, n)
        with subtests.test('Result should be correct'):
            assert result == (10, 20, 30, 40)
        with subtests.test('__iter__ should not be called'):
            assert sequence.iter_calls == 0

    @pytest.mark.parametrize('n, expected', [
        (3, (20, 30, 40)),
        (2, (30, 40)),
        (1, (40,)),
        (0, ()),
    ])
    def test_partial_suffixes_of_sequence_work_without_iter(self, subtests,
                                                            n, expected):
        """Trailing pieces of sequences are found without __iter__."""
        sequence = _IterCountingList([10, 20, 30, 40])
        result = gencomp1.tail_opt(sequence, n)
        with subtests.test('Result should be correct'):
            assert result == expected
        with subtests.test('__iter__ should not be called'):
            assert sequence.iter_calls == 0

    def test_iter_called_once_on_nonsequence(self, subtests):
        """Finding a suffix of a non-sequence iterable calls __iter__ once."""
        sequence = _IterCountingList([10, 20, 30, 40])
        indirect_iterator = itertools.chain(sequence)

        if sequence.iter_calls != 0:
            raise Exception("itertools.chain shouldn't call __iter__ eagerly")

        result = gencomp1.tail_opt(indirect_iterator, 3)

        with subtests.test('Result should be correct'):
            assert result == (20, 30, 40)

        with subtests.test('__iter__ should be called once'):
            assert sequence.iter_calls == 1

    def test_small_suffix_of_huge_sequence_is_computed_quickly(self):
        """
        A suffix is found, where it would never manage to finish via __iter__.

        This effectively tests if slicing is used.
        """
        result = gencomp1.tail_opt(range(1_000_000_000_000), 5)

        assert result == (999999999995, 999999999996, 999999999997,
                          999999999998, 999999999999)

    def test_falls_back_to_iter_with_len_but_not_indexing(self):
        """If the input supports len but indexing/slicing, __iter__ is used."""
        iterable = dict.fromkeys(range(1000))
        result = gencomp1.tail_opt(iterable, 3)
        assert result == (997, 998, 999)

    def test_falls_back_to_iter_with_indexing_but_not_slicing(self):
        """If the input supports indexing but not slicing, __iter__ is used."""
        iterable = {'a', 'b', 'c', 'd', 'e'}
        result = gencomp1.tail_opt(iterable, 128)
        assert sorted(result) == ['a', 'b', 'c', 'd', 'e']


class TestPick:
    """Tests for the pick function."""

    __slots__ = ()

    @pytest.mark.parametrize('items', [
        (),
        (10,),
        (10, 20),
        (10, 20, 30),
    ])
    def test_index_after_end_is_error(self, subtests, items):
        """Passing a too-large int as index value raises IndexError."""
        expected_message = r'\Aindex out of range\Z'
        for index in range(len(items), len(items) + 3):
            with subtests.test(index=index):
                generator = (x for x in items)
                with pytest.raises(IndexError, match=expected_message):
                    gencomp1.pick(generator, index)

    @pytest.mark.parametrize('index', [-1, -2, -10, -100])
    def test_negative_index_is_error(self, index):
        """Passing a negative int as index value raises IndexError."""
        expected_message = r'\Anegative indices are not supported\Z'
        generator = (x for x in (10,))
        with pytest.raises(IndexError, match=expected_message):
            gencomp1.pick(generator, index)

    @pytest.mark.parametrize('items', [
        (10,),
        (10, 20),
        (10, 20, 30),
    ])
    def test_index_zero_is_first_item(self, items):
        """Passing an index of zero gets the first item."""
        generator = (x for x in items)
        assert gencomp1.pick(generator, 0) == 10

    @pytest.mark.parametrize('index, expected', [
        (1, 3),
        (2, 5),
        (15, 31),
        (100, 201),
        (1017, 2035),
        (4422, 8845),
    ])
    def test_indexing_into_sequence_gets_value(self, index, expected):
        """Accessing the k index of a sequence seq agrees with seq[k]."""
        sequence = range(1, 10_000, 2)
        assert gencomp1.pick(sequence, index) == expected

    @pytest.mark.parametrize('index, expected', [
        (1, 3),
        (2, 5),
        (15, 31),
        (100, 201),
        (1017, 2035),
        (4422, 8845),
    ])
    def test_indexing_into_iterator_gets_value(self, index, expected):
        """Accessing the k index of an iterator skips k items and gets next."""
        iterator = iter(range(1, 10_000, 2))
        assert gencomp1.pick(iterator, index) == expected


@pytest.mark.parametrize('implementation', [
    gencomp1.windowed,
    gencomp1.Windowed,
    gencomp1.windowed_alt,
])
class TestWindowed(_helpers.CommonIteratorTests):
    """Tests for windowed and related functions and classes."""

    __slots__ = ()

    def instantiate(self, implementation):
        input_it = map(str.capitalize, ['ab', 'cd', 'efg', 'hi', 'jk'])
        return implementation(input_it, 3)

    def test_empty_input_has_one_empty_window(self, implementation):
        """With no items, there is one window containing no items."""
        result = implementation((), 0)
        assert list(result) == [()]

    @pytest.mark.parametrize('n', [1, 2, 10, 100])
    def test_empty_input_has_no_nonempty_windows(self, implementation, n):
        """With no items, there are no windows containing any items."""
        result = implementation((), n)
        with pytest.raises(StopIteration):
            next(result)

    @pytest.mark.parametrize('n, expected', [
        (0, [(), (), (), (), (), ()]),
        (1, [('ab',), ('cd',), ('efg',), ('hi',), ('jk',)]),
        (2, [('ab', 'cd'), ('cd', 'efg'), ('efg', 'hi'), ('hi', 'jk')]),
        (3, [('ab', 'cd', 'efg'), ('cd', 'efg', 'hi'), ('efg', 'hi', 'jk')]),
        (4, [('ab', 'cd', 'efg', 'hi'), ('cd', 'efg', 'hi', 'jk')]),
        (5, [('ab', 'cd', 'efg', 'hi', 'jk')]),
        (6, []),
        (7, []),
        (100, []),
        (1_000_000, []),
    ])
    def test_small_nontrivial_sequence_has_all_windows(self, implementation,
                                                       n, expected):
        """All windows of any size are found in a small nontrivial sequence."""
        sequence = ['ab', 'cd', 'efg', 'hi', 'jk']
        result = implementation(sequence, n)
        assert list(result) == expected

    @pytest.mark.parametrize('n, expected', [
        (0, [(), (), (), (), (), ()]),
        (1, [('Ab',), ('Cd',), ('Efg',), ('Hi',), ('Jk',)]),
        (2, [('Ab', 'Cd'), ('Cd', 'Efg'), ('Efg', 'Hi'), ('Hi', 'Jk')]),
        (3, [('Ab', 'Cd', 'Efg'), ('Cd', 'Efg', 'Hi'), ('Efg', 'Hi', 'Jk')]),
        (4, [('Ab', 'Cd', 'Efg', 'Hi'), ('Cd', 'Efg', 'Hi', 'Jk')]),
        (5, [('Ab', 'Cd', 'Efg', 'Hi', 'Jk')]),
        (6, []),
        (7, []),
        (100, []),
        (1_000_000, []),
    ])
    def test_small_nontrivial_iterator_has_all_windows(self, implementation,
                                                       n, expected):
        """All windows of any size are found in a small nontrivial iterator."""
        iterator = map(str.capitalize, ['ab', 'cd', 'efg', 'hi', 'jk'])
        result = implementation(iterator, n)
        assert list(result) == expected

    def test_huge_sequence_windows_are_yielded_lazily(self, implementation):
        """On a very big input sequence, the first few windows can be got."""
        sequence = range(1_000_000_000_000)
        expected = [(0, 1, 2), (1, 2, 3), (2, 3, 4), (3, 4, 5), (4, 5, 6)]
        result = implementation(sequence, 3)
        prefix = itertools.islice(result, 5)
        assert list(prefix) == expected

    def test_huge_iterator_windows_are_yielded_lazily(self, implementation):
        """On a very big input iterator, the first few windows can be got."""
        iterator = iter(range(1_000_000_000_000))
        expected = [(0, 1, 2), (1, 2, 3), (2, 3, 4), (3, 4, 5), (4, 5, 6)]
        result = implementation(iterator, 3)
        prefix = itertools.islice(result, 5)
        assert list(prefix) == expected


# FIXME: gencomp1.my_pairwise and gencomp1.Pairwise still need pytest tests.


@pytest.mark.parametrize('implementation', [
    map,  # Included to help test that the tests are correct.
    gencomp1.map_one,
    gencomp1.map_one_alt,
    gencomp1.MapOne,
])
class TestMapOne(_helpers.CommonIteratorTests):
    """Tests for map_one and related functions and classes."""

    __slots__ = ()

    def instantiate(self, implementation):
        return implementation(str.capitalize, ['foo', 'bar', 'baz', 'quux'])

    def test_empty_sequence_maps_empty(self, implementation):
        """Mapping a sequence of no items gives no items."""
        result = implementation(lambda x: x**2, range(0))
        with pytest.raises(StopIteration):
            next(result)

    def test_empty_iterator_maps_empty(self, implementation):
        """Mapping a generator of no items gives no items."""
        result = implementation(lambda x: x + 1, (x**2 for x in range(0)))
        with pytest.raises(StopIteration):
            next(result)

    def test_sequence_maps_via_python_function_1(self, implementation):
        """Mapping a range via a Python function (lambda) works."""
        result = implementation(lambda x: x**2, range(1, 11))
        assert list(result) == [1, 4, 9, 16, 25, 36, 49, 64, 81, 100]

    def test_iterator_maps_via_python_function_1(self, implementation):
        """Mapping a range iterator via a Python function (lambda) works."""
        result = implementation(lambda x: x**2, iter(range(1, 11)))
        assert list(result) == [1, 4, 9, 16, 25, 36, 49, 64, 81, 100]

    def test_sequence_maps_via_python_function_2(self, implementation):
        """Mapping a list via a Python function (lambda) works."""
        result = implementation(lambda x: x + 1, [x**2 for x in range(1, 6)])
        assert list(result) == [2, 5, 10, 17, 26]

    def test_iterator_maps_via_python_function_2(self, implementation):
        """Mapping a generator via a Python function (lambda) works."""
        result = implementation(lambda x: x + 1, (x**2 for x in range(1, 6)))
        assert list(result) == [2, 5, 10, 17, 26]

    def test_sequence_maps_via_builtin_function(self, implementation):
        """Mapping a list via a top-level builtin function works."""
        result = implementation(len, ['foobar', (10, 20), range(1000)])
        assert list(result) == [6, 2, 1000]

    def test_iterator_maps_via_builtin_function(self, implementation):
        """Mapping a list iterator vai a top-level builtin function works."""
        result = implementation(len, iter(['foobar', (10, 20), range(1000)]))
        assert list(result) == [6, 2, 1000]

    def test_sequence_maps_via_builtin_method(self, implementation):
        """Mapping a list via a method on a builtin type works."""
        result = implementation(str.capitalize, ['foo', 'bar', 'baz', 'quux'])
        assert list(result) == ['Foo', 'Bar', 'Baz', 'Quux']

    def test_iterator_maps_via_builtin_method(self, implementation):
        """Mapping a list iterator via a method on a builtin type works."""
        iterator = iter(['foo', 'bar', 'baz', 'quux'])
        result = implementation(str.capitalize, iterator)
        assert list(result) == ['Foo', 'Bar', 'Baz', 'Quux']

    def test_infinite_iterator_maps_lazily(self, implementation):
        """We can get a prefix, mapping an infinite iterator."""
        expected = [0, 1, 1, 2, 1, 2, 2, 3, 1, 2, 2, 3, 2, 3, 3, 4, 1, 2]
        result = implementation(int.bit_count, itertools.count())
        prefix = itertools.islice(result, 18)
        assert list(prefix) == expected

    def test_func_must_be_callable_not_none(self, implementation):
        """None isn't treated as an identity function (unlike filter)."""
        with pytest.raises(TypeError):
            list(implementation(None, [0]))


@pytest.mark.parametrize('implementation', [
    filter,  # Included to help test that the tests are correct.
    gencomp1.my_filter,
    gencomp1.my_filter_alt,
    gencomp1.Filter,
])
class TestFilter(_helpers.CommonIteratorTests):
    """Tests for my_filter and related functions and classes."""

    __slots__ = ()

    def instantiate(self, implementation):
        return implementation(operator.not_, [0, 1, 2, 0, 2, 0, 0, 1])

    def test_none_satisfying_is_empty_from_sequence(self, implementation):
        """When no items satisfy the predicate, the result is empty."""
        numbers = (0, 1, 2)
        result = implementation(lambda n: n < 0, numbers)
        with pytest.raises(StopIteration):
            next(result)

    def test_none_satisfying_is_empty_from_iterator(self, implementation):
        """When no items satisfy the predicate, the result is empty."""
        numbers = iter((0, 1, 2))
        result = implementation(lambda n: n < 0, numbers)
        with pytest.raises(StopIteration):
            next(result)

    def test_some_satisfying_gives_those_from_sequence(self, implementation):
        """When only some satisfy the predicate, those are the result."""
        words = ['ham', 'spam', 'foo', 'eggs']
        result = implementation(lambda x: len(x) == 3, words)
        assert list(result) == ['ham', 'foo']

    def test_some_satisfying_gives_those_from_iterator(self, implementation):
        """When only some satisfy the predicate, those are the result."""
        words = iter(['ham', 'spam', 'foo', 'eggs'])
        result = implementation(lambda x: len(x) == 3, words)
        assert list(result) == ['ham', 'foo']

    def test_none_predicate_filters_truthy_from_sequence(self, implementation):
        """A predicate of None checks the items themselves."""
        mixed = ('p', 'xy', [3], (1, 2, 3), 'c')
        suffixes = [seq[1:] for seq in mixed]
        result = implementation(None, suffixes)
        assert list(result) == ['y', (2, 3)]

    def test_none_predicate_filters_truthy_from_iterator(self, implementation):
        """A predicate of None checks the items themselves."""
        mixed = ('p', 'xy', [3], (1, 2, 3), 'c')
        suffixes = (seq[1:] for seq in mixed)
        result = implementation(None, suffixes)
        assert list(result) == ['y', (2, 3)]

    def test_none_predicate_filters_truthy_even_if_none_from_sequence(
            self,
            implementation):
        """A predicate of None gets nothing through if all are falsy."""
        empties = [[], (), {}, set()]
        result = implementation(None, empties)
        with pytest.raises(StopIteration):
            next(result)

    def test_none_predicate_filters_truthy_even_if_none_from_iterator(
            self,
            implementation):
        """A predicate of None gets nothing through if all are falsy."""
        empties = iter([[], (), {}, set()])
        result = implementation(None, empties)
        with pytest.raises(StopIteration):
            next(result)

    def test_none_predicate_filters_truthy_even_if_all_from_sequence(
            self,
            implementation):
        """A predicate of None lets everything through if none are falsy."""
        words = ['hello', 'glorious', 'world']
        result = implementation(None, words)
        assert list(result) == ['hello', 'glorious', 'world']

    def test_none_predicate_filters_truthy_even_if_all_from_iterator(
            self,
            implementation):
        """A predicate of None lets everything through if none are falsy."""
        words = iter(['hello', 'glorious', 'world'])
        result = implementation(None, words)
        assert list(result) == ['hello', 'glorious', 'world']

    def test_infinite_iterator_filters_lazily(self, implementation):
        """We can get a prefix, filtering a some-truthy infinite iterator."""
        result = implementation(lambda k: k % 2, itertools.count())
        prefix = itertools.islice(result, 13)
        assert list(prefix) == [1, 3, 5, 7, 9, 11, 13, 15, 17, 19, 21, 23, 25]


@pytest.mark.parametrize('implementation', [
    gencomp1.length_of,
    gencomp1.length_of_opt,
])
class TestLengthOf:
    """Tests for the length_of and length_of_opt functions."""

    __slots__ = ()

    def test_empty_sequence_has_length_zero(self, implementation):
        """The length of a zero-element tuple is zero."""
        assert implementation(()) == 0

    def test_empty_iterator_has_length_zero(self, implementation):
        """The length of a zero-element generator is zero."""
        assert implementation(x for x in ()) == 0

    def test_short_sequence_has_its_length(self, implementation):
        """
        The length of a list of two items is 2.

        The strangely complicated way this input is produced is for contrast to
        test_short_generator_has_its_length (below), where I think a generator
        expression with an "if" clause is helpfully illustrative.
        """
        strings = ['ham', 'spam', 'foo', 'eggs', '']
        sequence = [s for s in strings if len(s) == 3]
        assert implementation(sequence) == 2

    def test_short_iterator_has_its_length(self, implementation):
        """The length of a generator of two items is 2."""
        strings = ['ham', 'spam', 'foo', 'eggs', '']
        iterator = (s for s in strings if len(s) == 3)
        assert implementation(iterator) == 2

    def test_moderately_long_sequence_has_its_length(self, implementation):
        """The length of a 1000-element range is 1000."""
        assert implementation(range(1000)) == 1000

    def test_moderately_long_iterator_has_its_length(self, implementation):
        """The length of a 1000-element generator is 1000."""
        assert implementation(x + 27 for x in range(1000)) == 1000

    def test_pretty_big_set_has_its_length(self, implementation):
        """The length of a 100,000-element set is 100,000."""
        objects = {object() for _ in range(100_000)}
        assert implementation(objects) == 100_000

    def test_pretty_long_iterator_has_its_length(self, implementation):
        """The length of a 100,000-element generator is 100,000."""
        iterator = (object() for _ in range(100_000))
        assert implementation(iterator) == 100_000


class TestLengthOfOpt:
    """Tests specific to the length_of_opt function."""

    __slots__ = ()

    def test_empty_sequence_works_without_iter(self, subtests):
        """
        __iter__ is not called on an empty sequence.

        Even though it involves some undesirable repetition, I think it's
        beneficial to name this separately from the "nonempty" version, so it
        is easier to see which of the empty and nonempty cases are failing in a
        buggy implementation.
        """
        sequence = _IterCountingList()
        result = gencomp1.length_of_opt(sequence)
        with subtests.test('Result should be correct'):
            assert result == 0
        with subtests.test('__iter__ should not be called'):
            assert sequence.iter_calls == 0

    @pytest.mark.parametrize('items, length', [
        ([0], 1),
        ([10, 20], 2),
        (['foo', 'bar', 'baz'], 3),
        (range(1000), 1000),
    ])
    def test_nonempty_sequence_works_without_iter(self, subtests,
                                                  items, length):
        """__iter__ is not called on a nonempty sequence."""
        sequence = _IterCountingList(items)
        result = gencomp1.length_of_opt(sequence)
        with subtests.test('Result should be correct'):
            assert result == length
        with subtests.test('__iter__ should not be called'):
            assert sequence.iter_calls == 0

    @pytest.mark.parametrize('sequence_type', [
        _IterCountingSet,
        _IterCountingDict,
    ])
    def test_empty_sized_nonsequence_works_without_iter(self, subtests,
                                                        sequence_type):
        """
        __iter__ is not called on an empty non-sequence supporting len.

        See test_empty_sequence_works_without_iter on why this is separate.
        """
        sized = sequence_type()
        result = gencomp1.length_of_opt(sized)
        with subtests.test('Result should be correct'):
            assert result == 0
        with subtests.test('__iter__ should not be called'):
            assert sized.iter_calls == 0

    @pytest.mark.parametrize('sequence_type, constructor_arg, length', [
        (_IterCountingSet, {10}, 1),
        (_IterCountingSet, {10, 20}, 2),
        (_IterCountingSet, {10, 20, 30}, 3),
        (_IterCountingSet, set(range(1000)), 1000),
        (_IterCountingDict, {'a': 1}, 1),
        (_IterCountingDict, {'a': 1, 'b': 2}, 2),
        (_IterCountingDict, {'a': 1, 'b': 2, 'c': 3}, 3),
        (_IterCountingDict, {range(n): n for n in range(1000)}, 1000),
    ])
    def test_nonempty_sized_nonsequence_works_without_iter(self, subtests,
                                                           sequence_type,
                                                           constructor_arg,
                                                           length):
        """__iter__ is not called on a nonempty non-sequence supporting len."""
        sized = sequence_type(constructor_arg)
        result = gencomp1.length_of_opt(sized)
        with subtests.test('Result should be correct'):
            assert result == length
        with subtests.test('__iter__ should not be called'):
            assert sized.iter_calls == 0

    def test_long_sequence_length_is_found(self):
        """
        A length is found, where it would be very slow if done via __iter__.

        This fairly effectively tests if the len builtin is used.
        """
        result = gencomp1.length_of_opt(range(2_000_000_000))
        assert result == 2_000_000_000

    def test_many_long_sequence_lengths_are_found(self):
        """
        Lengths are found, where it would not all finish if done via __iter__.

        This effectively tests if the len builtin is used. The reason it is
        done by repeatedly checking lengths, rather than getting a length of
        something extremely large, is that len is not permitted to return a
        value that doesn't fit in a machine word, so a sufficiently great
        length (even on a range object, where it takes O(1) space) would fail
        with TypeError.
        """
        results = (gencomp1.length_of_opt(range(2_000_000_000))
                   for _ in range(100_000))

        assert set(results) == {2_000_000_000}

    def test_iter_called_once_if_len_is_not_supported(self, subtests):
        """
        Finding the length of a non-sized iterable calls __iter__ once.

        The details of this test method may be compared to
        TestTailOpt.test_iter_called_once_on_nonsequence.
        """
        sequence = _IterCountingList([10, 20, 30, 40])
        indirect_iterator = itertools.chain(sequence)

        if sequence.iter_calls != 0:
            raise Exception("itertools.chain shouldn't call __iter__ eagerly")

        result = gencomp1.length_of_opt(indirect_iterator)

        with subtests.test('Result should be correct'):
            assert result == 4

        with subtests.test('__iter__ should be called once'):
            assert sequence.iter_calls == 1


class TestHowMany:
    """
    Tests for the how_many function.

    Methods in this class may be compared to methods in TestMyFilter.
    """

    __slots__ = ()

    def test_none_satisfying_is_zero_from_sequence(self):
        """When no items satisfy the predicate, the count is zero."""
        sequence = (0, 1, 2)
        result = gencomp1.how_many(lambda n: n < 0, sequence)
        assert result == 0

    def test_none_satisfying_is_zero_from_iterator(self):
        """When no items satisfy the predicate, the count is zero."""
        iterator = iter((0, 1, 2))
        result = gencomp1.how_many(lambda n: n < 0, iterator)
        assert result == 0

    def test_none_satisfying_is_zero_from_big_set(self):
        """When no items from a big set satisfy, the count is zero."""
        obj = object()
        items = {object() for _ in range(100_000)}
        result = gencomp1.how_many(lambda item: item == obj, items)
        assert result == 0

    def test_none_satisfying_is_zero_from_long_iterator(self):
        """When no items from a long generator satisfy, the count is zero."""
        obj = object()
        iterator = (object() for _ in range(100_000))
        result = gencomp1.how_many(lambda item: item == obj, iterator)
        assert result == 0

    def test_some_but_not_last_satisfying_counts_them_from_sequence(self):
        """When some but not the last satisfy, those that do are counted."""
        sequence = range(1, 12)
        result = gencomp1.how_many(lambda n: n % 3 == 0, sequence)
        assert result == 3

    def test_some_but_not_last_satisfying_counts_them_from_iterator(self):
        """When some but not the last satisfy, those that do are counted."""
        iterator = iter(range(1, 12))
        result = gencomp1.how_many(lambda n: n % 3 == 0, iterator)
        assert result == 3

    def test_some_including_last_satisfying_counts_them_from_sequence_1(self):
        """When some including the last satisfy, those that do are counted."""
        sequence = range(1, 13)
        result = gencomp1.how_many(lambda n: n % 3 == 0, sequence)
        assert result == 4

    def test_some_including_last_satisfying_counts_them_from_iterator_1(self):
        """When some including the last satisfy, those that do are counted."""
        iterator = iter(range(1, 13))
        result = gencomp1.how_many(lambda n: n % 3 == 0, iterator)
        assert result == 4

    def test_some_including_last_satisfying_counts_them_from_sequence_2(self):
        """When some from a list satisfy, those that do are counted."""
        sequence = [t * 2 for t in ['a', 'bc', 'de', 'f', 'ghi', 'jk']]
        result = gencomp1.how_many(lambda s: len(s) == 4, sequence)
        assert result == 3

    def test_some_including_last_satisfying_counts_them_from_iterator_2(self):
        """When some from a generator satisfy, those that do are counted."""
        iterator = (t * 2 for t in ['a', 'bc', 'de', 'f', 'ghi', 'jk'])
        result = gencomp1.how_many(lambda s: len(s) == 4, iterator)
        assert result == 3

    def test_none_predicate_counts_truthy_from_sequence(self):
        """A predicate of None checks items themselves, counts truthy ones."""
        sequence = [(), [], '', 'a', {}, set(), [0], None]
        result = gencomp1.how_many(None, sequence)
        assert result == 2

    def test_none_predicate_counts_truthy_from_iterator(self):
        """A predicate of None checks items themselves, counts truthy ones."""
        iterator = iter([(), [], '', 'a', {}, set(), [0], None])
        result = gencomp1.how_many(None, iterator)
        assert result == 2

    def test_none_predicate_counts_truthy_from_big_sequence(self):
        """A predicate of None counts truthy items, even in a long sequence."""
        sequence = [0, 1] * 50_000
        result = gencomp1.how_many(None, sequence)
        assert result == 50_000

    def test_none_predicate_counts_truthy_from_big_iterator(self):
        """A predicate of None counts truthy items, even in a long iterator."""
        iterator = iter([0, 1] * 50_000)
        result = gencomp1.how_many(None, iterator)
        assert result == 50_000

    def test_none_predicate_counts_truthy_even_if_none_from_sequence(self):
        """A predicate of None counts zero if all items are falsy."""
        sequence = [[], (), {}, set()]
        result = gencomp1.how_many(None, sequence)
        assert result == 0

    def test_none_predicate_counts_truthy_even_if_none_from_iterator(self):
        """A predicate of None counts zero if all items are falsy."""
        iterator = iter([[], (), {}, set()])
        result = gencomp1.how_many(None, iterator)
        assert result == 0

    def test_none_predicate_counts_truthy_even_if_all_from_sequence(self):
        """A predicate of None counts all items if none are falsy."""
        sequence = ['hello', 'glorious', 'world']
        result = gencomp1.how_many(None, sequence)
        assert result == 3

    def test_none_predicate_counts_truthy_even_if_all_from_iterator(self):
        """A predicate of None counts all items if none are falsy."""
        iterator = iter(['hello', 'glorious', 'world'])
        result = gencomp1.how_many(None, iterator)
        assert result == 3


@pytest.fixture(name='scrambled_dicts', params=[  # Parametrized by PRNG seed.
    260429228478576778,
    9502498993413641577,
    11272998565121818203,
])
def fixture_scrambled_dicts(request):
    """Make a shuffled 40,000-item injective dict and its inverse."""
    rand = random.Random(request.param)
    elements = range(-20_000, 20_000)
    keys = list(elements)
    rand.shuffle(keys)
    values = list(elements)
    rand.shuffle(values)
    return dict(zip(keys, values)), dict(zip(values, keys))


@pytest.mark.parametrize('implementation', [
    gencomp1.invert,
    gencomp1.invert_alt,
])
class TestInvert:
    """Tests for the invert and invert_alt functions."""

    __slots__ = ()

    def test_empty_inverts_empty(self, implementation):
        """The inverse of an empty dict is an empty dict."""
        assert implementation({}) == {}

    def test_small_injective_inverse_flips_keys_values(self, implementation):
        """A small injective (k, v) dict inverts to the (v, k) dict."""
        preimage = {'a': 10, 'b': 20, 'cd': 30, 'efg': 40}
        expected = {10: 'a', 20: 'b', 30: 'cd', 40: 'efg'}
        assert implementation(preimage) == expected

    def test_small_injective_inverse_keeps_order(self, implementation):
        """A small injective (k, v) dict inverts to same-order (v, k)s."""
        preimage = {'a': 10, 'b': 20, 'cd': 30, 'efg': 40}
        expected = [(10, 'a'), (20, 'b'), (30, 'cd'), (40, 'efg')]
        result = implementation(preimage)
        assert list(result.items()) == expected

    def test_small_injective_inverse_is_involution(self, implementation):
        """A small injective dict is equal to its inverse's inverse."""
        preimage = {'a': 10, 'b': 20, 'cd': 30, 'efg': 40}
        assert implementation(implementation(preimage)) == preimage

    def test_small_injective_inverse_inverse_keeps_order(self, implementation):
        """A small injective dict's inverse's inverse's has the same order."""
        preimage = {'a': 10, 'b': 20, 'cd': 30, 'efg': 40}
        expected = [('a', 10), ('b', 20), ('cd', 30), ('efg', 40)]
        result = implementation(implementation(preimage))
        assert list(result.items()) == expected

    def test_big_injective_inverse_flips_keys_values(self, implementation):
        """A big injective (k, v) dict inverts to the (v, k) dict."""
        preimage = {n: n**2 for n in range(40_000)}
        expected = {n**2: n for n in range(40_000)}
        assert implementation(preimage) == expected

    def test_big_injective_inverse_keeps_order(self, implementation):
        """A big injective (k, v) dict inverts to same-order (v, k)s."""
        preimage = {n: n**2 for n in range(40_000)}
        expected = [(n**2, n) for n in range(40_000)]
        result = implementation(preimage)
        assert list(result.items()) == expected

    def test_big_injective_inverse_is_involution(self, implementation):
        """A big injective dict is equal to its inverse's inverse."""
        preimage = {n: n**2 for n in range(40_000)}
        assert implementation(implementation(preimage)) == preimage

    def test_big_injective_inverse_inverse_keeps_order(self, implementation):
        """A big injective dict's inverse's inverse's has the same order."""
        preimage = {n: n**2 for n in range(40_000)}
        expected = [(n, n**2) for n in range(40_000)]
        result = implementation(implementation(preimage))
        assert list(result.items()) == expected

    def test_random_injective_inverse_flips_keys_values(self, scrambled_dicts,
                                                        implementation):
        """A big random injective (k, v) dict inverts to the (v, k) dict."""
        preimage, expected = scrambled_dicts
        assert implementation(preimage) == expected

    def test_random_injective_inverse_keeps_order(self, scrambled_dicts,
                                                  implementation):
        """A big random injective (k, v) dict inverts to same-order (v, k)s."""
        preimage, expected_inverse = scrambled_dicts
        result = implementation(preimage)
        assert list(result.items()) == list(expected_inverse.items())

    def test_random_injective_inverse_is_involution(self, scrambled_dicts,
                                                    implementation):
        """A big random injective dict is equal to its inverse's inverse."""
        preimage, _ = scrambled_dicts
        assert implementation(implementation(preimage)) == preimage

    def test_random_injective_inverse_inverse_keeps_order(self,
                                                          scrambled_dicts,
                                                          implementation):
        """
        A big random injective dict's inverse's inverse has the same order.
        """
        preimage, _ = scrambled_dicts
        result = implementation(implementation(preimage))
        assert list(result.items()) == list(preimage.items())

    def test_small_identity_inverts_equal(self, implementation):
        """A small dict taking elements to themselves inverts to itself."""
        preimage = {ch: ch for ch in string.ascii_lowercase}
        assert implementation(preimage) == preimage

    def test_small_identity_inverse_keeps_order(self, implementation):
        """A small dict taking elements to themselves inverts in same order."""
        preimage = {ch: ch for ch in string.ascii_lowercase}
        expected = [(ch, ch) for ch in string.ascii_lowercase]
        result = implementation(preimage)
        assert list(result.items()) == expected

    def test_big_identity_inverts_equal(self, implementation):
        """A big dict taking elements to themselves inverts to itself."""
        preimage = {n: n for n in range(40_000)}
        assert implementation(preimage) == preimage

    def test_big_identity_inverse_keeps_order(self, implementation):
        """A big dict taking elements to themselves inverts in same order."""
        preimage = {n: n for n in range(40_000)}
        expected = [(n, n) for n in range(40_000)]
        result = implementation(preimage)
        assert list(result.items()) == expected

    # FIXME: Add non-injective dict tests of overwriting and ordering behavior.


# FIXME: The (currently 6) gencomp1.distinct* functions, and the (currently 3)
#        gencomp1.Distinct* classes, still need pytest tests.


if __name__ == '__main__':
    sys.exit(pytest.main([__file__]))<|MERGE_RESOLUTION|>--- conflicted
+++ resolved
@@ -15,10 +15,7 @@
 
 """Tests for gencomp1.py."""
 
-<<<<<<< HEAD
 # FIXME: Add missing tests (search for "FIXME"). Then remove this FIXME too.
-=======
->>>>>>> 2c8c9279
 
 from fractions import Fraction
 import itertools
