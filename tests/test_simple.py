--- conflicted
+++ resolved
@@ -1,15 +1,5 @@
 #!/usr/bin/env python
 
-<<<<<<< HEAD
-"""
-unittest tests for the simple code in simple.py.
-
-The purpose of this module is to introduce and practice techniques for writing
-tests with the unittest module (augmented with the parameterized package).
-
-See also test_simple_pytest.py for similar tests using pytest, not unittest.
-"""
-=======
 # Copyright (c) 2022 David Vassallo and Eliah Kagan
 #
 # Permission to use, copy, modify, and/or distribute this software for any
@@ -23,8 +13,14 @@
 # OTHER TORTIOUS ACTION, ARISING OUT OF OR IN CONNECTION WITH THE USE OR
 # PERFORMANCE OF THIS SOFTWARE.
 
-"""Tests for the simple code in simple.py."""
->>>>>>> edb556cc
+"""
+unittest tests for the simple code in simple.py.
+
+The purpose of this module is to introduce and practice techniques for writing
+tests with the unittest module (augmented with the parameterized package).
+
+See also test_simple_pytest.py for similar tests using pytest, not unittest.
+"""
 
 from abc import ABC, abstractmethod
 from fractions import Fraction
