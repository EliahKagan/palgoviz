#!/usr/bin/env python

"""Tests for queues.py."""

from abc import ABC, abstractmethod
import inspect
import unittest
import weakref

from parameterized import parameterized

<<<<<<< HEAD
from algoviz import compare, queues, testing
from tests import _helpers
=======
from palgoviz import compare, queues
>>>>>>> 79579bce


def _unannotated_argspec(func):
    """Get the full argspec of a callable object, but without annotations."""
    return inspect.getfullargspec(func)[:6]


class _Bases:
    """Base classes for tests for queues module."""

    class _QueueTestCase(ABC, unittest.TestCase):
        @property
        @abstractmethod
        def queue_type(self):
            """The queue type being tested."""

    class TestAbstract(_QueueTestCase):
        """Tests for abstract queue types."""

        def test_is_abstract(self):
            self.assertTrue(inspect.isabstract(self.queue_type))

        def test_abstract_methods_are_bool_len_enqueue_dequeue_peek(self):
            expected = {'__bool__', '__len__', 'enqueue', 'dequeue', 'peek'}
            actual = self.queue_type.__abstractmethods__
            self.assertSetEqual(actual, expected)

    class TestSignatures(_QueueTestCase):
        """
        Tests for expected queue methods. All queue types should pass these.
        """

        def test_bool_method_has_data_model_recommended_signature(self):
            """The __bool__ method accepts no arguments (besides self)."""
            expected = (['self'], None, None, None, [], None)
            actual = _unannotated_argspec(self.queue_type.__bool__)
            self.assertTupleEqual(actual, expected)

        def test_len_method_has_data_model_recommended_signature(self):
            """The __len__ method accepts no arguments (besides self)."""
            expected = (['self'], None, None, None, [], None)
            actual = _unannotated_argspec(self.queue_type.__len__)
            self.assertTupleEqual(actual, expected)

        def test_enqueue_method_has_item_parameter_and_no_extras(self):
            """The enqueue method accepts only an item argument (and self)."""
            expected = (['self', 'item'], None, None, None, [], None)
            actual = _unannotated_argspec(self.queue_type.enqueue)
            self.assertTupleEqual(actual, expected)

        def test_dequeue_method_has_no_extra_parameters(self):
            """The dequeue method accepts no arguments (except self)."""
            expected = (['self'], None, None, None, [], None)
            actual = _unannotated_argspec(self.queue_type.dequeue)
            self.assertTupleEqual(actual, expected)

        def test_peek_method_has_no_extra_parameters(self):
            """The peek method accepts no arguments (except self)."""
            expected = (['self'], None, None, None, [], None)
            actual = _unannotated_argspec(self.queue_type.peek)
            self.assertTupleEqual(actual, expected)

    class TestSubclasses(_QueueTestCase):
        """Tests for leaf and non-leaf subclasses of Queue."""

        def test_is_queue(self):
            """All queue classes are subclasses of Queue."""
            self.assertTrue(issubclass(self.queue_type, queues.Queue))

        def test_create_creates_instance_of_class_it_is_called_on(self):
            """
            Calling create on a queue class creates an instance of that class.

            It need not be a direct instance. When the class it is called on is
            abstract, it will not be a direct instance. (Currently the abstract
            queue classes with create() methods are FifoQueue, LifoQueue, and
            PriorityQueue.)
            """
            queue = self.queue_type.create()
            self.assertIsInstance(queue, self.queue_type)

        def test_create_creates_empty_instance(self):
            """create() methods return queues that are falsy, thus empty."""
            queue = self.queue_type.create()
            self.assertFalse(queue)

    class TestConcrete(_QueueTestCase):
        """Tests for concrete queue types."""

        def test_falsy_on_creation(self):
            """A new queue is empty, and thus false."""
            queue = self.queue_type()
            self.assertFalse(queue)

        def test_length_zero_on_creation(self):
            """A new queue is empty, and thus has exactly zero items."""
            queue = self.queue_type()
            length = len(queue)
            self.assertEqual(length, 0)

        def test_truthy_after_enqueue(self):
            """A queue with an element in it is nonempty, and thus true."""
            queue = self.queue_type()
            queue.enqueue('ham')
            self.assertTrue(queue)

        def test_length_1_after_enqueue(self):
            """After exactly 1 enqueue and no dequeues, a queue has 1 item."""
            queue = self.queue_type()
            queue.enqueue('ham')
            length = len(queue)
            self.assertEqual(length, 1)

        def test_falsy_after_enqueue_dequeue(self):
            """After exactly 1 enqueue and dequeue, a queue is false again."""
            queue = self.queue_type()
            queue.enqueue('ham')
            queue.dequeue()
            self.assertFalse(queue)

        def test_length_0_after_enqueue_dequeue(self):
            """After exactly 1 enqueue and dequeue, a queue has 0 items."""
            queue = self.queue_type()
            queue.enqueue('ham')
            queue.dequeue()
            length = len(queue)
            self.assertEqual(length, 0)

        def test_truthy_after_enqueue_peek(self):
            """
            After only enqueue and peek, a queue is nonempty, thus true.

            Calling peek shouldn't modify the queue, so it shouldn't make it
            empty.
            """
            queue = self.queue_type()
            queue.enqueue('ham')
            queue.peek()
            self.assertTrue(queue)

        def test_length_1_after_enqueue_peek(self):
            """
            After only enqueue and peek, a queue still has exactly 1 item.

            Calling peek shouldn't modify the queue, including its size.
            """
            queue = self.queue_type()
            queue.enqueue('ham')
            queue.peek()
            length = len(queue)
            self.assertEqual(length, 1)

        def test_singleton_queue_dequeues_enqueued_item(self):
            """After exactly 1 enqueue, a dequeue gives the enqueued item."""
            queue = self.queue_type()
            queue.enqueue('ham')
            dequeued_item = queue.dequeue()
            self.assertEqual(dequeued_item, 'ham')

        def test_singleton_queue_peeks_enqueued_item(self):
            """After exactly 1 enqueue, a peek reveals the enqueued item."""
            queue = self.queue_type()
            queue.enqueue('ham')
            peeked_item = queue.peek()
            self.assertEqual(peeked_item, 'ham')

        def test_repeated_singleton_queue_dequeues_enqueued_item(self):
            """After an enqueue, dequeue, and enqueue, dequeue still works."""
            queue = self.queue_type()
            queue.enqueue('ham')
            queue.dequeue()
            queue.enqueue('spam')
            dequeued_item = queue.dequeue()
            self.assertEqual(dequeued_item, 'spam')

        def test_repeated_singleton_queue_peeks_enqueued_item(self):
            """After an enqueue, dequeue, and enqueue, peek works."""
            queue = self.queue_type()
            queue.enqueue('ham')
            queue.dequeue()
            queue.enqueue('spam')
            peeked_item = queue.peek()
            self.assertEqual(peeked_item, 'spam')

        def test_cannot_dequeue_from_empty_queue(self):
            """
            When a queue is empty, attempting to dequeue raises LookupError.

            It is allowed, and often preferable, to raise an instance of a
            suitable subclass of LookupError, such as IndexError.
            """
            queue = self.queue_type()

            # Give error result (not mere fail) if queue is somehow nonempty.
            if queue:
                raise Exception("new queue is truthy, can't continue")
            if len(queue) != 0:
                raise Exception("new queue has nonzero len, can't continue")

            with self.assertRaises(LookupError):
                queue.dequeue()

        def test_cannot_peek_from_empty_queue(self):
            """
            When a queue is empty, attempting to peek raises LookupError.

            It is allowed, and often preferable, to raise an instance of a
            suitable subclass of LookupError, such as IndexError.
            """
            queue = self.queue_type()

            # Give error result (not mere fail) if queue is somehow nonempty.
            if queue:
                raise Exception("new queue is truthy, can't continue")
            if len(queue) != 0:
                raise Exception("new queue has nonzero len, can't continue")

            with self.assertRaises(LookupError):
                queue.peek()

        @parameterized.expand([
            ('distinct strings',
             ['foo', 'bar', 'baz', 'quux', 'foobar', 'ham', 'spam', 'eggs']),
            ('distinct numbers', range(0, 1000, 10)),
            ('distinct tuples', [(10, 20), (31, 17), (9, 87), (-14, 2)]),
            ('distinct lists', [list(range(n)) for n in range(10)]),
            ('identical lists', [['a', 'parrot']] * 10),
            ('equal lists', [['a', 'parrot'] for _ in range(10)]),
            ('not-all-distinct sets', [{'ab', 'cd'}, {'ab', 'cd'}, set()]),
        ])
        def test_dequeuing_gives_enqueued_items_in_some_order(self,
                                                              _label,
                                                              in_items):
            """Items that can come out are all those that went in."""
            queue = self.queue_type()

            for item in in_items:
                queue.enqueue(item)

            out_items = []
            while queue:
                out_items.append(queue.dequeue())

            self.assertListEqual(sorted(out_items), sorted(in_items))

        def test_dequeue_relinquishes_element_reference(self):
            """Queues don't delay garbage collection of former elements."""
            queue = self.queue_type()
            for i in range(17):
                queue.enqueue(_helpers.CWRCell(i))

            while queue:
                r = weakref.ref(queue.peek())
                with self.subTest(number=r().value):
                    queue.dequeue()
                    testing.collect_if_not_ref_counting()
                    self.assertIsNone(r())

        def test_cannot_create_new_attributes(self):
            """Assigning to a nonexistent attribute raises AttributeError."""
            queue = self.queue_type()
            with self.assertRaises(AttributeError):
                queue.blah_blah_hopefully_not_an_existing_attribute_name = 42

    class TestFifos(_QueueTestCase):
        """Tests for concrete FIFO queue ("queue") behavior."""

        def test_is_fifo_queue(self):
            """FIFO queue classes are subclasses of FifoQueue."""
            self.assertTrue(issubclass(self.queue_type, queues.FifoQueue))

        def test_first_dequeues_before_second(self):
            """When two items are enqueued, they dequeue in the same order."""
            fifo = self.queue_type()
            fifo.enqueue('ham')
            fifo.enqueue('spam')

            with self.subTest(dequeue=1):
                item = fifo.dequeue()
                self.assertEqual(item, 'ham')

            with self.subTest(dequeue=2):
                item = fifo.dequeue()
                self.assertEqual(item, 'spam')

        def test_peek_reveals_oldest_not_yet_dequeued(self):
            """After two enqueues, peek always shows what should dequeue."""
            fifo = self.queue_type()
            fifo.enqueue('ham')
            fifo.enqueue('spam')

            with self.subTest(peek=1):
                item = fifo.peek()
                self.assertEqual(item, 'ham')

            fifo.dequeue()

            with self.subTest(peek=2):
                item = fifo.peek()
                self.assertEqual(item, 'spam')

        def test_mixed_enqueues_and_dequeues_dequeue_in_fifo_order(self):
            """Interleaved operations behave properly as a "queue"."""
            fifo = self.queue_type()
            fifo.enqueue(10)
            fifo.enqueue(30)
            fifo.enqueue(20)

            with self.subTest(size=len(fifo), dequeue=1):
                item = fifo.dequeue()
                self.assertEqual(item, 10)

            with self.subTest(size=len(fifo), dequeue=2):
                item = fifo.dequeue()
                self.assertEqual(item, 30)

            fifo.enqueue(50)
            fifo.enqueue(40)

            with self.subTest(size=len(fifo), dequeue=3):
                item = fifo.dequeue()
                self.assertEqual(item, 20)

            fifo.enqueue(60)

            with self.subTest(size=len(fifo), dequeue=4):
                item = fifo.dequeue()
                self.assertEqual(item, 50)

            with self.subTest(size=len(fifo), dequeue=5):
                item = fifo.dequeue()
                self.assertEqual(item, 40)

            with self.subTest(size=len(fifo), dequeue=6):
                item = fifo.dequeue()
                self.assertEqual(item, 60)

        def test_mixed_enqueues_and_dequeues_peeks_in_fifo_order(self):
            """Interleaved peeks align with proper "queue"-order dequeuing."""
            fifo = self.queue_type()
            fifo.enqueue(10)
            fifo.enqueue(30)
            fifo.enqueue(20)

            with self.subTest(size=len(fifo), peek=1):
                item = fifo.peek()
                self.assertEqual(item, 10)

            fifo.dequeue()

            with self.subTest(size=len(fifo), peek=2):
                item = fifo.peek()
                self.assertEqual(item, 30)

            fifo.dequeue()
            fifo.enqueue(50)
            fifo.enqueue(40)

            with self.subTest(size=len(fifo), peek=3):
                item = fifo.peek()
                self.assertEqual(item, 20)

            fifo.dequeue()
            fifo.enqueue(60)

            with self.subTest(size=len(fifo), peek=4):
                item = fifo.peek()
                self.assertEqual(item, 50)

            fifo.dequeue()

            with self.subTest(size=len(fifo), peek=5):
                item = fifo.peek()
                self.assertEqual(item, 40)

            fifo.dequeue()

            with self.subTest(size=len(fifo), dequeue=6):
                item = fifo.peek()
                self.assertEqual(item, 60)

        @parameterized.expand([
            ('distinct 5',
             ['e', 'd', 'c', 'a', 'b'],
             ['e', 'd', 'c', 'a', 'b']),
            ('distinct 12',
             [5, 6, 1, 10, 2, 9, 3, 8, 4, 7, 12, 11],
             [5, 6, 1, 10, 2, 9, 3, 8, 4, 7, 12, 11]),
            ('some dupes',
             ['foo', 'bar', 'bar', 'baz', 'foo', 'bar'],
             ['foo', 'bar', 'bar', 'baz', 'foo', 'bar']),
            ('all dupes', [3, 3, 3], [3, 3, 3]),
        ])
        def test_enqueues_then_dequeues_preserve_order(self, _label, in_items,
                                                       expected_out_items):
            """Items dequeue in enqueue order, no matter how many."""
            # Ensure error (not mere failure) if the test is itself wrong.
            if expected_out_items != in_items:
                raise Exception('bad test: expected should equal input')

            fifo = self.queue_type()

            for item in in_items:
                fifo.enqueue(item)

            out_items = []
            while fifo:
                out_items.append(fifo.dequeue())

            self.assertListEqual(out_items, expected_out_items)

    class TestLifos(_QueueTestCase):
        """Tests for concrete LIFO queue (stack) behavior."""

        def test_is_lifo_queue(self):
            """LIFO queue classes are subclasses of LifoQueue."""
            self.assertTrue(issubclass(self.queue_type, queues.LifoQueue))

        def test_first_dequeues_after_second(self):
            """When two items are enqueued, they dequeue in reverse order."""
            lifo = self.queue_type()
            lifo.enqueue('ham')
            lifo.enqueue('spam')

            with self.subTest(dequeue=1):
                item = lifo.dequeue()
                self.assertEqual(item, 'spam')

            with self.subTest(dequeue=2):
                item = lifo.dequeue()
                self.assertEqual(item, 'ham')

        def test_peek_reveals_newest_not_yet_dequeued(self):
            """After two enqueues, peek always shows what should dequeue."""
            lifo = self.queue_type()
            lifo.enqueue('ham')
            lifo.enqueue('spam')

            with self.subTest(peek=1):
                item = lifo.peek()
                self.assertEqual(item, 'spam')

            lifo.dequeue()

            with self.subTest(peek=2):
                item = lifo.peek()
                self.assertEqual(item, 'ham')

        def test_mixed_enqueues_and_dequeues_dequeue_in_lifo_order(self):
            """Interleaved operations behave properly as a stack."""
            lifo = self.queue_type()
            lifo.enqueue(10)
            lifo.enqueue(30)
            lifo.enqueue(20)

            with self.subTest(len(lifo), dequeue=1):
                item = lifo.dequeue()
                self.assertEqual(item, 20)

            with self.subTest(len(lifo), dequeue=2):
                item = lifo.dequeue()
                self.assertEqual(item, 30)

            lifo.enqueue(50)
            lifo.enqueue(40)

            with self.subTest(size=len(lifo), dequeue=3):
                item = lifo.dequeue()
                self.assertEqual(item, 40)

            lifo.enqueue(60)

            with self.subTest(size=len(lifo), dequeue=4):
                item = lifo.dequeue()
                self.assertEqual(item, 60)

            with self.subTest(size=len(lifo), dequeue=5):
                item = lifo.dequeue()
                self.assertEqual(item, 50)

            with self.subTest(size=len(lifo), dequeue=6):
                item = lifo.dequeue()
                self.assertEqual(item, 10)

        def test_mixed_enqueues_and_dequeues_peeks_in_lifo_order(self):
            """Interleaved peeks align with proper stack-order dequeuing."""
            lifo = self.queue_type()
            lifo.enqueue(10)
            lifo.enqueue(30)
            lifo.enqueue(20)

            with self.subTest(len(lifo), peek=1):
                item = lifo.peek()
                self.assertEqual(item, 20)

            lifo.dequeue()

            with self.subTest(len(lifo), peek=2):
                item = lifo.peek()
                self.assertEqual(item, 30)

            lifo.dequeue()
            lifo.enqueue(50)
            lifo.enqueue(40)

            with self.subTest(size=len(lifo), peek=3):
                item = lifo.peek()
                self.assertEqual(item, 40)

            lifo.dequeue()
            lifo.enqueue(60)

            with self.subTest(size=len(lifo), peek=4):
                item = lifo.peek()
                self.assertEqual(item, 60)

            lifo.dequeue()

            with self.subTest(size=len(lifo), peek=5):
                item = lifo.peek()
                self.assertEqual(item, 50)

            lifo.dequeue()

            with self.subTest(size=len(lifo), peek=6):
                item = lifo.peek()
                self.assertEqual(item, 10)

        @parameterized.expand([
            ('distinct 5',
             ['e', 'd', 'c', 'a', 'b'],
             ['b', 'a', 'c', 'd', 'e']),
            ('distinct 12',
             [5, 6, 1, 10, 2, 9, 3, 8, 4, 7, 12, 11],
             [11, 12, 7, 4, 8, 3, 9, 2, 10, 1, 6, 5]),
            ('some dupes',
             ['foo', 'bar', 'bar', 'baz', 'foo', 'bar'],
             ['bar', 'foo', 'baz', 'bar', 'bar', 'foo']),
            ('all dupes', [3, 3, 3], [3, 3, 3]),
        ])
        def test_enqueues_then_dequeues_reverse_order(self, _label, in_items,
                                                      expected_out_items):
            """Items dequeue in reverse order, no matter how many."""
            # Ensure error (not mere failure) if the test is itself wrong.
            if expected_out_items != in_items[::-1]:
                raise Exception('bad test: expected should reverse input')

            lifo = self.queue_type()

            for item in in_items:
                lifo.enqueue(item)

            out_items = []
            while lifo:
                out_items.append(lifo.dequeue())

            self.assertListEqual(out_items, expected_out_items)

    class TestPriorityQueues(_QueueTestCase):
        """
        Tests for concrete priority queues.

        Expects max priority queue behavior.

        NOTE: This API is unstable and expected to change in the near future.

        TODO: It is best for priority queue types to be versatile: able to act
        as either a min priority queue or a max priority queue, and also
        accepting an arbitrary key selector function. Therefore, no tests
        require presence of a MaxPriorityQueue abstract class, since that would
        not often be a good design. But for simplicity, our initial design
        involves just max priority queue behavior. These tests currently expect
        that behavior. These are max rather than min priority queues because
        that makes one of the concrete classes easier to implement using
        standard library facilities. But there is a good argument our priority
        queues should, by default, operate as min priority queues instead:
        Python programmers are likely to expect a min default, because the
        heapq module provides low-level binary min-heap (not max-heap)
        operations. Eventually, we should redesign our priority queues,
        possibly changing the min/max default, and definitely having all
        concrete implementations' initializers accept key= and reverse=
        arguments.
        """

        def test_is_priority_queue(self):
            """Priority queue classes are subclasses of PriorityQueue."""
            self.assertTrue(issubclass(self.queue_type, queues.PriorityQueue))

        def test_dequeue_high_after_enqueue_low_high(self):
            """
            When 2 items are enqueued, low first, the higher dequeues first.
            """
            pq = self.queue_type()
            pq.enqueue('ham')
            pq.enqueue('spam')

            with self.subTest(dequeue=1):
                item = pq.dequeue()
                self.assertEqual(item, 'spam')

            with self.subTest(dequeue=2):
                item = pq.dequeue()
                self.assertEqual(item, 'ham')

        def test_dequeue_high_after_enqueue_high_low(self):
            """
            When 2 items are enqueued, high first, the higher dequeues first.
            """
            pq = self.queue_type()
            pq.enqueue('spam')
            pq.enqueue('ham')

            with self.subTest(dequeue=1):
                item = pq.dequeue()
                self.assertEqual(item, 'spam')

            with self.subTest(dequeue=2):
                item = pq.dequeue()
                self.assertEqual(item, 'ham')

        def test_peek_high_after_enqueue_low_high(self):
            """
            When 2 items are enqueued, low first, peek returns the second.
            """
            pq = self.queue_type()
            pq.enqueue('ham')
            pq.enqueue('spam')

            with self.subTest(peek=1):
                item = pq.peek()
                self.assertEqual(item, 'spam')

            pq.dequeue()

            with self.subTest(peek=2):
                item = pq.peek()
                self.assertEqual(item, 'ham')

        def test_peek_high_after_enqueue_high_low(self):
            """
            When 2 items are enqueued, high first, peek returns the first.
            """
            pq = self.queue_type()
            pq.enqueue('spam')
            pq.enqueue('ham')

            with self.subTest(peek=1):
                item = pq.peek()
                self.assertEqual(item, 'spam')

            pq.dequeue()

            with self.subTest(peek=2):
                item = pq.peek()
                self.assertEqual(item, 'ham')

        def test_mixed_enqueues_and_dequeues_always_dequeue_max(self):
            """
            Interleaved operations behave properly as a max priority queue.
            """
            pq = self.queue_type()
            pq.enqueue(10)
            pq.enqueue(30)
            pq.enqueue(20)

            with self.subTest(size=len(pq), dequeue=1):
                item = pq.dequeue()
                self.assertEqual(item, 30)

            with self.subTest(size=len(pq), dequeue=2):
                item = pq.dequeue()
                self.assertEqual(item, 20)

            pq.enqueue(50)
            pq.enqueue(40)

            with self.subTest(size=len(pq), dequeue=3):
                item = pq.dequeue()
                self.assertEqual(item, 50)

            pq.enqueue(60)

            with self.subTest(size=len(pq), dequeue=4):
                item = pq.dequeue()
                self.assertEqual(item, 60)

            with self.subTest(size=len(pq), dequeue=5):
                item = pq.dequeue()
                self.assertEqual(item, 40)

            with self.subTest(size=len(pq), dequeue=6):
                item = pq.dequeue()
                self.assertEqual(item, 10)

        def test_mixed_enqueues_and_dequeues_always_peek_max(self):
            """
            Interleaved peeks align with proper max priority queue order
            dequeuing.
            """
            pq = self.queue_type()
            pq.enqueue(10)
            pq.enqueue(30)
            pq.enqueue(20)

            with self.subTest(size=len(pq), peek=1):
                item = pq.peek()
                self.assertEqual(item, 30)

            pq.dequeue()

            with self.subTest(size=len(pq), peek=2):
                item = pq.peek()
                self.assertEqual(item, 20)

            pq.dequeue()
            pq.enqueue(50)
            pq.enqueue(40)

            with self.subTest(size=len(pq), peek=3):
                item = pq.peek()
                self.assertEqual(item, 50)

            pq.dequeue()
            pq.enqueue(60)

            with self.subTest(size=len(pq), peek=4):
                item = pq.peek()
                self.assertEqual(item, 60)

            pq.dequeue()

            with self.subTest(size=len(pq), peek=5):
                item = pq.peek()
                self.assertEqual(item, 40)

            pq.dequeue()

            with self.subTest(size=len(pq), dequeue=6):
                item = pq.peek()
                self.assertEqual(item, 10)

        @parameterized.expand([
            ('distinct 5',
             ['e', 'd', 'c', 'a', 'b'],
             ['e', 'd', 'c', 'b', 'a']),
            ('distinct 12',
             [5, 6, 1, 10, 2, 9, 3, 8, 4, 7, 12, 11],
             [12, 11, 10, 9, 8, 7, 6, 5, 4, 3, 2, 1]),
            ('some dupes',
             ['foo', 'bar', 'bar', 'baz', 'foo', 'bar'],
             ['foo', 'foo', 'baz', 'bar', 'bar', 'bar']),
            ('all dupes', [3, 3, 3], [3, 3, 3]),
        ])
        def test_enqueues_then_dequeues_descending_order(self, _label,
                                                         in_items,
                                                         expected_out_items):
            """Items dequeue in reverse-sorted order, no matter how many."""
            # Ensure error (not mere failure) if the test is itself wrong.
            if expected_out_items != sorted(in_items, reverse=True):
                raise Exception('bad test: expected should reverse input')

            pq = self.queue_type()

            for item in in_items:
                pq.enqueue(item)

            out_items = []
            while pq:
                out_items.append(pq.dequeue())

            self.assertListEqual(out_items, expected_out_items)

        def test_ordering_can_be_weak_Patient(self):
            """
            Priority queue elements do not have to be totally ordered.

            It is sufficient that order comparison is a weak ordering on all
            elements. This is a partial ordering where "is neither less than
            nor greater than" is transitive: if neither A < B nor B < A, and
            neither B < C nor C < B, then neither A < C nor C < A. We say X ~ Y
            ("X is similar to Y") to mean that neither X < Y nor Y < X.

            In a weak ordering, elements clump together by similarity (~). If
            X1, X2, ..., Xm can appear in any order, and Y1, Y1, ..., Yn can
            appear in any order, but some Xi < Yj, then weak ordering
            guarantees that every Xi is less than every Yj. That makes it so
            algorithms that make use of ordering and permit indistinguishable
            elements, such as comparison sorts, either already work with any
            weak ordering, or can be made to work without much redesign.

            Storing Patient instances in a priority queue may illuminate why
            this is important to support. In contrast, some partial orderings,
            like "<" on sets, offer even fewer guarantees than weak orderings,
            and most comparison-based algorithms can't feasibly support them.

            Even though this page is about C++, not Python, it may be helpful:

                https://en.cppreference.com/w/cpp/concepts/strict_weak_order
            """
            in1 = compare.Patient('AB', 1040)
            in2 = compare.Patient('CD', 1890)
            in3 = compare.Patient('EF', 1040)
            in4 = compare.Patient('GH', 1890)

            pq = self.queue_type()
            pq.enqueue(in1)
            pq.enqueue(in2)
            pq.enqueue(in3)
            pq.enqueue(in4)

            with self.subTest(expected_priority=1890):
                out1 = pq.dequeue()
                out2 = pq.dequeue()
                self.assertSetEqual({out1, out2}, {in2, in4})

            with self.subTest(expected_priority=1040):
                out1 = pq.dequeue()
                out2 = pq.dequeue()
                self.assertSetEqual({out1, out2}, {in1, in3})

        def test_ordering_can_be_weak_WeakDiamond(self):
            """
            Priority queue elements do not have to be totally ordered
            (alternative).

            See the test_ordering_can_be_weak_Patient docstring (above) for an
            explanation of weak ordering.

            Various ways of failing to support arbitrary weak orderings will
            succeed on some inputs and fail on others. Having this other test
            somewhat increases the likelihood that bugs will cause failures.
            """
            pq = self.queue_type()
            pq.enqueue(compare.WeakDiamond.WEST)
            pq.enqueue(compare.WeakDiamond.SOUTH)
            pq.enqueue(compare.WeakDiamond.EAST)
            pq.enqueue(compare.WeakDiamond.NORTH)

            with self.subTest('NORTH is considered highest'):
                out = pq.dequeue()
                self.assertEqual(out, compare.WeakDiamond.NORTH)

            with self.subTest('EAST and WEST are considered medial'):
                expected = {compare.WeakDiamond.EAST, compare.WeakDiamond.WEST}
                out1 = pq.dequeue()
                out2 = pq.dequeue()
                self.assertSetEqual({out1, out2}, expected)

            with self.subTest('SOUTH is considered lowest'):
                out = pq.dequeue()
                self.assertEqual(out, compare.WeakDiamond.SOUTH)

    class TestCopyable(_QueueTestCase):
        """
        Common tests for queues that support shallow copying via a copy method.

        This may be expanded in the future to also test support for copy.copy
        and copy.deepcopy, if some or all queues gain custom logic for that. If
        all queue types are made copyable in ways tested here, then these tests
        can go in TestSubclasses or TestConcrete and this class can be removed.

        For now, these tests apply only to SinglyLinkedListFifoQueue and
        SinglyLinkedListLifoQueue, and their FIFO/LIFO specific copy tests are
        in the concrete classes below.
        """

        _parameterize_elements = parameterized.expand([
            (0, []),
            (1, [20]),
            (2, [20, 10]),
            (3, [20, 10, 30]),
        ])

        @_parameterize_elements
        def test_copy_has_exact_same_type(self, _len, items):
            original, duplicate = self._make_queues(items)
            self.assertIs(type(duplicate), type(original))

        @_parameterize_elements
        def test_copy_has_same_length(self, _len, items):
            original, duplicate = self._make_queues(items)
            self.assertEqual(len(duplicate), len(original))

        @_parameterize_elements
        def test_copy_dequeues_same_orig_then_copy(self, _len, items):
            original, duplicate = self._make_queues(items)

            original_dequeued = []
            while original:
                original_dequeued.append(original.dequeue())

            duplicate_dequeued = []
            while duplicate:
                duplicate_dequeued.append(duplicate.dequeue())

            self.assertEqual(original_dequeued, duplicate_dequeued)

        @_parameterize_elements
        def test_copy_dequeues_same_copy_then_orig(self, _len, items):
            original, duplicate = self._make_queues(items)

            duplicate_dequeued = []
            while duplicate:
                duplicate_dequeued.append(duplicate.dequeue())

            original_dequeued = []
            while original:
                original_dequeued.append(original.dequeue())

            self.assertEqual(original_dequeued, duplicate_dequeued)

        @_parameterize_elements
        def test_copy_dequeues_same_interleave_orig_copy(self, _len, items):
            original, duplicate = self._make_queues(items)

            original_dequeued = []
            duplicate_dequeued = []
            while original and duplicate:
                original_dequeued.append(original.dequeue())
                duplicate_dequeued.append(duplicate.dequeue())

            with self.subTest('no items vanish', queue='original'):
                self.assertFalse(original)
            with self.subTest('no items vanish', queue='duplicate'):
                self.assertFalse(duplicate)
            with self.subTest('same items dequeued in same order'):
                self.assertEqual(original_dequeued, duplicate_dequeued)

        @_parameterize_elements
        def test_copy_dequeues_same_interleave_copy_orig(self, _len, items):
            original, duplicate = self._make_queues(items)

            original_dequeued = []
            duplicate_dequeued = []
            while original and duplicate:
                duplicate_dequeued.append(duplicate.dequeue())
                original_dequeued.append(original.dequeue())

            with self.subTest('no items vanish', queue='original'):
                self.assertFalse(original)
            with self.subTest('no items vanish', queue='duplicate'):
                self.assertFalse(duplicate)
            with self.subTest('same items dequeued in same order'):
                self.assertEqual(original_dequeued, duplicate_dequeued)

        def _make_queues(self, items):
            original = self.queue_type()
            for item in items:
                original.enqueue(item)
            duplicate = original.copy()
            return original, duplicate


class TestQueue(_Bases.TestAbstract,
                _Bases.TestSignatures):
    """Tests for the Queue class."""

    @property
    def queue_type(self):
        return queues.Queue


class TestFifoQueue(_Bases.TestAbstract,
                    _Bases.TestSignatures,
                    _Bases.TestSubclasses):
    """Tests for the FifoQueue class."""

    @property
    def queue_type(self):
        return queues.FifoQueue


class TestLifoQueue(_Bases.TestAbstract,
                    _Bases.TestSignatures,
                    _Bases.TestSubclasses):
    """Tests for the LifoQueue class."""

    @property
    def queue_type(self):
        return queues.LifoQueue


class TestPriorityQueue(_Bases.TestAbstract,
                        _Bases.TestSignatures,
                        _Bases.TestSubclasses):
    """Tests for the PriorityQueue class."""

    @property
    def queue_type(self):
        return queues.PriorityQueue


class TestDequeFifoQueue(_Bases.TestSignatures,
                         _Bases.TestSubclasses,
                         _Bases.TestConcrete,
                         _Bases.TestFifos):
    """Tests for the DequeFifoQueue class."""

    @property
    def queue_type(self):
        return queues.DequeFifoQueue


class TestAltDequeFifoQueue(_Bases.TestSignatures,
                            _Bases.TestSubclasses,
                            _Bases.TestConcrete,
                            _Bases.TestFifos):
    """Tests for the AltDequeFifoQueue class."""

    @property
    def queue_type(self):
        return queues.AltDequeFifoQueue


class TestSlowFifoQueue(_Bases.TestSignatures,
                        _Bases.TestSubclasses,
                        _Bases.TestConcrete,
                        _Bases.TestFifos):
    """Tests for the SlowFifoQueue class."""

    @property
    def queue_type(self):
        return queues.SlowFifoQueue


class TestBiStackFifoQueue(_Bases.TestSignatures,
                           _Bases.TestSubclasses,
                           _Bases.TestConcrete,
                           _Bases.TestFifos):
    """Tests for the BiStackFifoQueue class."""

    @property
    def queue_type(self):
        return queues.BiStackFifoQueue


class TestRingFifoQueue(_Bases.TestSignatures,
                        _Bases.TestSubclasses,
                        _Bases.TestConcrete,
                        _Bases.TestFifos):
    """Tests for the RingFifoQueue class."""

    @property
    def queue_type(self):
        return queues.RingFifoQueue


class TestCompactRingFifoQueue(_Bases.TestSignatures,
                               _Bases.TestSubclasses,
                               _Bases.TestConcrete,
                               _Bases.TestFifos):
    """Tests for the CompactRingFifoQueue class."""

    @property
    def queue_type(self):
        return queues.CompactRingFifoQueue


class TestSinglyLinkedListFifoQueue(_Bases.TestSignatures,
                                    _Bases.TestSubclasses,
                                    _Bases.TestConcrete,
                                    _Bases.TestFifos,
                                    _Bases.TestCopyable):
    """Tests for the SinglyLinkedListFifoQueue class."""

    @property
    def queue_type(self):
        return queues.SinglyLinkedListFifoQueue

    def test_original_and_copy_are_independent_fifos(self):
        """Operations on a copy/original don't affect the original/copy."""
        original = self.queue_type()
        original.enqueue(10)
        original.enqueue(20)
        original.enqueue(30)
        duplicate = original.copy()

        original.enqueue(40)

        with self.subTest(queue='duplicate', dequeue=1):
            self.assertEqual(duplicate.dequeue(), 10)

        duplicate.enqueue(50)

        with self.subTest(queue='duplicate', dequeue=2):
            self.assertEqual(duplicate.dequeue(), 20)

        with self.subTest(queue='original', dequeue=1):
            self.assertEqual(original.dequeue(), 10)

        original.enqueue(60)

        with self.subTest(queue='original', dequeue=2):
            self.assertEqual(original.dequeue(), 20)

        with self.subTest(queue='duplicate', dequeue=3):
            self.assertEqual(duplicate.dequeue(), 30)

        with self.subTest(queue='duplicate', dequeue=4):
            self.assertEqual(duplicate.dequeue(), 50)

        with self.subTest(queue='original', dequeue=3):
            self.assertEqual(original.dequeue(), 30)

        duplicate.enqueue(70)

        with self.subTest(queue='original', dequeue=4):
            self.assertEqual(original.dequeue(), 40)

        with self.subTest(queue='duplicate', dequeue=5):
            self.assertEqual(duplicate.dequeue(), 70)

        with self.subTest(queue='original', dequeue=5):
            self.assertEqual(original.dequeue(), 60)


class TestListLifoQueue(_Bases.TestSignatures,
                        _Bases.TestSubclasses,
                        _Bases.TestConcrete,
                        _Bases.TestLifos):
    """Tests for the ListLifoQueue class."""

    @property
    def queue_type(self):
        return queues.ListLifoQueue


class TestDequeLifoQueue(_Bases.TestSignatures,
                         _Bases.TestSubclasses,
                         _Bases.TestConcrete,
                         _Bases.TestLifos):
    """Tests for the DequeLifoQueue class."""

    @property
    def queue_type(self):
        return queues.DequeLifoQueue


class TestAltDequeLifoQueue(_Bases.TestSignatures,
                            _Bases.TestSubclasses,
                            _Bases.TestConcrete,
                            _Bases.TestLifos):
    """Tests for the AltDequeLifoQueue class."""

    @property
    def queue_type(self):
        return queues.AltDequeLifoQueue


class TestSinglyLinkedListLifoQueue(_Bases.TestSignatures,
                                    _Bases.TestSubclasses,
                                    _Bases.TestConcrete,
                                    _Bases.TestLifos,
                                    _Bases.TestCopyable):
    """Tests for the SinglyLinkedListLifoQueue class."""

    @property
    def queue_type(self):
        return queues.SinglyLinkedListLifoQueue

    def test_original_and_copy_are_independent_lifos(self):
        """Operations on a copy/original don't affect the original/copy."""
        original = self.queue_type()
        original.enqueue(10)
        original.enqueue(20)
        original.enqueue(30)
        duplicate = original.copy()

        original.enqueue(40)

        with self.subTest(queue='duplicate', dequeue=1):
            self.assertEqual(duplicate.dequeue(), 30)

        duplicate.enqueue(50)

        with self.subTest(queue='duplicate', dequeue=2):
            self.assertEqual(duplicate.dequeue(), 50)

        with self.subTest(queue='original', dequeue=1):
            self.assertEqual(original.dequeue(), 40)

        original.enqueue(60)

        with self.subTest(queue='original', dequeue=2):
            self.assertEqual(original.dequeue(), 60)

        with self.subTest(queue='duplicate', dequeue=3):
            self.assertEqual(duplicate.dequeue(), 20)

        with self.subTest(queue='duplicate', dequeue=4):
            self.assertEqual(duplicate.dequeue(), 10)

        with self.subTest(queue='original', dequeue=3):
            self.assertEqual(original.dequeue(), 30)

        duplicate.enqueue(70)

        with self.subTest(queue='original', dequeue=4):
            self.assertEqual(original.dequeue(), 20)

        with self.subTest(queue='duplicate', dequeue=5):
            self.assertEqual(duplicate.dequeue(), 70)

        with self.subTest(queue='original', dequeue=5):
            self.assertEqual(original.dequeue(), 10)


class TestFastEnqueueMaxPriorityQueue(_Bases.TestSignatures,
                                      _Bases.TestSubclasses,
                                      _Bases.TestConcrete,
                                      _Bases.TestPriorityQueues):
    """Tests for the FastEnqueueMaxPriorityQueue class."""

    @property
    def queue_type(self):
        return queues.FastEnqueueMaxPriorityQueue


class TestFastDequeueMaxPriorityQueue(_Bases.TestSignatures,
                                      _Bases.TestSubclasses,
                                      _Bases.TestConcrete,
                                      _Bases.TestPriorityQueues):
    """Tests for the FastDequeueMaxPriorityQueue class."""

    @property
    def queue_type(self):
        return queues.FastDequeueMaxPriorityQueue


if __name__ == '__main__':
    unittest.main()<|MERGE_RESOLUTION|>--- conflicted
+++ resolved
@@ -9,12 +9,8 @@
 
 from parameterized import parameterized
 
-<<<<<<< HEAD
-from algoviz import compare, queues, testing
+from palgoviz import compare, queues, testing
 from tests import _helpers
-=======
-from palgoviz import compare, queues
->>>>>>> 79579bce
 
 
 def _unannotated_argspec(func):
