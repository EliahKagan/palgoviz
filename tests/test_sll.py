#!/usr/bin/env python

"""
Tests for sll.py.

See also test_sll.txt for extended versions of the doctests in sll.py.

One reasonable general approach for implementing sll.HashNode is to:

1. In any order, get all TestHashNodeBasic, TestHashNodePathologicalEquality,
   and TestTraverse unittest tests to pass, as well as all doctests in sll.py
   and test_sll.txt, and make sure HashNode.draw works by testing it in
   sll.ipynb and carefully inspecting the output.

   An implementation that only passes those tests is a useful starting point
   for tackling the important but subtler issues the other tests raise.

2. Get the TestHashNodeHeterogeneousCycles unittest tests to pass. Ensure that
   this does not cause any previously passing tests, mentioned above, to fail.

3. Observe how resurrection can circumvent the uniqueness guarantee. It is not
   a goal to prevent this, only to understand it and to check it is clearly
   documented. Currently the code to help demonstrate this is in sll_wip.ipynb.

4. Get the _CachedEq doctests, TestHashNodeReentrantCachedEq unittest tests,
   and TestHashNodeReentrantDevious unittest tests to pass.
"""

import functools
import gc
import itertools
import math
import types
import unittest
import weakref

import graphviz
from parameterized import parameterized

from algoviz import sll, testing
from tests import _helpers

<<<<<<< HEAD

# FIXME: Change this to True, after completing step 1 in the module docstring.
_TEST_FOR_HETEROGENEOUS_CYCLE_LEAKAGE = False
=======
_TEST_FOR_HETEROGENEOUS_CYCLE_LEAKAGE = True
>>>>>>> b3ea9332
"""
Whether the tests in the TestHashNodeHeterogeneousCycles class will be run.

Heterogeneous cycles should not leak, so this should be set to True. But it may
sometimes be useful to suppress these tests temporarily, during development.
"""


class TestHashNodeBasic(unittest.TestCase):
    """Tests for basic sll.HashNode functionality."""

    def test_cannot_construct_with_zero_args(self):
        with self.assertRaises(TypeError):
            sll.HashNode()

    def test_can_construct_with_one_arg(self):
        head = sll.HashNode('foo')
        self.assertIsInstance(head, sll.HashNode)

    def test_constructing_with_one_arg_has_value(self):
        head = sll.HashNode('foo')
        self.assertEqual(head.value, 'foo')

    def test_constructing_with_one_arg_has_no_next_node(self):
        head = sll.HashNode('foo')
        self.assertIsNone(head.next_node)

    def test_cannot_construct_with_second_arg_not_of_node_type(self):
        """
        The second argument (next_node) must be an instance of the node type.

        Since we are doing hash consing, the effects of allowing a next_node of
        the wrong type are dire: the wrong behavior is both unintuitive and
        global. So it is important to check the type of next_node, even if
        runtime type-checking is not otherwise called for.
        """
        with self.assertRaises(TypeError):
            sll.HashNode('foo', object())

    def test_can_construct_with_two_args_second_none(self):
        head = sll.HashNode('foo', None)
        self.assertIsInstance(head, sll.HashNode)

    def test_constructing_with_two_args_second_none_has_value(self):
        head = sll.HashNode('foo', None)
        self.assertEqual(head.value, 'foo')

    def test_constructing_with_two_args_second_none_has_no_next_node(self):
        head = sll.HashNode('foo', None)
        self.assertIsNone(head.next_node)

    def test_can_construct_with_two_args_second_node(self):
        head = sll.HashNode('foo', sll.HashNode('bar'))
        self.assertIsInstance(head, sll.HashNode)

    def test_constructing_with_two_args_second_node_has_value(self):
        head = sll.HashNode('foo', sll.HashNode('bar'))
        self.assertEqual(head.value, 'foo')

    def test_constructing_with_two_args_second_node_has_it_as_next_node(self):
        next_node = sll.HashNode('bar')
        head = sll.HashNode('foo', next_node)
        self.assertIs(head.next_node, next_node)

    def test_value_attribute_is_read_only(self):
        """The value attribute cannot be written."""
        head = sll.HashNode('foo')
        with self.assertRaises(AttributeError):
            head.value = 'bar'

    def test_value_attribute_cannot_be_deleted(self):
        head = sll.HashNode('foo')
        with self.assertRaises(AttributeError):
            del head.value

    def test_next_node_attribute_is_read_only_if_none(self):
        """The next_node attribute cannot be written."""
        head = sll.HashNode('foo')
        with self.assertRaises(AttributeError):
            head.next_node = sll.HashNode('baz')

    def test_next_node_attribute_is_read_only_if_not_none(self):
        """The next_node attribute cannot be written."""
        head = sll.HashNode('foo', sll.HashNode('bar'))
        with self.assertRaises(AttributeError):
            head.next_node = sll.HashNode('baz')

    def test_next_node_attribute_cannot_be_deleted_if_none(self):
        head = sll.HashNode('foo')
        with self.assertRaises(AttributeError):
            del head.next_node

    def test_next_node_attribute_cannot_be_deleted_if_not_none(self):
        head = sll.HashNode('foo', sll.HashNode('bar'))
        with self.assertRaises(AttributeError):
            del head.next_node

    def test_new_attributes_cannot_be_created(self):
        head = sll.HashNode('foo')
        with self.assertRaises(AttributeError):
            head.new_attribute_created_pursuant_to_my_whims = 'oof'

    def test_no_instance_dictionary(self):
        """
        Instances should have no __dict__, for a low memory footprint.

        This is a separate requirement from not creating new attributes. Often
        __slots__ is used as a way to achieve that without the complexity of
        overriding __setattr__ and modifying the code to accommodate its
        overridden logic. But sometimes our primary goal really is to use less
        memory (or, occasionally, to access attributes faster even aside from
        the speed benefits of lower memory usage). Node classes in linked data
        structures are a case where this is desirable, since, in many uses, a
        very large number of nodes may be created.
        """
        head = sll.HashNode('foo')
        with self.assertRaises(AttributeError):
            head.__dict__

    def test_no_finalizer(self):
        """
        The class should have no __del__ method.

        The vast majority of classes should have no __del__ method, but for a
        node class, the performance implications make it even less likely that
        it could be reasonable to have one: __del__ can resurrect objects, so a
        garbage collector will (at least sometimes) need to defer collecting
        them until it has traversed the object graph *again* to check for this.

        This requirement shouldn't be relaxed without benchmarking (including
        of peak memory usage with and without __del__). But also, it is very
        unlikely __del__ would help HashNode. The real reason for this test is
        to avert confusion about how nondeterministic cleanup should be done.

        In contrast to __del__ methods, weak reference callbacks, including
        weakref.finalize, are not prohibited. But, if at all possible, any use
        of them in sll.HashNode should be via even higher level facilities.
        """
        with self.assertRaises(AttributeError):
            sll.HashNode.__del__

    def test_repr_shows_no_next_node_if_none(self):
        head = sll.HashNode('foo')
        self.assertEqual(repr(head), "HashNode('foo')")

    def test_repr_shows_chain_recursively(self):
        expected = "HashNode('a', HashNode('b', HashNode('c', HashNode('d'))))"
        head = sll.HashNode(
            'a', sll.HashNode('b', sll.HashNode('c', sll.HashNode('d'))))
        self.assertEqual(repr(head), expected)

    @parameterized.expand([
        ('one', 1),
        ('zero', 0),
        ('obj', object()),
        ('none', None),
    ])
    def test_is_truthy(self, _name, value):
        head = sll.HashNode(value)
        self.assertTrue(head)

    def test_nodes_holding_same_type_value_no_next_are_equal(self):
        lhs = sll.HashNode('foo')
        rhs = sll.HashNode('foo')
        self.assertEqual(lhs, rhs)

    def test_nodes_holding_same_type_value_no_next_are_identical(self):
        lhs = sll.HashNode('foo')
        rhs = sll.HashNode('foo')
        self.assertIs(lhs, rhs)

    def test_nodes_holding_same_type_value_next_are_equal(self):
        lhs = sll.HashNode('foo', sll.HashNode('bar'))
        rhs = sll.HashNode('foo', sll.HashNode('bar'))
        self.assertEqual(lhs, rhs)

    def test_nodes_holding_same_type_value_next_are_identical(self):
        lhs = sll.HashNode('foo', sll.HashNode('bar'))
        rhs = sll.HashNode('foo', sll.HashNode('bar'))
        self.assertIs(lhs, rhs)

    def test_nodes_heading_same_type_value_chain_are_equal(self):
        lhs = sll.HashNode(
            'a', sll.HashNode('b', sll.HashNode('c', sll.HashNode('d'))))
        rhs = sll.HashNode(
            'a', sll.HashNode('b', sll.HashNode('c', sll.HashNode('d'))))
        self.assertEqual(lhs, rhs)

    def test_nodes_heading_same_type_value_chain_are_identical(self):
        lhs = sll.HashNode(
            'a', sll.HashNode('b', sll.HashNode('c', sll.HashNode('d'))))
        rhs = sll.HashNode(
            'a', sll.HashNode('b', sll.HashNode('c', sll.HashNode('d'))))
        self.assertIs(lhs, rhs)

    def test_nodes_holding_cross_type_same_value_no_next_are_equal(self):
        lhs = sll.HashNode(10)
        rhs = sll.HashNode(10.0)
        self.assertEqual(lhs, rhs)

    def test_nodes_holding_cross_type_same_value_no_next_are_identical(self):
        lhs = sll.HashNode(10)
        rhs = sll.HashNode(10.0)
        self.assertIs(lhs, rhs)

    def test_nodes_heading_cross_type_same_value_chains_are_equal(self):
        lhs = sll.HashNode(
            False, sll.HashNode(1, sll.HashNode(2.0, sll.HashNode(3))))
        rhs = sll.HashNode(
            0, sll.HashNode(True, sll.HashNode(2, sll.HashNode(3.0))))
        self.assertEqual(lhs, rhs)

    def test_nodes_heading_cross_type_same_value_chains_are_identical(self):
        lhs = sll.HashNode(
            False, sll.HashNode(1, sll.HashNode(2.0, sll.HashNode(3))))
        rhs = sll.HashNode(
            0, sll.HashNode(True, sll.HashNode(2, sll.HashNode(3.0))))
        self.assertIs(lhs, rhs)

    def test_nodes_heading_different_values_no_next_are_not_equal(self):
        lhs = sll.HashNode('foo')
        rhs = sll.HashNode('bar')
        self.assertNotEqual(lhs, rhs)

    def test_nodes_heading_different_values_no_next_are_not_identical(self):
        lhs = sll.HashNode('foo')
        rhs = sll.HashNode('bar')
        self.assertIsNot(lhs, rhs)

    def test_nodes_heading_different_values_same_next_are_not_equal(self):
        lhs = sll.HashNode('foo', sll.HashNode('baz'))
        rhs = sll.HashNode('bar', sll.HashNode('baz'))
        self.assertNotEqual(lhs, rhs)

    def test_nodes_heading_different_values_same_next_are_not_identical(self):
        lhs = sll.HashNode('foo', sll.HashNode('baz'))
        rhs = sll.HashNode('bar', sll.HashNode('baz'))
        self.assertIsNot(lhs, rhs)

    def test_nodes_heading_same_values_different_next_are_not_equal(self):
        lhs = sll.HashNode('foo', sll.HashNode('bar'))
        rhs = sll.HashNode('foo', sll.HashNode('baz'))
        self.assertNotEqual(lhs, rhs)

    def test_nodes_heading_same_values_different_next_are_not_identical(self):
        lhs = sll.HashNode('foo', sll.HashNode('bar'))
        rhs = sll.HashNode('foo', sll.HashNode('baz'))
        self.assertIsNot(lhs, rhs)

    def test_nodes_heading_different_length_chains_are_not_equal(self):
        shorter = sll.HashNode('foo')
        longer = sll.HashNode('foo', sll.HashNode('bar'))
        with self.subTest(lhs='shorter', rhs='longer'):
            self.assertNotEqual(shorter, longer)
        with self.subTest(lhs='longer', rhs='shorter'):
            self.assertNotEqual(longer, shorter)

    def test_nodes_heading_different_length_chains_are_not_identical(self):
        shorter = sll.HashNode('foo')
        longer = sll.HashNode('foo', sll.HashNode('bar'))
        with self.subTest(lhs='shorter', rhs='longer'):
            self.assertIsNot(shorter, longer)
        with self.subTest(lhs='longer', rhs='shorter'):
            self.assertIsNot(longer, shorter)

    def test_matches_keyword_class_pattern(self):
        match sll.HashNode(10, sll.HashNode(20, sll.HashNode(30))):
            case sll.HashNode(next_node=sll.HashNode(
                    value=20,
                    next_node=sll.HashNode(next_node=None) as node)):
                self.assertIs(node, sll.HashNode(30))
            case _:
                self.fail('head did not match the keyword pattern')

    def test_matches_positional_class_pattern(self):
        match sll.HashNode(10, sll.HashNode(20, sll.HashNode(30))):
            case sll.HashNode(
                    _, sll.HashNode(20, sll.HashNode(_, None) as node)):
                self.assertIs(node, sll.HashNode(30))
            case _:
                self.fail('head did not match the positional pattern')

    def test_from_iterable_returns_none_from_empty_sequence(self):
        head = sll.HashNode.from_iterable([])
        self.assertIsNone(head)

    def test_from_iterable_returns_none_from_empty_iterator(self):
        head = sll.HashNode.from_iterable(iter([]))
        self.assertIsNone(head)

    def test_from_iterable_finds_chain_from_nonempty_sequence(self):
        # NOTE: This test MUST be written to assign "expected" first.
        expected = sll.HashNode(
            'a', sll.HashNode('b', sll.HashNode('c', sll.HashNode('d'))))
        actual = sll.HashNode.from_iterable('abcd')
        self.assertIs(actual, expected)

    def test_from_iterable_builds_chain_from_nonempty_sequence(self):
        # NOTE: This test MUST be written to assign "actual" first.
        actual = sll.HashNode.from_iterable('abcd')
        expected = sll.HashNode(
            'a', sll.HashNode('b', sll.HashNode('c', sll.HashNode('d'))))
        self.assertIs(actual, expected)

    def test_from_iterable_builds_long_chain(self):
        head = sll.HashNode.from_iterable(range(9000))
        self.assertIsInstance(head, sll.HashNode)

    def test_from_iterable_long_chain_has_same_length_as_input(self):
        head = sll.HashNode.from_iterable(range(9000))

        length = 0
        node = head
        while node:
            length += 1
            node = node.next_node

        self.assertEqual(length, 9000)

    def test_from_iterable_long_chain_has_equal_values_to_input(self):
        head = sll.HashNode.from_iterable(range(9000))

        values = []
        node = head
        while node:
            values.append(node.value)
            node = node.next_node

        self.assertListEqual(values, list(range(9000)))

    def test_from_iterable_new_longer_chain_can_overlap_long_chain(self):
        shorter = sll.HashNode.from_iterable(range(9000))
        longer = sll.HashNode.from_iterable(range(-100, 9000))

        node = longer
        for _ in range(100):
            node = node.next_node

        self.assertIs(node, shorter)

    def test_from_iterable_new_shorter_chain_can_overlap_long_chain(self):
        longer = sll.HashNode.from_iterable(range(-100, 9000))
        shorter = sll.HashNode.from_iterable(range(9000))

        node = longer
        for _ in range(100):
            node = node.next_node

        self.assertIs(node, shorter)

    @parameterized.expand(['__eq__', '__ne__', '__hash__'])
    def test_type_uses_reference_equality_comparison(self, name):
        expected = getattr(object, name)
        actual = getattr(sll.HashNode, name)
        self.assertIs(actual, expected)

    def test_no_more_nodes_are_maintained_than_necessary(self):
        """
        Nodes are always shared and allowed to be collected when unreachable.

        To a greater extent than other tests in this test class, these tests
        assume no other code in the same test runner process has created and
        *kept* references to HashNode instances. Unless some other code in the
        project does so and is under test, this is unlikely to be a problem.

        Note also that these tests rely on the count_instances method being
        correctly implemented. But it is fairly unlikely that an unintentional
        bug in that method would cause all tests to wrongly pass.

        This method does not cover the tricky issue of heterogeneous cycles.
        Those tests are in the TestHashNodeHeterogeneousCycles class (below).
        """
        head1 = sll.HashNode(
            'a', sll.HashNode('b', sll.HashNode('c', sll.HashNode('d'))))
        head2 = sll.HashNode(
            'x', sll.HashNode('b', sll.HashNode('c', sll.HashNode('d'))))
        head3 = sll.HashNode(0)
        head4 = sll.HashNode.from_iterable(range(9000))

        with self.subTest('before any of head1-head5 are collectable'):
            testing.collect_if_not_ref_counting()
            self.assertEqual(sll.HashNode.count_instances(), 9006)

        head5 = sll.HashNode.from_iterable(range(-100, 9000))

        with self.subTest('after creating head5'):
            # We do not need to force a collection here regardless of platform,
            # since we have only created nodes since the last possibly forced
            # collection. (Of course, other code could concurrently be making
            # nodes or allowing them to be destroyed, but if so, this test is
            # already very unreliable, as detailed in the method docstring.)
            count = sll.HashNode.count_instances()
            self.assertEqual(count, 9106)

        del head4, head5

        with self.subTest('after deleting local variables head4 and head5'):
            testing.collect_if_not_ref_counting()
            count = sll.HashNode.count_instances()
            self.assertEqual(count, 6)

        head3 = head1

        with self.subTest('after rebinding the head3 local variable'):
            testing.collect_if_not_ref_counting()
            count = sll.HashNode.count_instances()
            self.assertEqual(count, 5)

        del head1

        with self.subTest('after deleting local variable head1'):
            testing.collect_if_not_ref_counting()  # To show no effect.
            count = sll.HashNode.count_instances()
            self.assertEqual(count, 5)

        del head3

        with self.subTest('after deleting local variable head3'):
            testing.collect_if_not_ref_counting()
            count = sll.HashNode.count_instances()
            self.assertEqual(count, 4)

        del head2

        with self.subTest('after deleting local variable head2'):
            testing.collect_if_not_ref_counting()
            count = sll.HashNode.count_instances()
            self.assertEqual(count, 0)

    def test_draw_returns_graphviz_digraph(self):
        """
        The draw method returns a graphviz.Digraph instance.

        This doesn't check that anything about the generated graph drawing is
        correct, only that an object of the correct type is returned. The draw
        method must be manually tested in sll.ipynb. Those visualizations also
        serve as a further check that nodes are always reused as required, and
        they allow the effects of garbage collection to be observed.
        """
        # Make a few nodes. The draw method should return a graphviz.Digraph
        # even if no nodes exist; then the graph has no nodes or edges. But
        # having nodes and edges (next_node references) may speed up detecting
        # regressions that raise exceptions even in simple cases. _head1 and
        # _head2 keep nodes alive and are deliberately never read, so we
        # suppress flake8's "local variable ... is assigned to but never used".
        _head1 = sll.HashNode('a', sll.HashNode('c'))  # noqa: F841
        _head2 = sll.HashNode('b', sll.HashNode('c'))  # noqa: F841

        graph = sll.HashNode.draw()
        self.assertIsInstance(graph, graphviz.Digraph)


def _subtest_by_nanlike(func):
    """Sub-test separate NaN or NaN-like objects."""
    @functools.wraps(func)
    def wrapped(self):
        nan_parameters = [
            ('math.nan', math.nan),
            ('math.inf - math.inf', math.inf - math.inf),
        ]

        for expr, nan in nan_parameters:
            with self.subTest(expr):
                # Check that nan is non-self-equal. This is per subtest and not
                # done eagerly, which would keep the module from loading and
                # give an error that didn't clarify what tests were affected.
                if nan == nan:
                    raise Exception(
                        "platform has non-pathological NaN, can't test")

                # Run the actual test, with this NaN object.
                func(self, nan)

        with self.subTest('testing.NonSelfEqual()'):
            pathological_non_nan = _helpers.NonSelfEqual()

            if pathological_non_nan == pathological_non_nan:
                raise Exception('bug in testing.NonSelfEqual test helper')

            # Run the actual test, with this similarly pathological object.
            func(self, pathological_non_nan)

    return wrapped


def _subtest_by_nonidentical_nanlike_pair(func):
    """Sub-test separate pairs of related nonidentical NaN/NaN-like objects."""
    @functools.wraps(func)
    def wrapped(self):
        parameters = [
            ('NaN',
                math.nan,
                math.inf - math.inf,
                'very weird (broken?) floating point NaN equality'),

            ('non-NaN pathological',
                _helpers.NonSelfEqual(),
                _helpers.NonSelfEqual(),
                'bug in testing.NonSelfEqual test helper'),
        ]

        for name, lhs_obj, rhs_obj, error_message in parameters:
            with self.subTest(name):
                # Check that they are not equal, erroring out if they are.
                if lhs_obj == rhs_obj:
                    raise Exception(error_message)

                # Proceed with the core test logic.
                func(self, lhs_obj, rhs_obj)

    return wrapped


class TestHashNodePathologicalEquality(unittest.TestCase):
    """Tests that sll.HashNode properly handles non-self-equal elements."""

    @_subtest_by_nanlike
    def test_nodes_holding_same_nanlike_no_next_are_equal(self, obj):
        lhs = sll.HashNode(obj)
        rhs = sll.HashNode(obj)
        self.assertEqual(lhs, rhs)

    @_subtest_by_nanlike
    def test_nodes_holding_same_nanlike_no_next_are_identical(self, obj):
        lhs = sll.HashNode(obj)
        rhs = sll.HashNode(obj)
        self.assertIs(lhs, rhs)

    @_subtest_by_nanlike
    def test_nodes_holding_same_nanlike_different_next_are_not_equal(self,
                                                                     obj):
        lhs = sll.HashNode(obj, sll.HashNode('foo'))
        rhs = sll.HashNode(obj, sll.HashNode('bar'))
        self.assertNotEqual(lhs, rhs)

    @_subtest_by_nanlike
    def test_nodes_holding_same_nanlike_different_next_are_not_identical(self,
                                                                         obj):
        lhs = sll.HashNode(obj, sll.HashNode('foo'))
        rhs = sll.HashNode(obj, sll.HashNode('bar'))
        self.assertIsNot(lhs, rhs)

    @_subtest_by_nonidentical_nanlike_pair
    def test_nodes_holding_different_nanlike_no_next_are_not_equal(
            self, lhs_obj, rhs_obj):
        lhs = sll.HashNode(lhs_obj)
        rhs = sll.HashNode(rhs_obj)
        self.assertNotEqual(lhs, rhs)

    @_subtest_by_nonidentical_nanlike_pair
    def test_nodes_holding_different_nanlike_no_next_are_not_identical(
            self, lhs_obj, rhs_obj):
        lhs = sll.HashNode(lhs_obj)
        rhs = sll.HashNode(rhs_obj)
        self.assertIsNot(lhs, rhs)


def _fake(value, next_node=None):
    """
    Create a SimpleNamespace to use as a singly linked list node for testing.

    Such an object, with appropriate attributes and used in an appropriate way,
    as we are, really is an SLL node. This is a "fake" in the sense specific to
    unit testing. See https://martinfowler.com/articles/mocksArentStubs.html.
    (Though if we were to regard it as a double for a hash-consed node, rather
    than just any singly linked list node, then it would be closer to a stub.)

    >>> _fake('a', _fake('b'))
    namespace(value='a', next_node=namespace(value='b', next_node=None))
    >>> _fake.from_iterable('ab')
    namespace(value='a', next_node=namespace(value='b', next_node=None))
    """
    return types.SimpleNamespace(value=value, next_node=next_node)


def _from_iterable(values):
    """
    Create an SLL of the given values with SimpleNamespace instances as nodes.

    This facilitates fake.from_iterable, and takes advantage of SimpleNamespace
    being mutable to use an algorithm that cannot be used for immutable nodes
    such as sll.HashNode. This avoids duplicating logic, and possibly bugs,
    across both code and tests.
    """
    sentinel = _fake('arbitrary')
    pre = sentinel

    for value in values:
        pre.next_node = _fake(value)
        pre = pre.next_node

    return sentinel.next_node


_fake.from_iterable = _from_iterable


class TestTraverse(unittest.TestCase):
    """
    Tests for the sll.traverse function.

    This includes tests using a test double for the nodes, as well as on singly
    linked lists formed as chains of sll.HashNode instances.
    """

    _parameterize_by_node_type = parameterized.expand([
        ('SimpleNamespace', _fake),
        (sll.HashNode.__name__, sll.HashNode),
    ])
    """Parameterize a test method by choice of SLL-node factory."""

    def test_empty_chain_yields_nothing(self):
        it = sll.traverse(None)
        with self.assertRaises(StopIteration):
            next(it)

    @_parameterize_by_node_type
    def test_nonempty_chain_yields_values_front_to_back(self, _name, factory):
        head = factory(1, factory(5, factory(2, factory(4, factory(3)))))
        result = sll.traverse(head)
        self.assertListEqual(list(result), [1, 5, 2, 4, 3])

    def test_traversal_is_lazy(self):
        expected = [4, 5, 6, 7, 8, 9] * 5
        head = _fake(4, _fake(5, _fake(6, _fake(7, _fake(8, _fake(9))))))
        head.next_node.next_node.next_node.next_node.next_node.next_node = head
        result = sll.traverse(head)
        prefix = itertools.islice(result, 30)
        self.assertListEqual(list(prefix), expected)

    @_parameterize_by_node_type
    def test_long_chains_are_supported(self, _name, factory):
        expected = list(range(9000))
        head = factory.from_iterable(range(9000))
        result = sll.traverse(head)
        self.assertListEqual(list(result), expected)


@unittest.skipUnless(_TEST_FOR_HETEROGENEOUS_CYCLE_LEAKAGE,
                     "It may help to get the more basic tests passing first.")
class TestHashNodeHeterogeneousCycles(unittest.TestCase):
    """
    Tests to check that sll.HashNode does not leak heterogeneous cycles.

    In a homogeneous cycle of sll.HashNode objects, following nodes' next_node
    attributes, and/or their value attributes in the case of nested SLLs (where
    elements are also nodes), would lead to a node already seen. sll.HashNode
    is immutable. So homogeneous cycles of sll.HashNode objects do not form
    (unless client code violates encapsulation). No matter how many linked
    lists a node is shared between, and no matter how deeply those linked lists
    are nested by having nodes appear not just as successors but also as
    elements, there is no potential to create cycles or leak nodes.

    Heterogeneous cycles are another story. An object can be immutable, in that
    its value never changes, yet still hold mutable state that doesn't affect
    its value. It's reasonable for such an object to be hashable. Most classes
    work this way, inheriting __eq__ and __hash__ from object but allowing
    arbitrary attributes in their instance dictionaries. So we wouldn't want to
    prohibit most such objects as elements. But what if a node's element comes
    to have an attribute that doesn't participate in equality comparison or
    hashing but refers, directly or indirectly, back to the node itself?

    That is a heterogenous cycle: part of the cycle is through an object of an
    unrelated type. Our private table that looks up nodes by their elements and
    successors holds weak references to the nodes it returns, so it doesn't
    prevent them from being garbage collected. But the pairs of elements and
    successors are held by strong references. That's normally no problem: as
    long as a node exists, it keeps its element and successor alive anyway, and
    when a node is destroyed, the table takes care of removing the entry for it
    (using weakref callbacks). But if there is a chain of strong references
    from the element back to the node, then the table holds a strong reference
    to the element, which holds a strong reference to the node. Then the node,
    being reachable, can't be garbage collected. Unless the heterogeneous cycle
    is somehow broken, the entry is never removed from the table, since it
    would only be removed when the node it keeps reachable becomes unreachable
    and is collected, which its presence ensures cannot happen.

    Note that this is NOT related to the limitations of reference counting. We
    assume a cyclic garbage collector is available. The problem arises when the
    table holds a strong reference into a heterogeneous cycle.
    """

    def test_single_simple_heterogeneous_cycle_does_not_leak(self):
        """An element can refer to its own node, with no leak."""
        class Element:
            pass

        element = Element()
        element.node = sll.HashNode(element)
        observer = weakref.ref(element)
        del element
        gc.collect()
        self.assertIsNone(observer())

    def test_nontrivial_heterogeneous_cycles_do_not_leak(self):
        """All elements of one chain can refer to all nodes, with no leak."""
        class Element:
            pass

        e1 = Element()
        e2 = Element()
        e3 = Element()
        e4 = Element()

        head = sll.HashNode.from_iterable([e1, e2, e3, e4])

        e1.n1 = e2.n1 = e3.n1 = e4.n1 = head
        e1.n2 = e2.n2 = e3.n2 = e4.n2 = head.next_node
        e1.n3 = e2.n3 = e3.n3 = e4.n3 = head.next_node.next_node
        e1.n4 = e2.n4 = e3.n4 = e4.n4 = head.next_node.next_node.next_node

        r1 = weakref.ref(e1)
        r2 = weakref.ref(e2)
        r3 = weakref.ref(e3)
        r4 = weakref.ref(e4)

        del e1, e2, e3, e4, head
        gc.collect()

        for name, ref in ('r1', r1), ('r2', r2), ('r3', r3), ('r4', r4):
            with self.subTest(observer=name):
                self.assertIsNone(ref())

    def test_many_heterogeneous_cycles_do_not_leak(self):
        """All overlapping SLLs' elements can reach all nodes, with no leak."""
        class Element:
            def __init__(self, value, aux):
                self._value = value
                self._aux = aux

            def __repr__(self):
                return '<{} at 0x{:X}, value={!r}, aux at 0x{:X}>'.format(
                    type(self).__name, id(self), self._value, id(self._aux))

            def __eq__(self, other):
                if isinstance(other, type(self)):
                    return self._value == other._value
                return NotImplemented

            def __hash__(self):
                return hash(self._value)

        N = 100
        layers = []
        top_layer = [None] * N
        for _ in range(N):
            top_layer = [sll.HashNode(Element(j, layers), tail)
                         for j, tail in enumerate(top_layer)]
            layers.append(top_layer)

        testing.collect_if_not_ref_counting()
        if sll.HashNode.count_instances() != N**2:
            raise Exception('failed to arrange the heterogeneous cycles')

        del layers, top_layer
        gc.collect()
        self.assertEqual(sll.HashNode.count_instances(), 0)

    def test_highly_redundant_heterogeneous_cycles_do_not_leak(self):
        """
        All overlapping SLLs' elements can refer to all nodes, with no leak.

        This is like test_many_heterogeneous_cycles_do_not_leak, but with no
        choke point: instead of all nodes referring to the same list object
        that can reach all nodes, they refer to separate lists of all nodes.
        This should not make an important difference--it would be strange if
        either if one of these two tests passed and the other failed--but it
        might confer greater confidence that leaks are prevented in general.
        """
        class Element:
            def __init__(self, value):
                self._value = value
                self.aux = []

            def __repr__(self):
                return '<{} at 0x{:X}, value={!r}, len(aux)={}>'.format(
                    type(self).__name, id(self), self._value, len(self._aux))

            def __eq__(self, other):
                if isinstance(other, type(self)):
                    return self._value == other._value
                return NotImplemented

            def __hash__(self):
                return hash(self._value)

        N = 20
        layers = []
        top_layer = [None] * N
        for _ in range(N):
            top_layer = [sll.HashNode(Element(j), tail)
                         for j, tail in enumerate(top_layer)]
            layers.append(top_layer)

        nodes = list(itertools.chain.from_iterable(layers))
        for node in nodes:
            node.value.aux.extend(nodes)

        testing.collect_if_not_ref_counting()
        if sll.HashNode.count_instances() != N**2:
            raise Exception('failed to arrange the heterogeneous cycles')

        del layers, top_layer, nodes, node
        gc.collect()
        self.assertEqual(sll.HashNode.count_instances(), 0)

    def test_homogeneous_cycles_of_elements_do_not_leak(self):
        """
        All elements can refer to each other, with no leak.

        As detailed in this test class's docstring, we can't have cycles of all
        sll.HashNode objects. But we may, of course, have cycles of elements,
        where the (strong) references that form the cycle are between elements
        rather than nodes. There is no problem with this and no reason to think
        this wouldn't work, and this test method exists more to document the
        distinction than to safeguard against anything. If all the tests in
        TestHashNodeBasic pass, this test should also pass.
        """
        class Element:
            pass

        e1 = Element()
        e2 = Element()
        e3 = Element()
        e4 = Element()

        head = sll.HashNode.from_iterable([e1, e2, e3, e4])

        e1.e1 = e2.e1 = e3.e1 = e4.e1 = e1
        e1.e2 = e2.e2 = e3.e2 = e4.e2 = e2
        e1.e3 = e2.e3 = e3.e3 = e4.e3 = e3
        e1.e4 = e2.e4 = e3.e4 = e4.e4 = e4

        r1 = weakref.ref(e1)
        r2 = weakref.ref(e2)
        r3 = weakref.ref(e3)
        r4 = weakref.ref(e4)

        del e1, e2, e3, e4, head
        gc.collect()

        for name, ref in ('r1', r1), ('r2', r2), ('r3', r3), ('r4', r4):
            with self.subTest(observer=name):
                self.assertIsNone(ref())


class _CachedEq:
    """
    Class to try to deadlock a non-reentrant sll.HashNode lock. For testing.

    _CachedEq equality comparison and hashing use the global caching supplied
    by sll.HashNode to speed up subsequent comparisons. This just works:

    >>> x = _CachedEq('reentrant?')
    >>> x
    _CachedEq(['r', 'e', 'e', 'n', 't', 'r', 'a', 'n', 't', '?'])
    >>> hash(x) == hash(x)
    True
    >>> x == _CachedEq('other')
    False
    >>> x == _CachedEq('reentrant?')
    True

    Our _CachedEq instance is hashable, so it can be an sll.HashNode element:

    >>> sll.HashNode(x)
    HashNode(_CachedEq(['r', 'e', 'e', 'n', 't', 'r', 'a', 'n', 't', '?']))

    But if a _CachedEq instance whose SLL is not yet created is stored in an
    sll.HashNode, sll.HashNode.__new__'s act of hashing the _CachedEq object
    causes another sll.HashNode to be created while that "first" sll.HashNode
    object is still being created. This deadlocks if the lock is non-reentrant:

    >>> sll.HashNode(_CachedEq('sabotage'))  # doctest: +SKIP
    HashNode(_CachedEq(['s', 'a', 'b', 'o', 't', 'a', 'g', 'e']))

    Just making the lock reentrant is attractive. On a single thread, the code
    (being synchronous, and pairing acquisition and release) behaves as it
    would without locking. If we didn't need to worry about multiple threads,
    we would likely have written the same code, but without a lock. But would
    that have been right? Do reentrant sll.HashNode calls always behave well?

    Let's consider an approach that makes _CachedEq work without a reentrant
    lock. sll.HashNode(x, n) looks up a key in a table. Calling __hash__ on
    that key causes x.__hash__ to be called. Now suppose _Key is the key type.
    If _Key were to precompute its __hash__ result in _Key.__init__, and if
    sll.HashNode.__new__ were to call _Key once, before taking the lock, then
    sll.HashNode would work with _CachedEq, even if the lock is non-reentrant.

    Implementing _Key reveals the problem with BOTH approaches. The result of
    __hash__ can be precomputed, because it really returns a prehash: a value
    depending only on the key, and not on hash table implementation or bucket
    count. (Remember, a true hash is a bucket index.) But looking up a key uses
    both __hash__ and __eq__. We can't usually precompute all possible results
    of __eq__. We could effectively achieve the goal of precomputing all
    possible results of __eq__ by ensuring that each value is represented by
    only one object at a time and doing identity comparison... except that's
    hash consing, which is what we're trying to implement!

    It's feasible for sll.HashNode to support types like _CachedEq, because
    after __hash__ is called successfully on a _CachedEq instance, __eq__ on
    the same instance never calls sll.HashNode. Other types, intentionally or
    due to bugs, may call sll.HashNode from their __eq__ methods. This would be
    tricky to make safe. After sll.HashNode.__new__(x, n) subscripts a table
    with a key whose __eq__ method calls x.__eq__, doesn't find the key, and
    creates a new node, it subscripts the table again to insert the new node.
    This is a critical time: a node exists that isn't yet in the table. The
    operation of attempting to add it to the table calls x.__eq__ again, which
    could call sll.HashNode(x, n) again.

    Even though this problem is unrelated to threading, a non-reentrant lock
    prevented it. I don't know of a way to make reentering sll.HashNode.__new__
    through an element type's __eq__ safe in Python without greatly increasing
    code complexity. Instead, we can detect it and raise RuntimeError rather
    than deadlocking. We could support reentrance via __hash__ but not __eq__,
    to allow types like _CachedEq to work. Since that isn't a design goal, we
    forgo it for simplicity. sll.HashNode doesn't need to work with _CachedEq;
    the error just needs to be represented by a reasonable exception:

    >>> sll.HashNode(_CachedEq('sabotage'))
    Traceback (most recent call last):
      ...
    RuntimeError: HashNode.__new__ reentered through __hash__ or __eq__
    """

    __slots__ = ('_elements', '_lazy_head')

    _not_computed = object()

    def __init__(self, iterable):
        self._elements = list(iterable)
        self._lazy_head = self._not_computed

    def __repr__(self):
        return f'{type(self).__name__}({self._elements!r})'

    def __eq__(self, other):
        if isinstance(other, type(self)):
            return self._head is other._head
        return NotImplemented

    def __hash__(self):
        return hash(self._head)

    def __iter__(self):
        return iter(self._elements)

    @property
    def _head(self):
        if self._lazy_head is self._not_computed:
            self._lazy_head = sll.HashNode.from_iterable(self)
        return self._lazy_head


class TestHashNodeReentrantCachedEq(unittest.TestCase):
    """
    Tests for __new__ reentrancy bugs in sll.HashNode, with _CachedEq elements.

    These tests are equivalent to the _CachedEq doctests above, but as unittest
    tests. This is (1) so the unittest test runner, and the pytest test runner
    even without --doctest-modules, runs them, (2) to clarify the relationship
    between design decisions and which test case should be skipped, and (3) to
    facilitate comparison to the TestHashNodeReentrantDevious tests below.

    It is not a goal to thoroughly test the public interface of _CachedEq
    itself. These are really sll.HashNode tests, using _CachedEq.
    """

    def test_can_create_node_of_cached_eq_if_its_node_is_precomputed(self):
        """If reentrance is prevented, the node can always be created."""
        expected = ['r', 'e', 'e', 'n', 't', 'r', 'a', 'n', 't', '?']
        cached_eq = _CachedEq('reentrant?')
        hash(cached_eq)  # Precompute x.node, to avoid reentrance.
        node = sll.HashNode(cached_eq)  # Reentrance averted, so this works.
        actual = list(node.value)
        self.assertListEqual(actual, expected)

    @unittest.skip("We don't let sll.HashNode call itself through __hash__.")
    def test_can_create_node_of_cached_eq_if_its_node_is_not_precomputed(self):
        """
        Reentering sll.HashNode through __hash__ completes, returning the node.

        That is, it completes rather than deadlocking or raising an exception.
        """
        expected = ['s', 'a', 'b', 'o', 't', 'a', 'g', 'e']
        cached_eq = _CachedEq('sabotage')

        # This Reenters sll.HashNode.__new__ through _CachedEq.__hash__.
        node = sll.HashNode(cached_eq)

        actual = list(node.value)
        self.assertListEqual(actual, expected)

    def test_creating_node_of_cached_eq_without_precomputed_node_raises(self):
        """
        Reentering sll.HashNode through __hash__ raises a useful RuntimeError.

        That is, it raises RuntimeError and the message is as expected. This is
        in contrast to deadlocking or permitting the operation.
        """
        expected_message = (
            r'\AHashNode.__new__ reentered through __hash__ or __eq__\Z')

        cached_eq = _CachedEq('sabotage')

        with self.assertRaisesRegex(RuntimeError, expected_message):
            sll.HashNode(cached_eq)


class _DeviousBase:
    """
    "Correct" class to try to get sll.HashNode to make duplicates. For testing.

    See _CachedEq above for background. If one wishes to support types like
    _CachedEq whose __hash__ calls sll.HashNode, this facilitates checking that
    reentrance through __eq__ still raises RuntimeError, or that a *simple*
    attempt to exploit it to get two equivalent nodes is successfully stymied.

    The actual tests are in TestHashNodeReentrantDevious. Doctests are omitted,
    as they provide no convenient notation to ensure cleanup code always runs.
    (After the test, we break the heterogeneous cycle formed through "devious"
    objects, to depend less on TestHashNodeHeterogeneousCycles tests passing.)
    """

    __slots__ = ('_calls', 'node')

    def __init__(self):
        """Create an object that tries to make a duplicate sll.HashNode."""
        self._calls = 0
        self.node = None

    def __repr__(self):
        """Representation for debugging showing the obtained node, if any."""
        node_info = f'node at 0x{id(self.node):X}' if self.node else 'no node'
        return f'<{type(self).__name__}: _calls={self._calls}, {node_info}>'

    def __eq__(self, other):
        """
        Check if this devious object is the same as another devious object.

        A deliberately pathological __eq__ on an element type will always be
        able to fool sll.HashNode into making duplicates. The useful challenge
        is to do it in a way that reveals a bug in sll.HashNode. If x == y is
        sometimes True and sometimes False, on the same x and y, then at least
        one of x and y is, by definition, mutable. (Other notions of mutability
        exist, but that's the one that applies to the expectation in Python
        that calling hash on a mutable object raises TypeError.) Like most
        Python code that uses hashing, sll.HashNode assumes hashable objects it
        interacts with are immutable, encapsulation is respected, etc.

        What is significant about this __eq__ implementation is that it is
        consistent: when called multiple times with the same operands, it
        always returns the same result. It also does not violate encapsulation.
        """
        if not isinstance(other, type(self)):
            return NotImplemented

        # By now, with DeviousBase and DeviousDerived, self is DeviousBase.
        # Assume the second time we get here is table insertion. See tests.
        self._calls += 1
        if self.node is None and self._calls == 2:
            self.node = sll.HashNode(self)

        return self is other

    def __hash__(self):
        """Bad but consistent hashing. Guarantee a collision for simplicity."""
        return 42


class _DeviousDerived(_DeviousBase):
    """Trivial _DeviousBase subclass, to get predictable __eq__ asymmetry."""

    __slots__ = ()


class TestHashNodeReentrantDevious(unittest.TestCase):
    """
    Tests for __new__ reentrancy bugs in sll.HashNode, via element __eq__.

    This class has a single (non-skipped) test. It tries to use _DeviousBase
    and _DeviousDerived to fool sll.HashNode into making duplicate nodes by
    exploiting the need for sll.HashNode.__new__ to call _DeviousBase.__eq__
    indirectly (through the table implementation) while inserting a new node in
    the table. At that time, the node exists but isn't yet in the table. So if
    _DeviousBase.__eq__ can reenter sll.HashNode.__new__, it can get another
    node.

    The code under test should not take approaches specific to details of the
    test, because it would still have the bug the test is trying to find. In
    particular, adding pointless equality comparisons, so _DeviousBase.__eq__
    guesses wrong about which one is the table insertion, shouldn't be done.
    (_DeviousBase's real goal is clarity, not maximally robust deviousness.)
    """

    def setUp(self):
        """Create the two "devious" objects use for testing."""
        # First instance, to set things up. We must hold a reference to this.
        self._feint = _DeviousDerived()

        # Second instance, which will be self for the fateful __eq__ call.
        self._strike = _DeviousBase()

    def tearDown(self):
        """Break any heterogeneous cycles through the "devious" objects."""
        self._feint.node = self._strike.node = None

    @unittest.skip("We don't let sll.HashNode call itself through __eq__.")
    def test_effort_to_make_duplicate_nodes_is_defeated_without_error(self):
        """Duplicate nodes are somehow averted without stopping reentrance."""
        node1 = sll.HashNode(self._feint)

        if node1.value is not self._feint:
            raise Exception('unexpected failure to construct correct node #1')

        node2 = sll.HashNode(self._strike)

        if node2.value is not self._strike:
            raise Exception('unexpected failure to construct correct node #2')

        node3 = self._strike.node

        if node2.value != node3.value:
            raise Exception('unexpected failure to make equal elements')
        if node2.next_node is not node3.next_node:
            raise Exception('unexpected failure to make identical successors')

        self.assertIs(
            node2, node3,
            'Nodes of equal value and same next node should be the same node.')

    def test_effort_to_make_duplicate_nodes_is_defeated_by_runtime_error(self):
        """Duplicate nodes are averted by reentrance raising RuntimeError."""
        expected_message = (
            r'\AHashNode.__new__ reentered through __hash__ or __eq__\Z')

        _ = sll.HashNode(self._feint)

        with self.assertRaisesRegex(RuntimeError, expected_message):
            sll.HashNode(self._strike)


if __name__ == '__main__':
    unittest.main()<|MERGE_RESOLUTION|>--- conflicted
+++ resolved
@@ -40,13 +40,8 @@
 from algoviz import sll, testing
 from tests import _helpers
 
-<<<<<<< HEAD
-
 # FIXME: Change this to True, after completing step 1 in the module docstring.
 _TEST_FOR_HETEROGENEOUS_CYCLE_LEAKAGE = False
-=======
-_TEST_FOR_HETEROGENEOUS_CYCLE_LEAKAGE = True
->>>>>>> b3ea9332
 """
 Whether the tests in the TestHashNodeHeterogeneousCycles class will be run.
 
