--- conflicted
+++ resolved
@@ -23,6 +23,11 @@
 Shared test helpers that are not considered private implementation details of
 the test suite appear in palgoviz.testing instead of this nonpublic module.
 """
+
+__all__ = [
+    'CommonIteratorTests',
+    'NonSelfEqual',
+]
 
 from collections.abc import Iterator
 
@@ -106,14 +111,4 @@
         separate instances will not wrongly match, so force a hash collision
         every time by every instance having the same arbitrary hash code.
         """
-<<<<<<< HEAD
-        return -9977361389391351282
-
-
-__all__ = [thing.__name__ for thing in (
-    CommonIteratorTests,
-    NonSelfEqual,
-)]
-=======
-        return -9977361389391351282
->>>>>>> edb556cc
+        return -9977361389391351282