--- conflicted
+++ resolved
@@ -153,17 +153,4 @@
         separate instances will not wrongly match, so force a hash collision
         every time by every instance having the same arbitrary hash code.
         """
-<<<<<<< HEAD
-        return -9977361389391351282
-
-
-__all__ = [thing.__name__ for thing in (
-    Cell,
-    WRCell,
-    CWRCell,
-    WeakReferenceable,
-    NonSelfEqual,
-)]
-=======
-        return -9977361389391351282
->>>>>>> 6472f3f7
+        return -9977361389391351282