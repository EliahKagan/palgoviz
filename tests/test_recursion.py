#!/usr/bin/env python

"""Tests for some of the functions in recursion.py."""

from abc import ABC, abstractmethod
import bisect
import unittest

from parameterized import parameterized, parameterized_class

<<<<<<< HEAD
from algoviz.compare import OrderIndistinct, Patient, WeakDiamond
from algoviz.recursion import (
    bst_count,
    bst_count_fast,
    bst_count_iterative,
    bst_count_simple,
=======
from palgoviz.compare import OrderIndistinct, Patient, WeakDiamond
from palgoviz.recursion import (
>>>>>>> 79579bce
    insort_left_linear,
    insort_right_linear,
    merge_sort,
    merge_sort_bottom_up,
    merge_sort_bottom_up_unstable,
    merge_two,
    merge_two_alt,
    merge_two_slow,
)

_NORTH = WeakDiamond.NORTH
_SOUTH = WeakDiamond.SOUTH
_EAST = WeakDiamond.EAST
_WEST = WeakDiamond.WEST


def _build_insort_test_parameters(expected):
    """
    Build insort test cases: old items (as tuple), new item, expected result.

    The old items are given as a tuple so that each run of a test that uses
    them has to make a new list from it. Otherwise tests might contaminate each
    other (and also, even if not, debugging would be hard).
    """
    return [(tuple(expected[:index] + expected[index + 1:]), item, expected)
            for index, item in enumerate(expected)]


class _TestInsortAbstract(ABC, unittest.TestCase):
    """Shared tests for insort_left_linear and insert_right_linear."""

    @property
    @abstractmethod
    def implementation(self):
        """The search-and-insert function under test."""
        raise NotImplementedError

    def test_item_put_into_empty_list(self):
        sorted_items = []
        self.implementation(sorted_items, 42)
        self.assertListEqual(sorted_items, [42])

    def test_low_item_put_in_front_of_singleton_list(self):
        sorted_items = [76]
        self.implementation(sorted_items, 42)
        self.assertListEqual(sorted_items, [42, 76])

    def test_high_item_put_in_back_of_singleton_list(self):
        sorted_items = [42]
        self.implementation(sorted_items, 76)
        self.assertListEqual(sorted_items, [42, 76])

    def test_low_item_put_before_two(self):
        sorted_items = ['B', 'D']
        self.implementation(sorted_items, 'A')
        self.assertListEqual(sorted_items, ['A', 'B', 'D'])

    def test_medium_item_put_between_two(self):
        sorted_items = ['B', 'D']
        self.implementation(sorted_items, 'C')
        self.assertListEqual(sorted_items, ['B', 'C', 'D'])

    def test_high_item_put_after_two(self):
        sorted_items = ['B', 'D']
        self.implementation(sorted_items, 'E')
        self.assertListEqual(sorted_items, ['B', 'D', 'E'])

    def test_lowest_item_put_leftmost_in_three(self):
        sorted_items = [12.3, 45.6, 78.9]
        self.implementation(sorted_items, 0.1)
        self.assertListEqual(sorted_items, [0.1, 12.3, 45.6, 78.9])

    def test_medium_low_item_put_mid_left_in_three(self):
        sorted_items = [12.3, 45.6, 78.9]
        self.implementation(sorted_items, 31.8)
        self.assertListEqual(sorted_items, [12.3, 31.8, 45.6, 78.9])

    def test_medium_high_item_put_mid_right_in_three(self):
        sorted_items = [12.3, 45.6, 78.9]
        self.implementation(sorted_items, 62.7)
        self.assertListEqual(sorted_items, [12.3, 45.6, 62.7, 78.9])

    def test_highest_item_put_rightmost_in_three(self):
        sorted_items = [12.3, 45.6, 78.9]
        self.implementation(sorted_items, 110.2)
        self.assertListEqual(sorted_items, [12.3, 45.6, 78.9, 110.2])

    _NUMBERS = [-7225, -7129, -6307, 389, 1555, 1597, 2673, 3446, 5315, 5660]

    _WORDS = ['bar', 'baz', 'eggs', 'foo', 'foobar', 'ham', 'quux', 'spam']

    @parameterized.expand(_build_insort_test_parameters(_NUMBERS)
                          + _build_insort_test_parameters(_WORDS))
    def test_new_item_put_in_order_in_several(self, olds, new, expected):
        sorted_items = list(olds)
        self.implementation(sorted_items, new)
        self.assertListEqual(sorted_items, expected)

    @parameterized.expand([
        (range(1, 101), 12, [*range(1, 13), *range(12, 101)]),
        (range(1, 101), 15, [*range(1, 16), *range(15, 101)]),
        (range(1, 101), 79, [*range(1, 80), *range(79, 101)]),
        (range(1, 101), 82, [*range(1, 83), *range(82, 101)]),
    ])
    def test_duplicate_item_put_in_order_in_hundred(self, olds, new, expected):
        sorted_items = list(olds)
        self.implementation(sorted_items, new)
        self.assertListEqual(sorted_items, expected)


class _TestInsortLeftAbstract(_TestInsortAbstract):
    """Tests for leftmost-point insort functions."""

    def test_incomparable_put_first(self):
        sorted_items = [
            OrderIndistinct(1), OrderIndistinct(2), OrderIndistinct(3),
            OrderIndistinct(4), OrderIndistinct(5),
        ]

        expected = [
            OrderIndistinct(6), OrderIndistinct(1), OrderIndistinct(2),
            OrderIndistinct(3), OrderIndistinct(4), OrderIndistinct(5),
        ]

        self.implementation(sorted_items, OrderIndistinct(6))
        self.assertListEqual(sorted_items, expected)

    @parameterized.expand([
        ((_SOUTH, _EAST, _WEST, _NORTH), _EAST,
            [_SOUTH, _EAST, _EAST, _WEST, _NORTH]),
        ((_SOUTH, _EAST, _WEST, _NORTH), _WEST,
            [_SOUTH, _WEST, _EAST, _WEST, _NORTH]),
        ((_SOUTH, _WEST, _EAST, _NORTH), _EAST,
            [_SOUTH, _EAST, _WEST, _EAST, _NORTH]),
        ((_SOUTH, _WEST, _EAST, _NORTH), _WEST,
            [_SOUTH, _WEST, _WEST, _EAST, _NORTH]),
    ])
    def test_new_weak_item_put_in_order_leftward(self, olds, new, expected):
        sorted_items = list(olds)
        self.implementation(sorted_items, new)
        self.assertListEqual(sorted_items, expected)

    def test_weak_ordered_item_put_left_of_multiple_similars(self):
        sorted_items = [Patient('A', 1), Patient('Z', 2), Patient('B', 3),
                        Patient('Y', 3), Patient('C', 3), Patient('X', 4)]

        new_item = Patient('N', 3)

        expected = sorted_items[:]
        expected.insert(2, new_item)  # It should go at the LEFT of the range.

        self.implementation(sorted_items, new_item)
        self.assertListEqual(sorted_items, expected)


class _TestInsortRightAbstract(_TestInsortAbstract):
    """Tests for rightmost-point insort functions."""

    def test_incomparable_put_last(self):
        sorted_items = [
            OrderIndistinct(1), OrderIndistinct(2), OrderIndistinct(3),
            OrderIndistinct(4), OrderIndistinct(5),
        ]

        expected = [
            OrderIndistinct(1), OrderIndistinct(2), OrderIndistinct(3),
            OrderIndistinct(4), OrderIndistinct(5), OrderIndistinct(6),
        ]

        self.implementation(sorted_items, OrderIndistinct(6))
        self.assertListEqual(sorted_items, expected)

    @parameterized.expand([
        ((_SOUTH, _EAST, _WEST, _NORTH), _EAST,
            [_SOUTH, _EAST, _WEST, _EAST, _NORTH]),
        ((_SOUTH, _EAST, _WEST, _NORTH), _WEST,
            [_SOUTH, _EAST, _WEST, _WEST, _NORTH]),
        ((_SOUTH, _WEST, _EAST, _NORTH), _EAST,
            [_SOUTH, _WEST, _EAST, _EAST, _NORTH]),
        ((_SOUTH, _WEST, _EAST, _NORTH), _WEST,
            [_SOUTH, _WEST, _EAST, _WEST, _NORTH]),
    ])
    def test_new_weak_item_put_in_order_rightward(self, olds, new, expected):
        sorted_items = list(olds)
        self.implementation(sorted_items, new)
        self.assertListEqual(sorted_items, expected)

    def test_weak_ordered_item_put_right_of_multiple_similars(self):
        sorted_items = [Patient('A', 1), Patient('Z', 2), Patient('B', 3),
                        Patient('Y', 3), Patient('C', 3), Patient('X', 4)]

        new_item = Patient('N', 3)

        expected = sorted_items[:]
        expected.insert(5, new_item)  # It should go at the RIGHT of the range.

        self.implementation(sorted_items, new_item)
        self.assertListEqual(sorted_items, expected)


class TestInsortLeft(_TestInsortLeftAbstract):
    """Tests for bisect.insort_left. This is really to test our tests."""

    @property
    def implementation(self):
        return bisect.insort_left


class TestInsortRight(_TestInsortRightAbstract):
    """Tests for bisect.insort_right. This is really to test our tests."""

    @property
    def implementation(self):
        return bisect.insort_right


# TODO: Test which, and how many, and what kind, of comparisons are performed.
class TestInsortLeftLinear(_TestInsortLeftAbstract):
    """Tests for the insort_left_linear function."""

    @property
    def implementation(self):
        return insort_left_linear


# TODO: Test which, and how many, and what kind, of comparisons are performed.
class TestInsortRightLinear(_TestInsortRightAbstract):
    """Tests for the insort_right_linear function."""

    @property
    def implementation(self):
        return insort_right_linear


del _TestInsortAbstract, _TestInsortLeftAbstract, _TestInsortRightAbstract


@parameterized_class(('name', 'function'), [
    (merge_two_slow.__name__, staticmethod(merge_two_slow)),
    (merge_two.__name__, staticmethod(merge_two)),
    (merge_two_alt.__name__, staticmethod(merge_two_alt)),
])
class TestTwoWayMergers(unittest.TestCase):
    """Tests for the two way merge functions."""

    def test_left_first_interleaved_merges(self):
        result = self.function([1, 3, 5], [2, 4, 6])
        self.assertListEqual(result, [1, 2, 3, 4, 5, 6])

    def test_left_first_and_last_interleaved_merges(self):
        result = self.function([1, 3, 7], [2, 4, 6])
        self.assertListEqual(result, [1, 2, 3, 4, 6, 7])

    def test_right_first_interleaved_merges(self):
        result = self.function([2, 4, 6], [1, 3, 5])
        self.assertListEqual(result, [1, 2, 3, 4, 5, 6])

    def test_right_first_and_last_interleaved_merges(self):
        result = self.function([2, 4, 6], [1, 3, 7])
        self.assertListEqual(result, [1, 2, 3, 4, 6, 7])

    def test_empty_list_on_left_gives_right_side(self):
        result = self.function([], [2, 4, 6])
        self.assertListEqual(result, [2, 4, 6])

    def test_empty_tuple_on_left_gives_right_side(self):
        result = self.function((), [2, 4, 6])
        self.assertListEqual(result, [2, 4, 6])

    def test_empty_tuple_with_empty_list_gives_empty_list(self):
        result = self.function((), [])
        self.assertListEqual(result, [])

    def test_empty_list_with_empty_tuple_gives_empty_list(self):
        result = self.function([], ())
        self.assertListEqual(result, [])

    def test_empty_tuple_on_left_gives_right_side_as_list(self):
        """
        Merging an empty tuple with a tuple with duplicate leading items works.
        """
        result = self.function((), (1, 1, 4, 7, 8))
        self.assertListEqual(result, [1, 1, 4, 7, 8])

    def test_empty_tuple_on_right_gives_left_side_as_list(self):
        """
        Merging a tuple with duplicate leading items with an empty tuple works.
        """
        result = self.function((1, 1, 4, 7, 8), ())
        self.assertListEqual(result, [1, 1, 4, 7, 8])

    def test_is_a_stable_merge_when_items_do_not_compare(self):
        lhs = [OrderIndistinct(1), OrderIndistinct(2), OrderIndistinct(3)]
        rhs = [OrderIndistinct(4), OrderIndistinct(5), OrderIndistinct(6)]
        expected = [OrderIndistinct(1), OrderIndistinct(2), OrderIndistinct(3),
                    OrderIndistinct(4), OrderIndistinct(5), OrderIndistinct(6)]
        result = self.function(lhs, rhs)
        self.assertListEqual(result, expected)

    def test_is_a_stable_merge_when_items_compare_equal(self):
        lhs = 1
        rhs = 1.0
        r1, r2 = self.function((lhs,), (rhs,))
        with self.subTest(result='r1'):
            self.assertIs(r1, lhs)
        with self.subTest(result='r2'):
            self.assertIs(r2, rhs)

    def test_is_a_stable_merge_when_some_items_compare_equal(self):
        lhs = [WeakDiamond.SOUTH, WeakDiamond.EAST, WeakDiamond.NORTH]
        rhs = [WeakDiamond.WEST, WeakDiamond.WEST]
        expected = [WeakDiamond.SOUTH, WeakDiamond.EAST, WeakDiamond.WEST,
                    WeakDiamond.WEST, WeakDiamond.NORTH]
        result = self.function(lhs, rhs)
        self.assertListEqual(result, expected)


_SORT_PARAMS = [
    (merge_sort.__name__,
        staticmethod(merge_sort)),
    (merge_sort_bottom_up_unstable.__name__,
        staticmethod(merge_sort_bottom_up_unstable)),
    (merge_sort_bottom_up.__name__,
        staticmethod(merge_sort_bottom_up)),
]

_MERGE_PARAMS = [
    ('no_args', dict()),
    (merge_two_slow.__name__, dict(merge=merge_two_slow)),
    (merge_two.__name__, dict(merge=merge_two)),
    (merge_two_alt.__name__, dict(merge=merge_two_alt)),
]

_COMBINED_PARAMS = [(f'{sort_name}_{merge_name}', sort, kwargs)
                    for sort_name, sort in _SORT_PARAMS
                    for merge_name, kwargs in _MERGE_PARAMS]


@parameterized_class(('label', 'sort', 'kwargs'), _COMBINED_PARAMS)
class TestMergeSort(unittest.TestCase):
    """Tests for the merge sort functions."""

    def test_empty_list_sorts(self):
        result = self.sort([], **self.kwargs)
        self.assertListEqual(result, [])

    def test_empty_tuple_sorts(self):
        result = self.sort((), **self.kwargs)
        self.assertListEqual(result, [])

    def test_singleton_sorts(self):
        result = self.sort((2,), **self.kwargs)
        self.assertListEqual(result, [2])

    def test_two_element_sorted_list_is_unchanged(self):
        result = self.sort([10, 20], **self.kwargs)
        self.assertListEqual(result, [10, 20])

    def test_two_element_unsorted_list_is_sorted(self):
        result = self.sort([20, 10], **self.kwargs)
        self.assertListEqual(result, [10, 20])

    def test_two_element_equal_list_is_unchanged(self):
        result = self.sort([3, 3], **self.kwargs)
        self.assertListEqual(result, [3, 3])

    def test_several_ints_are_sorted(self):
        vals = [5660, -6307, 5315, 389, 3446, 2673, 1555, -7225, 1597, -7129]
        expected = [-7225, -7129, -6307, 389, 1555, 1597, 2673, 3446, 5315,
                    5660]
        result = self.sort(vals, **self.kwargs)
        self.assertListEqual(result, expected)

    def test_several_strings_are_sorted(self):
        vals = ['foo', 'bar', 'baz', 'quux', 'foobar', 'ham', 'spam', 'eggs']
        expected = ['bar', 'baz', 'eggs', 'foo', 'foobar', 'ham', 'quux',
                    'spam']
        result = self.sort(vals, **self.kwargs)
        self.assertListEqual(result, expected)


_STABLE_SORT_PARAMS = [
    (merge_sort.__name__,
        staticmethod(merge_sort)),
    (merge_sort_bottom_up.__name__,
        staticmethod(merge_sort_bottom_up)),
]

_STABLE_COMBINED_PARAMS = [(f'{sort_name}_{merge_name}', sort, kwargs)
                           for sort_name, sort in _STABLE_SORT_PARAMS
                           for merge_name, kwargs in _MERGE_PARAMS]


@parameterized_class(('label', 'sort', 'kwargs'), _STABLE_COMBINED_PARAMS)
class TestMergeSortStability(unittest.TestCase):
    """Tests that the merge sort functions intended to be stable are stable."""

    def test_sort_is_stable(self):
        vals = [0.0, 0, False]
        results = self.sort(vals, **self.kwargs)
        for i, (val, result) in enumerate(zip(vals, results)):
            with self.subTest(index=i):
                self.assertIs(result, val)

    def test_sort_is_stable_with_100_items(self):
        vals = [OrderIndistinct(x) for x in range(100)]
        result = self.sort(vals, **self.kwargs)
        self.assertListEqual(result, vals)


class _TestBstCountAbstractSmall(ABC, unittest.TestCase):
    """Tests for the bst_count* functions, using fairly small values of n."""

    @property
    @abstractmethod
    def implementation(self):
        """The distinct BST counting function implementation under test."""
        raise NotImplementedError

    @parameterized.expand([
        ('n0', 0, 1),
        ('n1', 1, 1),
        ('n2', 2, 2),
        ('n3', 3, 5),
        ('n4', 4, 14),
        ('n5', 5, 42),
        ('n6', 6, 132),
        ('n7', 7, 429),
        ('n8', 8, 1430),
        ('n9', 9, 4862),
        ('n10', 10, 16796),
        ('n11', 11, 58786),
        ('n12', 12, 208012),
        ('n13', 13, 742900),
        ('n14', 14, 2674440),
        ('n15', 15, 9694845),
        ('n16', 16, 35357670),
        ('n17', 17, 129644790),
        ('n18', 18, 477638700),
        ('n19', 19, 1767263190),
        ('n20', 20, 6564120420),
        ('n21', 21, 24466267020),
        ('n22', 22, 91482563640),
        ('n23', 23, 343059613650),
        ('n24', 24, 1289904147324),
        ('n25', 25, 4861946401452),
        ('n26', 26, 18367353072152),
        ('n27', 27, 69533550916004),
        ('n28', 28, 263747951750360),
        ('n29', 29, 1002242216651368),
        ('n30', 30, 3814986502092304),
        ('n31', 31, 14544636039226909),
        ('n32', 32, 55534064877048198),
        ('n33', 33, 212336130412243110),
        ('n34', 34, 812944042149730764),
        ('n35', 35, 3116285494907301262),
        ('n36', 36, 11959798385860453492),
        ('n37', 37, 45950804324621742364),
        ('n38', 38, 176733862787006701400),
        ('n39', 39, 680425371729975800390),
        ('n40', 40, 2622127042276492108820),
        ('n41', 41, 10113918591637898134020),
        ('n42', 42, 39044429911904443959240),
        ('n43', 43, 150853479205085351660700),
        ('n44', 44, 583300119592996693088040),
        ('n45', 45, 2257117854077248073253720),
        ('n46', 46, 8740328711533173390046320),
        ('n47', 47, 33868773757191046886429490),
        ('n48', 48, 131327898242169365477991900),
        ('n49', 49, 509552245179617138054608572),
        ('n50', 50, 1978261657756160653623774456),
        ('n51', 51, 7684785670514316385230816156),
        ('n52', 52, 29869166945772625950142417512),
        ('n53', 53, 116157871455782434250553845880),
        ('n54', 54, 451959718027953471447609509424),
        ('n55', 55, 1759414616608818870992479875972),
        ('n56', 56, 6852456927844873497549658464312),
        ('n57', 57, 26700952856774851904245220912664),
        ('n58', 58, 104088460289122304033498318812080),
        ('n59', 59, 405944995127576985730643443367112),
        ('n60', 60, 1583850964596120042686772779038896),
        ('n61', 61, 6182127958584855650487080847216336),
        ('n62', 62, 24139737743045626825711458546273312),
        ('n63', 63, 94295850558771979787935384946380125),
        ('n64', 64, 368479169875816659479009042713546950),
        ('n65', 65, 1440418573150919668872489894243865350),
        ('n66', 66, 5632681584560312734993915705849145100),
        ('n67', 67, 22033725021956517463358552614056949950),
        ('n68', 68, 86218923998960285726185640663701108500),
        ('n69', 69, 337485502510215975556783793455058624700),
        ('n70', 70, 1321422108420282270489942177190229544600),
        ('n71', 71, 5175569924646105559418940193995065716350),
        ('n72', 72, 20276890389709399862928998568254641025700),
        ('n73', 73, 79463489365077377841208237632349268884500),
        ('n74', 74, 311496878311103321137536291518809134027240),
        ('n75', 75, 1221395654430378811828760722007962130791020),
        ('n76', 76, 4790408930363303911328386208394864461024520),
        ('n77', 77, 18793142726809884575211361279087545193250040),
        ('n78', 78, 73745243611532458459690151854647329239335600),
        ('n79', 79, 289450081175264899454283846029490767264392230),
        ('n80', 80, 1136359577947336271931632877004667456667613940),
        ('n81', 81, 4462290049988320482463241297506133183499654740),
        ('n82', 82, 17526585015616776834735140517915655636396234280),
        ('n83', 83, 68854441132780194707888052034668647142985206100),
        ('n84', 84, 270557451039395118028642463289168566420671280440),
        ('n85', 85, 1063353702922273835973036658043476458723103404520),
        ('n86', 86, 4180080073556524734514695828170907458428751314320),
        ('n87', 87, 16435314834665426797069144960762886143367590394940),
        ('n88', 88, 64633260585762914370496637486146181462681535261000),
        ('n89', 89, 254224158304000796523953440778841647086547372026600),
        ('n90', 90, 1000134600800354781929399250536541864362461089950800),
        ('n91', 91, 3935312233584004685417853572763349509774031680023800),
        ('n92', 92, 15487357822491889407128326963778343232013931127835600),
        ('n93', 93, 60960876535340415751462563580829648891969728907438000),
        ('n94', 94, 239993345518077005168915776623476723006280827488229600),
        ('n95', 95, 944973797977428207852605870454939596837230758234904050),
        ('n96', 96, 3721443204405954385563870541379246659709506697378694300),
        ('n97', 97, 14657929356129575437016877846657032761712954950899755100),
        ('n98', 98, 57743358069601357782187700608042856334020731624756611000),
        ('n99', 99, 227508830794229349661819540395688853956041682601541047340),
        ('n100', 100,
            896519947090131496687170070074100632420837521538745909320),
    ])
    def test_small(self, _name, n, expected):
        """For small(ish) n, the correct number of BSTs is computed."""
        result = self.implementation(n)
        self.assertEqual(result, expected)


class _TestBstCountAbstract(_TestBstCountAbstractSmall):
    """Tests for the bst_count* functions, using small and big values of n."""

    @parameterized.expand([
        ('n900', 900, int(
            '14911141601602529426043429785823803628951022911660263050730316248'
            '47316847290968201766286968777066372263539597252879541571248521794'
            '78502608210002693084895624238517946854297406655412168859122531878'
            '65008268373402062319069664178074579029840324743181254535831553874'
            '79301538836396064991207804746864989491507532562163406155498238557'
            '14309001112941002489012843749283893149499782332851668608675218914'
            '02753042263304409353242220252198211792255416355532573240692103759'
            '60049144173135680776505398625736449947327041778444770066233724983'
            '517623825791401104')),
        ('n901', 901, int(
            '59545379211720965623734405863123437551531690163858389699257870429'
            '04695436742868583993531775537686333584556130049747348935296203442'
            '14596889991607206753651927391509583779577892209306687617028115107'
            '42527475256091162387238282006014006281025332289289222658608932435'
            '70337187238025084366220080596682585530388173269304422363752389448'
            '81309337038595887988275236346918606568179840313671519211139843157'
            '79064809570313173492659065796472238221401341144820763650746072884'
            '79043256443054015695091403381266843359503330915696299089328023714'
            '667939047118211504')),
        ('n902', 902, int(
            '23778586648667309195923174700157598650146542052145443328407960217'
            '84532862114594032544925313686478064109181550936809406451902337720'
            '08619754740834505819896882632755654386396221407171640702879665900'
            '04158812378013813019754290688115892209233371897583270975298317869'
            '67290797029935598474483899294754972693530426667675719495425372796'
            '50277017647970849621895958169101715978389424603665503684980096835'
            '76889003688875891873148238235003199449210768124941713590763049703'
            '49438536293870739822425204938299915520971097594905963955273184220'
            '9404859583508605408')),
        ('n903', 903, int(
            '94956524116912595350976394543770941512200239832129480548177805737'
            '19207557780624399875199538062152446276709512037480041251512653948'
            '57430657759305935851579365380805212759834468229966397054641143693'
            '75014726421050735620921448433737135924040345741455318828348371138'
            '84867010263349016031954509351842313521731017998129809046997340481'
            '60951364722538459220181868352275657834055113738089013609267864576'
            '46647459421285364670426039854382245588109372711326975733025010430'
            '98974685863797976503268794056706521051665555661073594998380746723'
            '0034892805825293720')),
    ])
    def test_big(self, _name, n, expected):
        """For larger n (about 900), the correct number of BSTs is computed."""
        result = self.implementation(n)
        self.assertEqual(result, expected)


class TestBstCountSimple(_TestBstCountAbstractSmall):
    """Tests for the bst_count_simple function."""

    @property
    def implementation(self):
        return bst_count_simple


class TestBstCount(_TestBstCountAbstract):
    """Tests for the bst_count function."""

    @property
    def implementation(self):
        return bst_count


class TestBstCountIterative(_TestBstCountAbstract):
    """Tests for the bst_count_iterative function."""

    @property
    def implementation(self):
        return bst_count_iterative


class TestBstCountFast(_TestBstCountAbstract):
    """Tests for the bst_count_fast function."""

    @property
    def implementation(self):
        return bst_count_fast


del _TestBstCountAbstractSmall, _TestBstCountAbstract


if __name__ == '__main__':
    unittest.main()<|MERGE_RESOLUTION|>--- conflicted
+++ resolved
@@ -8,17 +8,12 @@
 
 from parameterized import parameterized, parameterized_class
 
-<<<<<<< HEAD
-from algoviz.compare import OrderIndistinct, Patient, WeakDiamond
-from algoviz.recursion import (
+from palgoviz.compare import OrderIndistinct, Patient, WeakDiamond
+from palgoviz.recursion import (
     bst_count,
     bst_count_fast,
     bst_count_iterative,
     bst_count_simple,
-=======
-from palgoviz.compare import OrderIndistinct, Patient, WeakDiamond
-from palgoviz.recursion import (
->>>>>>> 79579bce
     insort_left_linear,
     insort_right_linear,
     merge_sort,
